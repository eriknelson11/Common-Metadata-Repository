--- conflicted
+++ resolved
@@ -197,12 +197,9 @@
                      (umm-c/map->Project
                        {:short-name "EPI"
                         :long-name "Environmental Performance Index"})]
-<<<<<<< HEAD
-=======
                     :two-d-coordinate-systems
                     [(umm-c/map->TwoDCoordinateSystem {:name "name0"})
                      (umm-c/map->TwoDCoordinateSystem {:name "name1"})]
->>>>>>> cba69fb9
                     :organizations
                     [(umm-c/map->Organization
                        {:type "processing-center"
