--- conflicted
+++ resolved
@@ -1,4 +1,4 @@
-(ns cmr.system-int-test.search.granule-psa-search-test
+ns cmr.system-int-test.search.granule-psa-search-test
   "Tests searching for granules by product specific attributes."
   (:require [clojure.test :refer :all]
             [clj-time.core :as t]
@@ -72,6 +72,7 @@
     (testing "search by range"
       (are [v items]
            (d/refs-match? items (search/find-refs :granule {"attribute[]" v}))
+
            ;; inside range
            "string,alpha,aa,ac" [gran1]
            ;; beginning edge of range
@@ -225,8 +226,6 @@
 
            ;; only max range provided
            "datetime,bravo," nil 12 [gran1 gran2]))))
-<<<<<<< HEAD
-=======
 
 (defn make-time
   "Creates a datetime from a number added onto a base datetime"
@@ -347,8 +346,7 @@
 
            ;; only max range provided
            "date,bravo," nil 12 [gran1 gran2]))))
->>>>>>> 0bc0fb19
-
-
-
-
+
+
+
+
