(ns ^{:doc "Integration test for CMR collection periodic temporal search"}
  cmr.system-int-test.search.collection-periodic-temporal-search-test
  (:require [clojure.test :refer :all]
            [cmr.system-int-test.utils.ingest-util :as ingest]
            [cmr.system-int-test.utils.search-util :as search]
            [cmr.system-int-test.utils.index-util :as index]
            [cmr.system-int-test.data2.collection :as dc]
            [cmr.system-int-test.data2.core :as d]))

(use-fixtures :each (ingest/reset-fixture "CMR_PROV1" "CMR_PROV2"))

(deftest search-by-periodic-temporal
  (let [coll1 (d/ingest "CMR_PROV1" (dc/collection {:entry-title "Dataset1"
<<<<<<< HEAD
                 :beginning-date-time "2000-01-01T12:00:00Z"
                 :ending-date-time "2000-02-14T12:00:00Z"}))
        coll2 (d/ingest "CMR_PROV1" (dc/collection {:entry-title "Dataset2"
                 :beginning-date-time "2000-02-14T12:00:00Z"
                 :ending-date-time "2000-02-15T12:00:00Z"}))
        coll3 (d/ingest "CMR_PROV1" (dc/collection {:entry-title "Dataset3"
                 :beginning-date-time "2000-03-15T12:00:00Z"
                 :ending-date-time "2000-04-15T12:00:00Z"}))
        coll4 (d/ingest "CMR_PROV1" (dc/collection {:entry-title "Dataset4"
                 :beginning-date-time "2000-04-01T12:00:00Z"
                 :ending-date-time "2000-04-15T12:00:00Z"}))
        coll5 (d/ingest "CMR_PROV1" (dc/collection {:entry-title "Dataset5"
                 :beginning-date-time "2001-01-01T12:00:00Z"
                 :ending-date-time "2001-01-31T12:00:00Z"}))
        coll6 (d/ingest "CMR_PROV1" (dc/collection {:entry-title "Dataset6"
                 :beginning-date-time "2001-01-01T12:00:00Z"
                 :ending-date-time "2001-02-14T12:00:00Z"}))
        coll7 (d/ingest "CMR_PROV1" (dc/collection {:entry-title "Dataset7"
                 :beginning-date-time "2001-03-15T12:00:00Z"
                 :ending-date-time "2001-04-15T12:00:00Z"}))
        coll8 (d/ingest "CMR_PROV1" (dc/collection {:entry-title "Dataset8"
                 :beginning-date-time "2001-04-01T12:00:00Z"
                 :ending-date-time "2001-04-15T12:00:00Z"}))
        coll9 (d/ingest "CMR_PROV1" (dc/collection {:entry-title "Dataset9"
                 :beginning-date-time "2002-01-01T12:00:00Z"
                 :ending-date-time "2002-01-31T12:00:00Z"}))
        coll10 (d/ingest "CMR_PROV1" (dc/collection {:entry-title "Dataset10"
                 :beginning-date-time "2002-01-01T12:00:00Z"
                 :ending-date-time "2002-02-14T12:00:00Z"}))
        coll11 (d/ingest "CMR_PROV1" (dc/collection {:entry-title "Dataset11"
                 :beginning-date-time "2002-03-14T12:00:00Z"
                 :ending-date-time "2002-04-15T12:00:00Z"}))
        coll12 (d/ingest "CMR_PROV1" (dc/collection {:entry-title "Dataset12"
                 :beginning-date-time "2002-03-15T12:00:00Z"
                 :ending-date-time "2002-04-15T12:00:00Z"}))
        coll13 (d/ingest "CMR_PROV1" (dc/collection {:entry-title "Dataset13"
                 :beginning-date-time "2002-04-01T12:00:00Z"
                 :ending-date-time "2002-04-15T12:00:00Z"}))
        coll14 (d/ingest "CMR_PROV1" (dc/collection {:entry-title "Dataset14"
                 :beginning-date-time "1999-02-15T12:00:00Z"
                 :ending-date-time "1999-03-15T12:00:00Z"}))
        coll15 (d/ingest "CMR_PROV1" (dc/collection {:entry-title "Dataset15"
                 :beginning-date-time "2003-02-15T12:00:00Z"
                 :ending-date-time "2003-03-15T12:00:00Z"}))
        coll16 (d/ingest "CMR_PROV2" (dc/collection {:entry-title "Dataset16"
                 :beginning-date-time "1999-02-15T12:00:00Z"}))
        coll17 (d/ingest "CMR_PROV2" (dc/collection {:entry-title "Dataset17"
                 :beginning-date-time "2001-02-15T12:00:00Z"}))
        coll18 (d/ingest "CMR_PROV2" (dc/collection {:entry-title "Dataset18"
                 :beginning-date-time "2002-03-15T12:00:00Z"}))
        coll19 (d/ingest "CMR_PROV2" (dc/collection {:entry-title "Dataset19"
                 :beginning-date-time "2001-11-15T12:00:00Z"
                 :ending-date-time "2001-12-15T12:00:00Z"}))
        coll20 (d/ingest "CMR_PROV2" (dc/collection {:entry-title "Dataset20"}))]
    (index/flush-elastic-index)

  (testing "search by both start-day and end-day."
    (let [references (search/find-refs :collection
                       {"temporal[]" "2000-02-15T00:00:00Z, 2002-03-15T00:00:00Z, 32, 90"
                        :page_size 100})]
      (is (d/refs-match? [coll2 coll3 coll6 coll7 coll10 coll11 coll16 coll17] references))))
  (testing "search by end-day."
    (let [references (search/find-refs :collection
                       {"temporal[]" "2000-02-15T00:00:00Z, 2002-03-15T00:00:00Z, , 90"
                        :page_size 100})]
      (is (d/refs-match?
            [coll2 coll3 coll5 coll6 coll7 coll9 coll10 coll11 coll16 coll17] references))))
  (testing "search by start-day."
    (let [references (search/find-refs :collection
                       {"temporal[]" "2000-02-15T00:00:00Z, 2002-03-15T00:00:00Z, 32,"
                        :page_size 100})]
      (is (d/refs-match?
            [coll2 coll3 coll4 coll6 coll7 coll8 coll10 coll11 coll16 coll17 coll19] references))))
  (testing "search by start-day without end_date."
    (let [references (search/find-refs :collection
                       {"temporal[]" ["2000-02-15T00:00:00Z, , 32"]
                        :page_size 100})]
      (is (d/refs-match?
            [coll2 coll3 coll4 coll6 coll7 coll8 coll10 coll11 coll12 coll13 coll15 coll16 coll17 coll18 coll19]
            references))))
  (testing "search by start-day/end-day with date crossing year boundary."
    (let [references (search/find-refs :collection
                       {"temporal[]" ["2000-04-03T00:00:00Z, 2002-01-02T00:00:00Z, 93, 2"]
                        :page_size 100})]
      (is (d/refs-match?
            [coll3 coll4 coll5 coll6 coll7 coll8 coll9 coll10 coll16 coll17 coll19] references))))
  (testing "search by multiple temporal."
    (let [references (search/find-refs :collection
                       {"temporal[]" ["1998-01-15T00:00:00Z, 1999-03-15T00:00:00Z, 60, 90"
                                      "2000-02-15T00:00:00Z, 2001-03-15T00:00:00Z, 40, 50"]
                        :page_size 100})]
      (is (d/refs-match? [coll2 coll6 coll14 coll16 coll17] references))))))
=======
                                                    :beginning-date-time "2000-01-01T12:00:00Z"
                                                    :ending-date-time "2000-02-14T12:00:00Z"}))
        coll2 (d/ingest "CMR_PROV1" (dc/collection {:entry-title "Dataset2"
                                                    :beginning-date-time "2000-02-14T12:00:00Z"
                                                    :ending-date-time "2000-02-15T12:00:00Z"}))
        coll3 (d/ingest "CMR_PROV1" (dc/collection {:entry-title "Dataset3"
                                                    :beginning-date-time "2000-03-15T12:00:00Z"
                                                    :ending-date-time "2000-04-15T12:00:00Z"}))
        coll4 (d/ingest "CMR_PROV1" (dc/collection {:entry-title "Dataset4"
                                                    :beginning-date-time "2000-04-01T12:00:00Z"
                                                    :ending-date-time "2000-04-15T12:00:00Z"}))
        coll5 (d/ingest "CMR_PROV1" (dc/collection {:entry-title "Dataset5"
                                                    :beginning-date-time "2001-01-01T12:00:00Z"
                                                    :ending-date-time "2001-01-31T12:00:00Z"}))
        coll6 (d/ingest "CMR_PROV1" (dc/collection {:entry-title "Dataset6"
                                                    :beginning-date-time "2001-01-01T12:00:00Z"
                                                    :ending-date-time "2001-02-14T12:00:00Z"}))
        coll7 (d/ingest "CMR_PROV1" (dc/collection {:entry-title "Dataset7"
                                                    :beginning-date-time "2001-03-15T12:00:00Z"
                                                    :ending-date-time "2001-04-15T12:00:00Z"}))
        coll8 (d/ingest "CMR_PROV1" (dc/collection {:entry-title "Dataset8"
                                                    :beginning-date-time "2001-04-01T12:00:00Z"
                                                    :ending-date-time "2001-04-15T12:00:00Z"}))
        coll9 (d/ingest "CMR_PROV1" (dc/collection {:entry-title "Dataset9"
                                                    :beginning-date-time "2002-01-01T12:00:00Z"
                                                    :ending-date-time "2002-01-31T12:00:00Z"}))
        coll10 (d/ingest "CMR_PROV1" (dc/collection {:entry-title "Dataset10"
                                                     :beginning-date-time "2002-01-01T12:00:00Z"
                                                     :ending-date-time "2002-02-14T12:00:00Z"}))
        coll11 (d/ingest "CMR_PROV1" (dc/collection {:entry-title "Dataset11"
                                                     :beginning-date-time "2002-03-14T12:00:00Z"
                                                     :ending-date-time "2002-04-15T12:00:00Z"}))
        coll12 (d/ingest "CMR_PROV1" (dc/collection {:entry-title "Dataset12"
                                                     :beginning-date-time "2002-03-15T12:00:00Z"
                                                     :ending-date-time "2002-04-15T12:00:00Z"}))
        coll13 (d/ingest "CMR_PROV1" (dc/collection {:entry-title "Dataset13"
                                                     :beginning-date-time "2002-04-01T12:00:00Z"
                                                     :ending-date-time "2002-04-15T12:00:00Z"}))
        coll14 (d/ingest "CMR_PROV1" (dc/collection {:entry-title "Dataset14"
                                                     :beginning-date-time "1999-02-15T12:00:00Z"
                                                     :ending-date-time "1999-03-15T12:00:00Z"}))
        coll15 (d/ingest "CMR_PROV1" (dc/collection {:entry-title "Dataset15"
                                                     :beginning-date-time "2003-02-15T12:00:00Z"
                                                     :ending-date-time "2003-03-15T12:00:00Z"}))
        coll16 (d/ingest "CMR_PROV2" (dc/collection {:entry-title "Dataset16"
                                                     :beginning-date-time "1999-02-15T12:00:00Z"}))
        coll17 (d/ingest "CMR_PROV2" (dc/collection {:entry-title "Dataset17"
                                                     :beginning-date-time "2001-02-15T12:00:00Z"}))
        coll18 (d/ingest "CMR_PROV2" (dc/collection {:entry-title "Dataset18"
                                                     :beginning-date-time "2002-03-15T12:00:00Z"}))
        coll19 (d/ingest "CMR_PROV2" (dc/collection {:entry-title "Dataset19"
                                                     :beginning-date-time "2001-11-15T12:00:00Z"
                                                     :ending-date-time "2001-12-15T12:00:00Z"}))
        coll20 (d/ingest "CMR_PROV2" (dc/collection {:entry-title "Dataset20"}))]
    (index/flush-elastic-index)

    (testing "search by both start-day and end-day."
      (let [references (search/find-refs :collection
                                         {"temporal[]" "2000-02-15T00:00:00Z, 2002-03-15T00:00:00Z, 32, 90"
                                          :page_size 100})]
        (is (d/refs-match? [coll2 coll3 coll6 coll7 coll10 coll11 coll16 coll17] references))))
    (testing "search by end-day."
      (let [references (search/find-refs :collection
                                         {"temporal[]" "2000-02-15T00:00:00Z, 2002-03-15T00:00:00Z, , 90"
                                          :page_size 100})]
        (is (d/refs-match?
              [coll2 coll3 coll5 coll6 coll7 coll9 coll10 coll11 coll16 coll17] references))))
    (testing "search by start-day."
      (let [references (search/find-refs :collection
                                         {"temporal[]" "2000-02-15T00:00:00Z, 2002-03-15T00:00:00Z, 32,"
                                          :page_size 100})]
        (is (d/refs-match?
              [coll2 coll3 coll4 coll6 coll7 coll8 coll10 coll11 coll16 coll17 coll19] references))))
    (testing "search by start-day without end_date."
      (let [references (search/find-refs :collection
                                         {"temporal[]" ["2000-02-15T00:00:00Z, , 32"]
                                          :page_size 100})]
        (is (d/refs-match?
              [coll2 coll3 coll4 coll6 coll7 coll8 coll10 coll11 coll12 coll13 coll15 coll16 coll17 coll18 coll19]
              references))))
    (testing "search by start-day/end-day with date crossing year boundary."
      (let [references (search/find-refs :collection
                                         {"temporal[]" ["2000-04-03T00:00:00Z, 2002-01-02T00:00:00Z, 93, 2"]
                                          :page_size 100})]
        (is (d/refs-match?
              [coll3 coll4 coll5 coll6 coll7 coll8 coll9 coll10 coll16 coll17 coll19] references))))
    (testing "search by multiple temporal."
      (let [references (search/find-refs :collection
                                         {"temporal[]" ["1998-01-15T00:00:00Z, 1999-03-15T00:00:00Z, 60, 90"
                                                        "2000-02-15T00:00:00Z, 2001-03-15T00:00:00Z, 40, 50"]
                                          :page_size 100})]
        (is (d/refs-match? [coll2 coll6 coll14 coll16 coll17] references))))))
>>>>>>> 0bc0fb19

;; Just some symbolic invalid temporal testing, more complete test coverage is in unit tests
(deftest search-temporal-error-scenarios
  (testing "search with temporal_start_day and no temporal_start is invalid."
    (try
      (search/find-refs :collection {"temporal[]" ", , 32"})
      (catch clojure.lang.ExceptionInfo e
        (let [status (get-in (ex-data e) [:object :status])
              body (get-in (ex-data e) [:object :body])]
          (is (= 422 status))
          (is (re-find #"temporal_start_day must be accompanied by a temporal_start" body))))))
  (testing "search with temporal_end_day and no temporal_end is invalid."
    (try
      (search/find-refs :collection {"temporal[]" ", , , 32"})
      (catch clojure.lang.ExceptionInfo e
        (let [status (get-in (ex-data e) [:object :status])
              body (get-in (ex-data e) [:object :body])]
          (is (= 422 status))
          (is (re-find #"temporal_end_day must be accompanied by a temporal_end" body)))))))<|MERGE_RESOLUTION|>--- conflicted
+++ resolved
@@ -10,155 +10,42 @@
 (use-fixtures :each (ingest/reset-fixture "CMR_PROV1" "CMR_PROV2"))
 
 (deftest search-by-periodic-temporal
-  (let [coll1 (d/ingest "CMR_PROV1" (dc/collection {:entry-title "Dataset1"
-<<<<<<< HEAD
-                 :beginning-date-time "2000-01-01T12:00:00Z"
-                 :ending-date-time "2000-02-14T12:00:00Z"}))
-        coll2 (d/ingest "CMR_PROV1" (dc/collection {:entry-title "Dataset2"
-                 :beginning-date-time "2000-02-14T12:00:00Z"
-                 :ending-date-time "2000-02-15T12:00:00Z"}))
-        coll3 (d/ingest "CMR_PROV1" (dc/collection {:entry-title "Dataset3"
-                 :beginning-date-time "2000-03-15T12:00:00Z"
-                 :ending-date-time "2000-04-15T12:00:00Z"}))
-        coll4 (d/ingest "CMR_PROV1" (dc/collection {:entry-title "Dataset4"
-                 :beginning-date-time "2000-04-01T12:00:00Z"
-                 :ending-date-time "2000-04-15T12:00:00Z"}))
-        coll5 (d/ingest "CMR_PROV1" (dc/collection {:entry-title "Dataset5"
-                 :beginning-date-time "2001-01-01T12:00:00Z"
-                 :ending-date-time "2001-01-31T12:00:00Z"}))
-        coll6 (d/ingest "CMR_PROV1" (dc/collection {:entry-title "Dataset6"
-                 :beginning-date-time "2001-01-01T12:00:00Z"
-                 :ending-date-time "2001-02-14T12:00:00Z"}))
-        coll7 (d/ingest "CMR_PROV1" (dc/collection {:entry-title "Dataset7"
-                 :beginning-date-time "2001-03-15T12:00:00Z"
-                 :ending-date-time "2001-04-15T12:00:00Z"}))
-        coll8 (d/ingest "CMR_PROV1" (dc/collection {:entry-title "Dataset8"
-                 :beginning-date-time "2001-04-01T12:00:00Z"
-                 :ending-date-time "2001-04-15T12:00:00Z"}))
-        coll9 (d/ingest "CMR_PROV1" (dc/collection {:entry-title "Dataset9"
-                 :beginning-date-time "2002-01-01T12:00:00Z"
-                 :ending-date-time "2002-01-31T12:00:00Z"}))
-        coll10 (d/ingest "CMR_PROV1" (dc/collection {:entry-title "Dataset10"
-                 :beginning-date-time "2002-01-01T12:00:00Z"
-                 :ending-date-time "2002-02-14T12:00:00Z"}))
-        coll11 (d/ingest "CMR_PROV1" (dc/collection {:entry-title "Dataset11"
-                 :beginning-date-time "2002-03-14T12:00:00Z"
-                 :ending-date-time "2002-04-15T12:00:00Z"}))
-        coll12 (d/ingest "CMR_PROV1" (dc/collection {:entry-title "Dataset12"
-                 :beginning-date-time "2002-03-15T12:00:00Z"
-                 :ending-date-time "2002-04-15T12:00:00Z"}))
-        coll13 (d/ingest "CMR_PROV1" (dc/collection {:entry-title "Dataset13"
-                 :beginning-date-time "2002-04-01T12:00:00Z"
-                 :ending-date-time "2002-04-15T12:00:00Z"}))
-        coll14 (d/ingest "CMR_PROV1" (dc/collection {:entry-title "Dataset14"
-                 :beginning-date-time "1999-02-15T12:00:00Z"
-                 :ending-date-time "1999-03-15T12:00:00Z"}))
-        coll15 (d/ingest "CMR_PROV1" (dc/collection {:entry-title "Dataset15"
-                 :beginning-date-time "2003-02-15T12:00:00Z"
-                 :ending-date-time "2003-03-15T12:00:00Z"}))
-        coll16 (d/ingest "CMR_PROV2" (dc/collection {:entry-title "Dataset16"
-                 :beginning-date-time "1999-02-15T12:00:00Z"}))
-        coll17 (d/ingest "CMR_PROV2" (dc/collection {:entry-title "Dataset17"
-                 :beginning-date-time "2001-02-15T12:00:00Z"}))
-        coll18 (d/ingest "CMR_PROV2" (dc/collection {:entry-title "Dataset18"
-                 :beginning-date-time "2002-03-15T12:00:00Z"}))
-        coll19 (d/ingest "CMR_PROV2" (dc/collection {:entry-title "Dataset19"
-                 :beginning-date-time "2001-11-15T12:00:00Z"
-                 :ending-date-time "2001-12-15T12:00:00Z"}))
-        coll20 (d/ingest "CMR_PROV2" (dc/collection {:entry-title "Dataset20"}))]
-    (index/flush-elastic-index)
-
-  (testing "search by both start-day and end-day."
-    (let [references (search/find-refs :collection
-                       {"temporal[]" "2000-02-15T00:00:00Z, 2002-03-15T00:00:00Z, 32, 90"
-                        :page_size 100})]
-      (is (d/refs-match? [coll2 coll3 coll6 coll7 coll10 coll11 coll16 coll17] references))))
-  (testing "search by end-day."
-    (let [references (search/find-refs :collection
-                       {"temporal[]" "2000-02-15T00:00:00Z, 2002-03-15T00:00:00Z, , 90"
-                        :page_size 100})]
-      (is (d/refs-match?
-            [coll2 coll3 coll5 coll6 coll7 coll9 coll10 coll11 coll16 coll17] references))))
-  (testing "search by start-day."
-    (let [references (search/find-refs :collection
-                       {"temporal[]" "2000-02-15T00:00:00Z, 2002-03-15T00:00:00Z, 32,"
-                        :page_size 100})]
-      (is (d/refs-match?
-            [coll2 coll3 coll4 coll6 coll7 coll8 coll10 coll11 coll16 coll17 coll19] references))))
-  (testing "search by start-day without end_date."
-    (let [references (search/find-refs :collection
-                       {"temporal[]" ["2000-02-15T00:00:00Z, , 32"]
-                        :page_size 100})]
-      (is (d/refs-match?
-            [coll2 coll3 coll4 coll6 coll7 coll8 coll10 coll11 coll12 coll13 coll15 coll16 coll17 coll18 coll19]
-            references))))
-  (testing "search by start-day/end-day with date crossing year boundary."
-    (let [references (search/find-refs :collection
-                       {"temporal[]" ["2000-04-03T00:00:00Z, 2002-01-02T00:00:00Z, 93, 2"]
-                        :page_size 100})]
-      (is (d/refs-match?
-            [coll3 coll4 coll5 coll6 coll7 coll8 coll9 coll10 coll16 coll17 coll19] references))))
-  (testing "search by multiple temporal."
-    (let [references (search/find-refs :collection
-                       {"temporal[]" ["1998-01-15T00:00:00Z, 1999-03-15T00:00:00Z, 60, 90"
-                                      "2000-02-15T00:00:00Z, 2001-03-15T00:00:00Z, 40, 50"]
-                        :page_size 100})]
-      (is (d/refs-match? [coll2 coll6 coll14 coll16 coll17] references))))))
-=======
-                                                    :beginning-date-time "2000-01-01T12:00:00Z"
+  (let [coll1 (d/ingest "CMR_PROV1" (dc/collection {:beginning-date-time "2000-01-01T12:00:00Z"
                                                     :ending-date-time "2000-02-14T12:00:00Z"}))
-        coll2 (d/ingest "CMR_PROV1" (dc/collection {:entry-title "Dataset2"
-                                                    :beginning-date-time "2000-02-14T12:00:00Z"
+        coll2 (d/ingest "CMR_PROV1" (dc/collection {:beginning-date-time "2000-02-14T12:00:00Z"
                                                     :ending-date-time "2000-02-15T12:00:00Z"}))
-        coll3 (d/ingest "CMR_PROV1" (dc/collection {:entry-title "Dataset3"
-                                                    :beginning-date-time "2000-03-15T12:00:00Z"
+        coll3 (d/ingest "CMR_PROV1" (dc/collection {:beginning-date-time "2000-03-15T12:00:00Z"
                                                     :ending-date-time "2000-04-15T12:00:00Z"}))
-        coll4 (d/ingest "CMR_PROV1" (dc/collection {:entry-title "Dataset4"
-                                                    :beginning-date-time "2000-04-01T12:00:00Z"
+        coll4 (d/ingest "CMR_PROV1" (dc/collection {:beginning-date-time "2000-04-01T12:00:00Z"
                                                     :ending-date-time "2000-04-15T12:00:00Z"}))
-        coll5 (d/ingest "CMR_PROV1" (dc/collection {:entry-title "Dataset5"
-                                                    :beginning-date-time "2001-01-01T12:00:00Z"
+        coll5 (d/ingest "CMR_PROV1" (dc/collection {:beginning-date-time "2001-01-01T12:00:00Z"
                                                     :ending-date-time "2001-01-31T12:00:00Z"}))
-        coll6 (d/ingest "CMR_PROV1" (dc/collection {:entry-title "Dataset6"
-                                                    :beginning-date-time "2001-01-01T12:00:00Z"
+        coll6 (d/ingest "CMR_PROV1" (dc/collection {:beginning-date-time "2001-01-01T12:00:00Z"
                                                     :ending-date-time "2001-02-14T12:00:00Z"}))
-        coll7 (d/ingest "CMR_PROV1" (dc/collection {:entry-title "Dataset7"
-                                                    :beginning-date-time "2001-03-15T12:00:00Z"
+        coll7 (d/ingest "CMR_PROV1" (dc/collection {:beginning-date-time "2001-03-15T12:00:00Z"
                                                     :ending-date-time "2001-04-15T12:00:00Z"}))
-        coll8 (d/ingest "CMR_PROV1" (dc/collection {:entry-title "Dataset8"
-                                                    :beginning-date-time "2001-04-01T12:00:00Z"
+        coll8 (d/ingest "CMR_PROV1" (dc/collection {:beginning-date-time "2001-04-01T12:00:00Z"
                                                     :ending-date-time "2001-04-15T12:00:00Z"}))
-        coll9 (d/ingest "CMR_PROV1" (dc/collection {:entry-title "Dataset9"
-                                                    :beginning-date-time "2002-01-01T12:00:00Z"
+        coll9 (d/ingest "CMR_PROV1" (dc/collection {:beginning-date-time "2002-01-01T12:00:00Z"
                                                     :ending-date-time "2002-01-31T12:00:00Z"}))
-        coll10 (d/ingest "CMR_PROV1" (dc/collection {:entry-title "Dataset10"
-                                                     :beginning-date-time "2002-01-01T12:00:00Z"
+        coll10 (d/ingest "CMR_PROV1" (dc/collection {:beginning-date-time "2002-01-01T12:00:00Z"
                                                      :ending-date-time "2002-02-14T12:00:00Z"}))
-        coll11 (d/ingest "CMR_PROV1" (dc/collection {:entry-title "Dataset11"
-                                                     :beginning-date-time "2002-03-14T12:00:00Z"
+        coll11 (d/ingest "CMR_PROV1" (dc/collection {:beginning-date-time "2002-03-14T12:00:00Z"
                                                      :ending-date-time "2002-04-15T12:00:00Z"}))
-        coll12 (d/ingest "CMR_PROV1" (dc/collection {:entry-title "Dataset12"
-                                                     :beginning-date-time "2002-03-15T12:00:00Z"
+        coll12 (d/ingest "CMR_PROV1" (dc/collection {:beginning-date-time "2002-03-15T12:00:00Z"
                                                      :ending-date-time "2002-04-15T12:00:00Z"}))
-        coll13 (d/ingest "CMR_PROV1" (dc/collection {:entry-title "Dataset13"
-                                                     :beginning-date-time "2002-04-01T12:00:00Z"
+        coll13 (d/ingest "CMR_PROV1" (dc/collection {:beginning-date-time "2002-04-01T12:00:00Z"
                                                      :ending-date-time "2002-04-15T12:00:00Z"}))
-        coll14 (d/ingest "CMR_PROV1" (dc/collection {:entry-title "Dataset14"
-                                                     :beginning-date-time "1999-02-15T12:00:00Z"
+        coll14 (d/ingest "CMR_PROV1" (dc/collection {:beginning-date-time "1999-02-15T12:00:00Z"
                                                      :ending-date-time "1999-03-15T12:00:00Z"}))
-        coll15 (d/ingest "CMR_PROV1" (dc/collection {:entry-title "Dataset15"
-                                                     :beginning-date-time "2003-02-15T12:00:00Z"
+        coll15 (d/ingest "CMR_PROV1" (dc/collection {:beginning-date-time "2003-02-15T12:00:00Z"
                                                      :ending-date-time "2003-03-15T12:00:00Z"}))
-        coll16 (d/ingest "CMR_PROV2" (dc/collection {:entry-title "Dataset16"
-                                                     :beginning-date-time "1999-02-15T12:00:00Z"}))
-        coll17 (d/ingest "CMR_PROV2" (dc/collection {:entry-title "Dataset17"
-                                                     :beginning-date-time "2001-02-15T12:00:00Z"}))
-        coll18 (d/ingest "CMR_PROV2" (dc/collection {:entry-title "Dataset18"
-                                                     :beginning-date-time "2002-03-15T12:00:00Z"}))
-        coll19 (d/ingest "CMR_PROV2" (dc/collection {:entry-title "Dataset19"
-                                                     :beginning-date-time "2001-11-15T12:00:00Z"
+        coll16 (d/ingest "CMR_PROV2" (dc/collection {:beginning-date-time "1999-02-15T12:00:00Z"}))
+        coll17 (d/ingest "CMR_PROV2" (dc/collection {:beginning-date-time "2001-02-15T12:00:00Z"}))
+        coll18 (d/ingest "CMR_PROV2" (dc/collection {:beginning-date-time "2002-03-15T12:00:00Z"}))
+        coll19 (d/ingest "CMR_PROV2" (dc/collection {:beginning-date-time "2001-11-15T12:00:00Z"
                                                      :ending-date-time "2001-12-15T12:00:00Z"}))
-        coll20 (d/ingest "CMR_PROV2" (dc/collection {:entry-title "Dataset20"}))]
+        coll20 (d/ingest "CMR_PROV2" (dc/collection {}))]
     (index/flush-elastic-index)
 
     (testing "search by both start-day and end-day."
@@ -197,7 +84,6 @@
                                                         "2000-02-15T00:00:00Z, 2001-03-15T00:00:00Z, 40, 50"]
                                           :page_size 100})]
         (is (d/refs-match? [coll2 coll6 coll14 coll16 coll17] references))))))
->>>>>>> 0bc0fb19
 
 ;; Just some symbolic invalid temporal testing, more complete test coverage is in unit tests
 (deftest search-temporal-error-scenarios
