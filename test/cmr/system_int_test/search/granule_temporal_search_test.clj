(ns cmr.system-int-test.search.granule-temporal-search-test
  "Integration test for CMR granule temporal search"
  (:require [clojure.test :refer :all]
            [cmr.system-int-test.utils.ingest-util :as ingest]
            [cmr.system-int-test.utils.search-util :as search]
            [cmr.system-int-test.utils.index-util :as index]
            [cmr.system-int-test.data2.collection :as dc]
            [cmr.system-int-test.data2.granule :as dg]
            [cmr.system-int-test.data2.core :as d]))

(use-fixtures :each (ingest/reset-fixture "CMR_PROV1"))

(deftest search-by-temporal
  (let [coll1 (d/ingest "CMR_PROV1" (dc/collection {}))
        gran1 (d/ingest "CMR_PROV1" (dg/granule coll1 {:granule-ur "Granule1"
                                                       :beginning-date-time "2010-01-01T12:00:00Z"
                                                       :ending-date-time "2010-01-11T12:00:00Z"}))
        gran2 (d/ingest "CMR_PROV1" (dg/granule coll1 {:granule-ur "Granule2"
                                                       :beginning-date-time "2010-01-31T12:00:00Z"
                                                       :ending-date-time "2010-12-12T12:00:00Z"}))
        gran3 (d/ingest "CMR_PROV1" (dg/granule coll1 {:granule-ur "Granule3"
                                                       :beginning-date-time "2010-12-03T12:00:00Z"
                                                       :ending-date-time "2010-12-20T12:00:00Z"}))
        gran4 (d/ingest "CMR_PROV1" (dg/granule coll1 {:granule-ur "Granule4"
                                                       :beginning-date-time "2010-12-12T12:00:00Z"
                                                       :ending-date-time "2011-01-03T12:00:00Z"}))
        gran5 (d/ingest "CMR_PROV1" (dg/granule coll1 {:granule-ur "Granule5"
                                                       :beginning-date-time "2011-02-01T12:00:00Z"
                                                       :ending-date-time "2011-03-01T12:00:00Z"}))
        gran6 (d/ingest "CMR_PROV1" (dg/granule coll1 {:granule-ur "Granule6"
                                                       :beginning-date-time "2010-01-30T12:00:00Z"}))
        gran7 (d/ingest "CMR_PROV1" (dg/granule coll1 {:granule-ur "Granule7"
                                                       :beginning-date-time "2010-12-12T12:00:00Z"}))
        gran8 (d/ingest "CMR_PROV1" (dg/granule coll1 {:granule-ur "Granule8"
                                                       :beginning-date-time "2011-12-13T12:00:00Z"}))
        gran9 (d/ingest "CMR_PROV1" (dg/granule coll1 {:granule-ur "Granule9"}))]
    (index/flush-elastic-index)

    (testing "search by temporal_start."
      (let [references (search/find-refs :granule
                                         {"temporal[]" "2010-12-12T12:00:00Z,"})]
        (is (d/refs-match? [gran2 gran3 gran4 gran5 gran6 gran7 gran8] references))))
    (testing "search by temporal_end."
      (let [references (search/find-refs :granule
                                         {"temporal[]" ",2010-12-12T12:00:00Z"})]
        (is (d/refs-match? [gran1 gran2 gran3 gran4 gran6 gran7] references))))
    (testing "search by temporal_range."
      (let [references (search/find-refs :granule
                                         {"temporal[]" "2010-01-01T10:00:00Z,2010-01-10T12:00:00Z"})]
        (is (d/refs-match? [gran1] references))))
    (testing "search by temporal_range with alternative datetime format."
      (let [references (search/find-refs :granule
                                         {"temporal[]" "2010-01-01T10:00:00,2010-01-10T12:00:00.123Z"})]
        (is (d/refs-match? [gran1] references))))
    (testing "search by multiple temporal_range."
      (let [references (search/find-refs :granule
                                         {"temporal[]" ["2010-01-01T10:00:00Z,2010-01-10T12:00:00Z" "2009-02-22T10:00:00Z,2010-02-22T10:00:00Z"]})]
        (is (d/refs-match? [gran1 gran2 gran6] references))))
    (testing "search by multiple temporal_range, options :or."
      (let [references (search/find-refs :granule
                                         {"temporal[]" ["2010-01-01T10:00:00Z,2010-01-10T12:00:00Z" "2009-02-22T10:00:00Z,2010-02-22T10:00:00Z"]
                                          "options[temporal][or]" "true"})]
        (is (d/refs-match? [gran1 gran2 gran6] references))))
    (testing "search by multiple temporal_range, options :and."
      (let [references (search/find-refs :granule
                                         {"temporal[]" ["2010-01-01T10:00:00Z,2010-01-10T12:00:00Z" "2009-02-22T10:00:00Z,2010-02-22T10:00:00Z"]
                                          "options[temporal][and]" "true"})]
        (is (d/refs-match? [gran1] references))))))

;; Just some symbolic invalid temporal testing, more complete test coverage is in unit tests
(deftest search-temporal-error-scenarios
  (testing "search by invalid temporal format."
<<<<<<< HEAD
    (let [{:keys [status errors]} (search/find-refs :granule {"temporal[]" "2010-13-12T12:00:00,"})]
      (is (= 422 status))
      (is (re-find #"temporal datetime is invalid: \[2010-13-12T12:00:00\] is not a valid datetime" (first errors)))))
=======
    (let [{:keys [status errors]} (search/find-refs :granule {"temporal[]" "2010-12-12T12:00:00,"})]
      (is (= 422 status))
      (is (re-find #"temporal datetime is invalid: Invalid format: .* is too short, should be in yyyy-MM-ddTHH:mm:ssZ format." (first errors)))))
>>>>>>> 16bda87c
  (testing "search by invalid temporal start-date after end-date."
    (let [{:keys [status errors]} (search/find-refs :granule {"temporal[]" "2011-01-01T10:00:00Z,2010-01-10T12:00:00Z"})]
      (is (= 422 status))
      (is (re-find #"start_date \[2011-01-01T10:00:00Z\] must be before end_date \[2010-01-10T12:00:00Z\]" (first errors))))))<|MERGE_RESOLUTION|>--- conflicted
+++ resolved
@@ -70,16 +70,10 @@
 ;; Just some symbolic invalid temporal testing, more complete test coverage is in unit tests
 (deftest search-temporal-error-scenarios
   (testing "search by invalid temporal format."
-<<<<<<< HEAD
     (let [{:keys [status errors]} (search/find-refs :granule {"temporal[]" "2010-13-12T12:00:00,"})]
       (is (= 422 status))
       (is (re-find #"temporal datetime is invalid: \[2010-13-12T12:00:00\] is not a valid datetime" (first errors)))))
-=======
-    (let [{:keys [status errors]} (search/find-refs :granule {"temporal[]" "2010-12-12T12:00:00,"})]
-      (is (= 422 status))
-      (is (re-find #"temporal datetime is invalid: Invalid format: .* is too short, should be in yyyy-MM-ddTHH:mm:ssZ format." (first errors)))))
->>>>>>> 16bda87c
   (testing "search by invalid temporal start-date after end-date."
     (let [{:keys [status errors]} (search/find-refs :granule {"temporal[]" "2011-01-01T10:00:00Z,2010-01-10T12:00:00Z"})]
       (is (= 422 status))
-      (is (re-find #"start_date \[2011-01-01T10:00:00Z\] must be before end_date \[2010-01-10T12:00:00Z\]" (first errors))))))+      (is (re-find #"start_date \[2011-01-01T10:00:00Z\] must be before end_date \[2010-01-10T12:00:00Z\]" (first errors))))))
