(ns cmr.system-int-test.search.paging-search-test
  "Tests for search paging."
  (:require [clojure.test :refer :all]
            [cmr.system-int-test.utils.ingest-util :as ingest]
            [cmr.system-int-test.utils.search-util :as search]
            [cmr.system-int-test.utils.index-util :as index]))

(def collection-count 25)

(defn setup
  "set up the fixtures for test"
  []
  (ingest/reset)
  (let [provider-id "PROV1"]
    (ingest/create-provider provider-id)
    (doseq [seq-num (range 1 (inc collection-count))]
      (ingest/update-collection provider-id (search/collection-concept provider-id seq-num))))
  (index/flush-elastic-index))

(defn teardown
  "tear down after the test"
  []
  (ingest/reset))

(defn wrap-setup
  [f]
  (try
    (f)
    (finally (teardown))))

(use-fixtures :each wrap-setup)

(deftest search-with-page-size
  (setup)
  (testing "Search with page size."
    (let [references (search/find-refs :collection {:provider "PROV1"
                                                   :page_size 5})]
      (is (= 5 (count references)))))
  (testing "Search with large page size."
    (let [references (search/find-refs :collection {:provider "PROV1"
                                                   :page_size 100})]
      (is (= collection-count (count references)))))
  (testing "Page size less than one."
    (try
      (search/find-refs :collection {:provider "PROV1"
                                    :page_size 0})
      (catch clojure.lang.ExceptionInfo e
        (let [status (get-in (ex-data e) [:object :status])
              body (get-in (ex-data e) [:object :body])]
          (is (= 422 status))
          (is (re-matches #".*page_size must be a number between 1 and 2000.*" body))))))
  (testing "Negative page size."
    (try
      (search/find-refs :collection {:provider "PROV1"
                                    :page_size -1})
      (catch clojure.lang.ExceptionInfo e
        (let [status (get-in (ex-data e) [:object :status])
              body (get-in (ex-data e) [:object :body])]
          (is (= 422 status))
          (is (re-matches #".*page_size must be a number between 1 and 2000.*" body))))))
  (testing "Page size too large."
    (try
      (search/find-refs :collection {:provider "PROV1"
                                    :page_size 2001})
      (catch clojure.lang.ExceptionInfo e
        (let [status (get-in (ex-data e) [:object :status])
              body (get-in (ex-data e) [:object :body])]
          (is (= 422 status))
          (is (re-matches #".*page_size must be a number between 1 and 2000.*" body))))))
  (testing "Non-numeric page size"
    (try
      (search/find-refs :collection {:provider "PROV1"
                                    :page_size "ABC"})
      (catch clojure.lang.ExceptionInfo e
        (let [status (get-in (ex-data e) [:object :status])
              body (get-in (ex-data e) [:object :body])]
          (is (= 422 status))
          (is (re-matches #".*page_size must be a number between 1 and 2000.*" body)))))))

<<<<<<< HEAD
(deftest search-with-page-num
  (setup)
  (testing "Search with page num."
    (let [references (search/find-collection-refs {:provider "PROV1"
                                                   :page_size 5
                                                   :page_num 1})]
      (is (= 5 (count references))))))
=======
>>>>>>> 937d749c
<|MERGE_RESOLUTION|>--- conflicted
+++ resolved
@@ -77,13 +77,10 @@
           (is (= 422 status))
           (is (re-matches #".*page_size must be a number between 1 and 2000.*" body)))))))
 
-<<<<<<< HEAD
 (deftest search-with-page-num
   (setup)
   (testing "Search with page num."
-    (let [references (search/find-collection-refs {:provider "PROV1"
+    (let [references (search/find-refs :collection {:provider "PROV1"
                                                    :page_size 5
                                                    :page_num 1})]
-      (is (= 5 (count references))))))
-=======
->>>>>>> 937d749c
+      (is (= 5 (count references))))))