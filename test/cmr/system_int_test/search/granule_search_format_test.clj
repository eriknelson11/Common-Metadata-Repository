--- conflicted
+++ resolved
@@ -139,84 +139,14 @@
                                                  {:format-as-ext? true})
                           [:status :body]))))))
 
-<<<<<<< HEAD
-(def resource-type->link-type-uri
-  {"GET DATA" "http://esipfed.org/ns/fedsearch/1.1/data#"
-   "GET RELATED VISUALIZATION" "http://esipfed.org/ns/fedsearch/1.1/browse#"
-   "ALGORITHM INFO" "http://esipfed.org/ns/fedsearch/1.1/metadata#"})
-
-(defn- add-attribs
-  "Returns the attribs with the field-value pair added if there is a value"
-  [attribs field value]
-  (if (empty? value) attribs (assoc attribs field value)))
-
-(defn- related-url->link
-  "Returns the atom link of the given related url"
-  [related-url]
-  (let [{:keys [type url title mime-type size inherited]} related-url
-        title (if (= "ALGORITHM INFO" type) (str title " ()") title)
-        attribs (-> {}
-                    (add-attribs :inherited inherited)
-                    (add-attribs :size size)
-                    (add-attribs :rel (resource-type->link-type-uri type))
-                    (add-attribs :type mime-type)
-                    (add-attribs :title title)
-                    (add-attribs :hreflang "en-US")
-                    (add-attribs :href url))]
-    attribs))
-
-(defn- related-urls->links
-  "Returns the atom links of the given related urls"
-  [related-urls]
-  (map related-url->link related-urls))
-
-(defn- granule->expected-atom
-  "Returns the atom map of the granule"
-  [granule]
-  (let [{:keys [concept-id granule-ur producer-gran-id size related-urls
-                beginning-date-time ending-date-time day-night cloud-cover]} granule
-        dataset-id (get-in granule [:collection-ref :entry-title])
-        update-time (get-in granule [:data-provider-timestamps :update-time])]
-    {:id concept-id
-     :title granule-ur
-     :dataset-id dataset-id
-     :producer-granule-id producer-gran-id
-     :updated (str update-time)
-     :size (str size)
-     ;; TODO original-format will be changed to ECHO10 later once the metadata-db format is updated to ECHO10
-     :original-format "application/echo10+xml"
-     :data-center (:provider-id (cu/parse-concept-id concept-id))
-     :links (related-urls->links related-urls)
-     :start beginning-date-time
-     :end ending-date-time
-     :online-access-flag (str (> (count (ru/downloadable-urls related-urls)) 0))
-     :browse-flag (str (> (count (ru/browse-urls related-urls)) 0))
-     :day-night-flag day-night
-     :cloud-cover (str cloud-cover)}))
-
-(defn- granules->expected-atom
-  "Returns the atom map of the granules"
-  [granules atom-path]
-  {:id (str (url/search-root) atom-path)
-   :title "ECHO granule metadata"
-   :entries (map granule->expected-atom granules)})
-
-(defn- add-collection-links
-  "Returns the related-urls after adding the atom-links in the collection"
-  [coll related-urls]
-  (let [non-browse-coll-links (filter #(not= "GET RELATED VISUALIZATION" (:type %)) (:related-urls coll))]
-    (concat related-urls (map #(assoc % :inherited "true") non-browse-coll-links))))
-
-=======
->>>>>>> b22a2c45
 (deftest search-granule-atom
   (let [ru1 (dc/related-url "GET DATA" "http://example.com")
         ru2 (dc/related-url "GET DATA" "http://example2.com")
         ru3 (dc/related-url "GET RELATED VISUALIZATION" "http://example.com/browse")
-<<<<<<< HEAD
         ru4 (dc/related-url "ALGORITHM INFO" "http://inherited.com")
         ru5 (dc/related-url "GET RELATED VISUALIZATION" "http://inherited.com/browse")
-        coll1 (d/ingest "CMR_PROV1" (dc/collection {:entry-title "Dataset1"}))
+        coll1 (d/ingest "CMR_PROV1" (dc/collection {:entry-title "Dataset1"
+                                                    :spatial-coverage (dc/spatial :geodetic)}))
         coll2 (d/ingest "CMR_PROV1" (dc/collection {:entry-title "Dataset2"
                                                     :related-urls [ru4 ru5]}))
         gran1 (d/ingest "CMR_PROV1" (dg/granule coll1 {:granule-ur "Granule1"
@@ -235,10 +165,6 @@
                                                        :size 80.0
                                                        :cloud-cover 30.0
                                                        :related-urls [ru3]}))]
-=======
-        coll1 (d/ingest "CMR_PROV1" (dc/collection {:entry-title "Dataset1"
-                                                    :spatial-coverage (dc/spatial :geodetic)}))
-        coll2 (d/ingest "CMR_PROV1" (dc/collection {:entry-title "Dataset2"
                                                     :spatial-coverage (dc/spatial :geodetic)}))
         make-gran (fn [coll attribs]
                     (d/ingest "CMR_PROV1" (dg/granule coll attribs)))
@@ -274,7 +200,6 @@
                                 :size 80.0
                                 :cloud-cover 30.0
                                 :related-urls [ru3]})]
->>>>>>> b22a2c45
 
     (index/refresh-elastic-index)
 
@@ -284,12 +209,8 @@
       (is (= gran-atom
              (:results response))))
 
-<<<<<<< HEAD
-    (let [expected-gran2 (update-in gran2 [:related-urls] (partial add-collection-links coll2))
-          gran-atom (granules->expected-atom [gran1 expected-gran2] "granules.atom")
-=======
-    (let [gran-atom (da/granules->expected-atom [gran1 gran2] "granules.atom")
->>>>>>> b22a2c45
+    (let [expected-gran2 (update-in gran2 [:related-urls] (partial da/add-collection-links coll2))
+          gran-atom (da/granules->expected-atom [gran1 expected-gran2] "granules.atom")
           response (search/find-grans-atom :granule {})]
       (is (= 200 (:status response)))
       (is (= gran-atom
