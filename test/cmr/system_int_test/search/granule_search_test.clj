--- conflicted
+++ resolved
@@ -68,33 +68,18 @@
   (testing "search by existing provider id."
     (let [references (search/find-refs :granule {:provider "CMR_PROV1"})]
       (is (= 3 (count references)))
-<<<<<<< HEAD
-      (is (some #{"Granule1" "Granule2" "Granule3"}
-                (map #(:granule-ur %) references)))))
-=======
       (is (is (= #{"Granule1" "Granule2" "Granule3"}
                  (set (map :name references)))))))
->>>>>>> 937d749c
   (testing "search by provider id using wildcard *."
     (let [references (search/find-refs :granule {:provider "CMR_PRO*", "options[provider][pattern]" "true"})]
       (is (= 5 (count references)))
-<<<<<<< HEAD
-      (is (some #{"Granule1" "Granule2" "Granule3" "Granule4" "Granule5"}
-                (map #(:granule-ur %) references)))))
-=======
       (is (is (= #{"Granule1" "Granule2" "Granule3" "Granule4" "Granule5"}
                  (set (map :name references)))))))
->>>>>>> 937d749c
   (testing "search by provider id using wildcard ?."
     (let [references (search/find-refs :granule {:provider "CMR_PROV?", "options[provider][pattern]" "true"})]
       (is (= 5 (count references)))
-<<<<<<< HEAD
-      (is (some #{"Granule1" "Granule2" "Granule3" "Granule4" "Granule5"}
-                (map #(:granule-ur %) references)))))
-=======
       (is (is (= #{"Granule1" "Granule2" "Granule3" "Granule4" "Granule5"}
                  (set (map :name references)))))))
->>>>>>> 937d749c
   (testing "search by provider id case not match."
     (let [references (search/find-refs :granule {:provider "CMR_prov1"})]
       (is (= 0 (count references)))))
@@ -104,13 +89,8 @@
   (testing "search by provider id ignore case true."
     (let [references (search/find-refs :granule {:provider "CMR_prov1", "options[provider][ignore_case]" "true"})]
       (is (= 3 (count references)))
-<<<<<<< HEAD
-      (is (some #{"Granule1" "Granule2" "Granule3"}
-                (map #(:granule-ur %) references))))))
-=======
       (is (is (= #{"Granule1" "Granule2" "Granule3"}
                  (set (map :name references))))))))
->>>>>>> 937d749c
 
 (deftest search-by-dataset-id
   (testing "search by non-existent dataset id."
