(ns cmr.system-int-test.data2.granule
  "Contains data generators for example based testing in system integration tests."
  (:require [cmr.umm.granule :as g]
            [cmr.umm.collection :as c]
            [cmr.umm.granule.temporal :as gt]
            [cmr.system-int-test.data2.core :as d]
            [cmr.common.date-time-parser :as p]))

(defn psa
  "Creates product specific attribute ref"
  [name values]
  (g/map->ProductSpecificAttributeRef
    {:name name
     :values values}))

(defn temporal
  "Return a temporal with range date time of the given date times"
  [attribs]
  (let [{:keys [beginning-date-time ending-date-time]} attribs
        begin (when beginning-date-time (p/parse-datetime beginning-date-time))
        end (when ending-date-time (p/parse-datetime ending-date-time))]
    (when (or begin end)
      (gt/temporal {:range-date-time (c/->RangeDateTime begin end)}))))

(defn data-granule
  "Returns a data-granule with the given attributes"
  [attribs]
  (let [{:keys [producer-gran-id]} attribs]
    (when producer-gran-id
      (g/map->DataGranule {:producer-gran-id producer-gran-id}))))

(defn granule
  "Creates a granule"
<<<<<<< HEAD
  [collection attribs]
  (let [coll-ref (g/collection-ref (:entry-title collection))
        minimal-gran {:granule-ur (d/unique-str "ur")
                      :collection-ref coll-ref}
        data-granule {:data-granule (data-granule attribs)}
        temporal {:temporal (temporal attribs)}]
    (g/map->UmmGranule (merge minimal-gran data-granule temporal attribs))))
=======
  ([collection]
   (granule collection {}))
  ([collection attribs]
   (let [coll-ref (g/collection-ref (:entry-title collection))
         minimal-gran {:granule-ur (d/unique-str "ur")
                       :collection-ref coll-ref}
         temporal {:temporal (temporal attribs)}]
     (g/map->UmmGranule (merge minimal-gran temporal attribs)))))
>>>>>>> d1723855
<|MERGE_RESOLUTION|>--- conflicted
+++ resolved
@@ -31,21 +31,12 @@
 
 (defn granule
   "Creates a granule"
-<<<<<<< HEAD
-  [collection attribs]
-  (let [coll-ref (g/collection-ref (:entry-title collection))
-        minimal-gran {:granule-ur (d/unique-str "ur")
-                      :collection-ref coll-ref}
-        data-granule {:data-granule (data-granule attribs)}
-        temporal {:temporal (temporal attribs)}]
-    (g/map->UmmGranule (merge minimal-gran data-granule temporal attribs))))
-=======
   ([collection]
    (granule collection {}))
   ([collection attribs]
    (let [coll-ref (g/collection-ref (:entry-title collection))
          minimal-gran {:granule-ur (d/unique-str "ur")
                        :collection-ref coll-ref}
+         data-granule {:data-granule (data-granule attribs)}
          temporal {:temporal (temporal attribs)}]
-     (g/map->UmmGranule (merge minimal-gran temporal attribs)))))
->>>>>>> d1723855
+     (g/map->UmmGranule (merge minimal-gran data-granule temporal attribs)))))
