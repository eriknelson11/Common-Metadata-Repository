--- conflicted
+++ resolved
@@ -25,12 +25,6 @@
                                                           :options {:foo {:ignore_case "true"}}}))))
   (testing "invalid options param args"
     (is (= ["Option [foo] for param [entry_title] was not recognized."]
-<<<<<<< HEAD
-           (pv/unrecognized-params-settings-in-options-validation
-             :collection
-             {:entry_title "fdad"
-              :options {:entry_title {:foo "true"}}})))))
-=======
            (pv/unrecognized-params-settings-in-options-validation :collection
                                                                   {:entry_title "fdad"
                                                                    :options {:entry_title {:foo "true"}}}))))
@@ -54,7 +48,6 @@
     (is (= ["page_size must be a number between 1 and 2000"]
            (pv/page-size-validation :collection (assoc valid-params :page_size "ABC"))))))
 
->>>>>>> d33a2c2d
 
 (deftest temporal-format-validation :collection-start-date-test
   (testing "valid-start-date"
