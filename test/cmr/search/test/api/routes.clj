--- conflicted
+++ resolved
@@ -19,8 +19,7 @@
     (is (thrown-with-msg?
           clojure.lang.ExceptionInfo
           #"The mime type \[application/foo\] is not supported."
-<<<<<<< HEAD
-          (mt/validate-request-mime-type "application/foo" r/supported-mime-types)))))
+          (mt/validate-request-mime-type "application/foo" r/search-result-supported-mime-types)))))
 
 (deftest cmr-welcome-page
   (testing "visited on a path without a trailing slash"
@@ -39,7 +38,4 @@
 (deftest cmr-api-documentation-page
   (let [response (api (request :get "https://cmr.example.com/search/site/api_docs.html"))]
     (testing "uses the incoming host and scheme for its documentation endpoints"
-        (is (substring? "https://cmr.example.com/search/collections" (:body response))))))
-=======
-          (mt/validate-request-mime-type "application/foo" r/search-result-supported-mime-types)))))
->>>>>>> 8a5af895
+        (is (substring? "https://cmr.example.com/search/collections" (:body response))))))