(defn get-banner
  []
  (try
    (str
      (slurp "resources/text/banner.txt")
      ;(slurp "resources/text/loading.txt")
      )
    ;; If another project can't find the banner, just skip it;
    ;; this function is really only meant to be used by Dragon itself.
    (catch Exception _ "")))

(defn get-prompt
  [ns]
  (str "\u001B[35m[\u001B[34m"
       ns
       "\u001B[35m]\u001B[33m λ\u001B[m=> "))

(defproject cmr-graph "0.1.0-SNAPSHOT"
  :description "A service and API for querying CMR metadata relationships"
  :url "https://github.com/cmr-exchange/cmr-graph"
  :license {
    :name "Apache License, Version 2.0"
    :url "http://www.apache.org/licenses/LICENSE-2.0"}
  :dependencies [
    [cheshire "5.8.0"]
    [clojurewerkz/elastisch "3.0.0"]
    [clojurewerkz/neocons "3.2.0"]
<<<<<<< HEAD
    [clojusc/trifl "0.3.0-SNAPSHOT"]
    [clojusc/twig "0.3.2"]
    [com.stuartsierra/component "0.3.2"]
=======
    [clojusc/dev-system "0.1.0"]
    [clojusc/trifl "0.2.0"]
>>>>>>> 66d615ce
    [digest "1.4.6"]
    [gov.nasa.earthdata/cmr-process-manager "0.1.1-SNAPSHOT"]
    [http-kit "2.2.0"]
    [metosin/reitit-core "0.1.1-SNAPSHOT"]
    [metosin/reitit-ring "0.1.1-SNAPSHOT"]
    [metosin/ring-http-response "0.9.0"]
    [org.clojure/clojure "1.9.0"]
    [org.clojure/data.csv "0.1.4"]
    [ring/ring-core "1.6.3"]
    [ring/ring-codec "1.1.0"]
    [ring/ring-defaults "0.3.1"]]
  :main cmr.graph.core
  :profiles {
    :ubercompile {
      :aot :all}
    :dev {
      :dependencies [
        [org.clojure/tools.namespace "0.2.11"]
        [proto-repl "0.3.1"]]
      :plugins [
        [lein-shell "0.5.0"]
        [venantius/ultra "0.5.2"]]
      :source-paths ["dev-resources/src"]
      :repl-options {
        :init-ns cmr.graph.dev
        :prompt ~get-prompt
        :init ~(println (get-banner))}}
    :lint {
      :source-paths ^:replace ["src"]
      :test-paths ^:replace []
      :plugins [
        [jonase/eastwood "0.2.5"]
        [lein-ancient "0.6.15"]
        [lein-bikeshed "0.5.1"]
        [lein-kibit "0.1.6"]
        [venantius/yagni "0.1.4"]]}
    :test {
      :dependencies [
        [clojusc/ltest "0.3.0"]]
      :plugins [
        [lein-ltest "0.3.0"]
        [test2junit "1.4.0"]]
      :test-selectors {
        :unit #(not (or (:integration %) (:system %)))
        :integration :integration
        :system :system
        :default (complement :system)}}
    :docs {
      :dependencies [
        [clojang/codox-theme "0.2.0-SNAPSHOT"]]
      :plugins [
        [lein-codox "0.10.3"]
        [lein-marginalia "0.9.1"]]
      :codox {
        :project {
          :name "CMR Graph"
          :description "A service and API for querying CMR metadata relationships"}
        :namespaces [#"^cmr\.graph\.(?!dev)"]
        :metadata {
          :doc/format :markdown
          :doc "Documentation forthcoming"}
        :themes [:clojang]
        :doc-paths ["resources/docs"]
        :output-path "docs/current"}}}
  :aliases {
    ;; Dev & Testing Aliases
    "repl" ["do"
      ["clean"]
      ["repl"]]
    "ubercompile" ["with-profile" "+ubercompile" "compile"]
    "check-vers" ["with-profile" "+lint" "ancient" "check" ":all"]
    "check-jars" ["with-profile" "+lint" "do"
      ["deps" ":tree"]
      ["deps" ":plugin-tree"]]
    "check-deps" ["do"
      ["check-jars"]
      ["check-vers"]]
    "kibit" ["with-profile" "+lint" "kibit"]
    "eastwood" ["with-profile" "+lint" "eastwood" "{:namespaces [:source-paths]}"]
    "lint" ["do"
      ["kibit"]
      ;["eastwood"]
      ]
    "ltest" ["with-profile" "+test" "ltest"]
    ;; Documentation
    "codox" ["with-profile" "+docs"
      "codox"]
    "marginalia" ["with-profile" "+docs"
      "marg" "--dir" "docs/current"
             "--file" "marginalia.html"
             "--name" "Clojure Protocol Buffer Library"]
    "docs" ["do"
      ["codox"]
      ["marginalia"]]
    ;; Build tasks
    "build" ["do"
      ["ltest" ":unit"]
      ["junit" ":unit"]
      ["ubercompile"]
      ["uberjar"]]
    ;; Application
    "start-cmr-graph"
      ["trampoline" "run"]
    ;; Docker Aliases
    "docker-clean" [
      "shell"
      "docker" "system" "prune" "-f"]
    "start-infra" [
      "shell"
      "docker-compose" "-f" "resources/docker/docker-compose.yml" "up"]
    "stop-infra" [
      "shell"
      "docker-compose" "-f" "resources/docker/docker-compose.yml" "down"]})<|MERGE_RESOLUTION|>--- conflicted
+++ resolved
@@ -25,14 +25,10 @@
     [cheshire "5.8.0"]
     [clojurewerkz/elastisch "3.0.0"]
     [clojurewerkz/neocons "3.2.0"]
-<<<<<<< HEAD
+    [clojusc/dev-system "0.1.0"]
     [clojusc/trifl "0.3.0-SNAPSHOT"]
     [clojusc/twig "0.3.2"]
     [com.stuartsierra/component "0.3.2"]
-=======
-    [clojusc/dev-system "0.1.0"]
-    [clojusc/trifl "0.2.0"]
->>>>>>> 66d615ce
     [digest "1.4.6"]
     [gov.nasa.earthdata/cmr-process-manager "0.1.1-SNAPSHOT"]
     [http-kit "2.2.0"]
