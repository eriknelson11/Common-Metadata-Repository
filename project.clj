--- conflicted
+++ resolved
@@ -6,11 +6,8 @@
   :dependencies [[org.clojure/clojure "1.5.1"]
                  [clj-http "0.9.0"]
                  [org.clojure/data.xml "0.0.7"]
-<<<<<<< HEAD
                  [nasa-cmr/cmr-common-lib "0.1.1-SNAPSHOT"]
-=======
                  [nasa-cmr/cmr-system-trace-lib "0.1.0-SNAPSHOT"]
->>>>>>> d7c39f2f
                  ; include ring-core to support encoding of params
                  [ring/ring-core "1.2.1"]
                  [cheshire "5.2.0"]]
