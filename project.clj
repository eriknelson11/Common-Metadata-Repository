--- conflicted
+++ resolved
@@ -27,23 +27,14 @@
         [lein-cljsbuild "1.1.7"]
         [lein-figwheel "0.5.14"]
         [lein-shell "0.5.0"]]
-<<<<<<< HEAD
-      :resource-paths ["dev-resources"]
-      :source-paths ["dev-resources/src" "test/clj"]
-=======
       :resource-paths ["dev-resources" "test/data" "test/clj"]
       :source-paths ["src/clj" "src/cljc" "test/clj" "dev-resources/src"]
       :test-paths ["test/clj"]
->>>>>>> 9d9e577f
       :repl-options {
         :init-ns cmr.client.dev}}
     :test {
       :resource-paths ["test/data"]
       :source-paths ["test/clj"]
-<<<<<<< HEAD
-      :resource-paths ["test/data"]
-    }
-=======
       :test-paths ["test/clj"]
       :test-selectors {
         :default :unit
@@ -51,7 +42,6 @@
         :integration :integration
         :system :system}
       }
->>>>>>> 9d9e577f
     :lint {
       :source-paths ^:replace ["src"]
       :test-paths ^:replace []
