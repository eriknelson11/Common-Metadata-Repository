--- conflicted
+++ resolved
@@ -9,37 +9,26 @@
                  [ring/ring-core "1.2.2"]
                  [ring/ring-json "0.3.0"]
                  [org.clojure/tools.reader "0.8.3"]
-<<<<<<< HEAD
                  [org.clojure/tools.cli "0.3.1"]
                  [org.clojure/java.jdbc "0.3.3"]
                  [drift "1.5.2"]
                  [com.oracle/ojdbc6 "11.2.0.3"]
                  [slingshot "0.10.3"]]
   :repositories [["releases" "http://devrepo1.dev.echo.nasa.gov/data/dist/projects/echo/mavenrepo/"]]
-  :plugins [[drift "1.5.2"]
+  :plugins [[lein-test-out "0.3.1"]
+            [drift "1.5.2"]
             [lein-exec "0.3.2"]]
-  :main cmr.metadata-db.runner
   :repl-options {:init-ns user}
   :profiles
-  {:dev {:dependencies [[ring-mock "0.1.5"]
-                        [org.clojure/tools.namespace "0.2.4"]
+  {:dev {:dependencies [[org.clojure/tools.namespace "0.2.4"]
                         [org.clojars.gjahad/debug-repl "0.3.3"]
                         [cheshire "5.3.1"]
                         [clj-http "0.9.0"]
                         [drift "1.5.2"]]
-         :source-paths ["src" "dev" "test" "int_test"]}})
-=======
-                 [org.clojure/tools.cli "0.3.1"]]
-  :plugins [[lein-test-out "0.3.1"]]
-  :repl-options {:init-ns user}
-  :profiles
-  {:dev {:dependencies [[org.clojure/tools.namespace "0.2.4"]
-                        [org.clojars.gjahad/debug-repl "0.3.3"]]
          :source-paths ["src" "dev" "test" "int_test"]}
    :integration-test {:test-paths ["int_test"]
                       :dependencies [[clj-http "0.9.1"]]}
    :uberjar {:main cmr.metadata-db.runner
              :aot :all}})
->>>>>>> c5cf43ca
 
 
