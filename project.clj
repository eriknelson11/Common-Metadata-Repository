(defproject gov.nasa.earthdata/cmr-client "0.2.0-SNAPSHOT"
  :description "A Clojure(Script) Client for NASA's Common Metadata Repository"
  :url "https://github.com/oubiwann/cmr-client"
  :license {
    :name "Apache License, Version 2.0"
    :url "https://opensource.org/licenses/Apache-2.0"}
  :exclusions [
    org.apache.maven.wagon/wagon-provider-api
    org.clojure/clojure
    potemkin]
  :dependencies [
<<<<<<< HEAD
    [clj-http "3.8.0"]
    [cljs-http "0.1.44"]
    [clojusc/ltest "0.3.0"]
    [org.apache.maven.wagon/wagon-provider-api "2.10"]
    [org.clojure/clojure "1.8.0"]
    [org.clojure/clojurescript "1.10.191"]
=======
    [clj-http "3.7.0"]
    [cljs-http "0.1.44"]
    [clojusc/ltest "0.3.0"]
    [org.clojure/clojure "1.9.0"]
    [org.clojure/clojurescript "1.9.946"]
>>>>>>> 30d67987
    [org.clojure/core.async "0.4.474"]
    [org.clojure/data.json "0.2.6"]
    [org.clojure/data.xml "0.2.0-alpha2"]
    [potemkin "0.4.4"]]
  :source-paths ["src/clj" "src/cljc"]
  :profiles {
    :uberjar {
      :aot :all}
    :dev {
      :dependencies [
        [leiningen-core "2.8.1"]
        [org.clojure/tools.namespace "0.2.11"]]
      :plugins [
        [lein-cljsbuild "1.1.7"]
        [lein-figwheel "0.5.14"]
        [lein-shell "0.5.0"]]
      :resource-paths ["dev-resources" "test/data" "test/clj"]
      :source-paths ["src/clj" "src/cljc" "test/clj" "dev-resources/src"]
      :test-paths ["test/clj"]
      :repl-options {
        :init-ns cmr.client.dev}}
    :test {
      :resource-paths ["test/data"]
      :source-paths ["test/clj"]
      :test-paths ["test/clj"]
      :test-selectors {
        :default :unit
        :unit :unit
        :integration :integration
        :system :system}
      }
    :lint {
      :exclusions ^:replace [
        clj-http
        org.clojure/clojure
        org.clojure/tools.namespace]
      :dependencies ^:replace [
        [clj-http "2.2.0"]
        [org.clojure/clojure "1.8.0"]
        [org.clojure/tools.namespace "0.2.11"]]
      :source-paths ^:replace ["src/clj" "src/cljc"]
      :test-paths ^:replace []
      :plugins [
        [jonase/eastwood "0.2.5"]
<<<<<<< HEAD
        [lein-ancient "0.6.14"]
        [lein-bikeshed "0.5.1"]
=======
        [lein-ancient "0.6.15"]
        [lein-bikeshed "0.5.0"]
>>>>>>> 30d67987
        [lein-kibit "0.1.6"]
        [venantius/yagni "0.1.4"]]}
    :cljs {
      :source-paths ^:replace ["src/cljs" "src/cljc"]}
    :docs {
      :dependencies [
        [codox-theme-rdash "0.1.2"]]
      :plugins [
        [lein-codox "0.10.3"]
        [lein-marginalia "0.9.1"]
        [lein-simpleton "1.3.0"]]
      :codox {
        :project {
          :name "CMR Client"
          :description "A Clojure(Script)+JavaScript Client for NASA's Common Metadata Repository"}
        :namespaces [#"^cmr\.client\..*"]
        :metadata {
          :doc/format :markdown
          :doc "Documentation forthcoming"}
        :themes [:rdash]
        :doc-paths ["docs/md"]
        :output-path "docs/current"}}}
  :cljsbuild {
    :builds [
      {:id "cmr-dev"
       :source-paths ["src/cljs" "src/cljc"]
       :figwheel true
       :compiler {
         :main "cmr.client"
         :asset-path "js/out"
         :output-to "resources/public/js/cmr_dev.js"
         :output-dir "resources/public/js/out"}}
      {:id "cmr-prod"
       :source-paths ["src/cljs" "src/cljc"]
       :compiler {
         :main "cmr.client"
         :static-fns true
         :fn-invoke-direct true
         :optimizations :simple
         :output-to "resources/public/js/cmr_client.js"}}]}
  :aliases {
    "repl"
      ["with-profile" "+dev" "repl"]
    "build-cljs-dev"
      ^{:doc "Build just the dev version of the ClojureScript code"}
      ["cljsbuild" "once" "cmr-dev"]
    "build-cljs-prod"
      ^{:doc "Build just the prod version of the ClojureScript code"}
      ["do"
        ["shell" "rm" "-f" "resources/public/js/cmr_client.js"]
        ["cljsbuild" "once" "cmr-prod"]]
    "run-tests"
      ^{:doc "Use the ltest runner for verbose, colourful test output"}
      ["with-profile" "+test"
       "run" "-m" "cmr.client.testing.runner"]
<<<<<<< HEAD
    "check-vers" ["with-profile" "+lint" "ancient" "check" ":all"]
    "check-jars" ["with-profile" "+lint" "do"
      ["deps" ":tree"]
      ["deps" ":plugin-tree"]]
    "check-deps" ["do"
      ["check-jars"]
      ["check-vers"]]
=======
    "check-deps"
      ^{:doc "Check to see if any dependencies are out of date"}
      ["with-profile" "+lint" "ancient" ":all"]
>>>>>>> 30d67987
    "lint"
      ^{:doc "Run linting tools against the source"}
      ["with-profile" "+lint" "kibit"]
    "docs"
      ^{:doc "Generate API documentation"}
      ["with-profile" "+docs" "do"
        ["codox"]
        ; ["marg" "--dir" "docs/current"
        ;         "--file" "marginalia.html"
        ;         "--name" "sockets"]
        ;["shell" "cp" "resources/public/cdn.html" "docs"]
        ]
    "build"
      ^{:doc "Perform the build tasks"}
      ["with-profile" "+test" "do"
        ["check-deps"]
        ["lint"]
        ["test"]
        ["compile"]
        ["docs"]
        ["uberjar"]
        ["build-cljs-dev"]
        ["build-cljs-prod"]]
    "npm"
      ^{:doc "Publish compiled JavaScript client"}
      ["do"
        ["shell" "rm" "-rf" "dist"]
        ["shell" "mkdir" "dist"]
        ["shell" "cp" "resources/public/js/cmr_client.js" "dist"]
        ["shell" "npm" "publish" "--access" "public"]
        ["shell" "rm" "-rf" "dist"]]
    "publish"
      ^{:doc "Publish to Clojars and npm"}
      ["do"
        ["deploy" "clojars"]
        ["npm"]]})<|MERGE_RESOLUTION|>--- conflicted
+++ resolved
@@ -9,20 +9,12 @@
     org.clojure/clojure
     potemkin]
   :dependencies [
-<<<<<<< HEAD
     [clj-http "3.8.0"]
     [cljs-http "0.1.44"]
     [clojusc/ltest "0.3.0"]
     [org.apache.maven.wagon/wagon-provider-api "2.10"]
-    [org.clojure/clojure "1.8.0"]
+    [org.clojure/clojure "1.9.0"]
     [org.clojure/clojurescript "1.10.191"]
-=======
-    [clj-http "3.7.0"]
-    [cljs-http "0.1.44"]
-    [clojusc/ltest "0.3.0"]
-    [org.clojure/clojure "1.9.0"]
-    [org.clojure/clojurescript "1.9.946"]
->>>>>>> 30d67987
     [org.clojure/core.async "0.4.474"]
     [org.clojure/data.json "0.2.6"]
     [org.clojure/data.xml "0.2.0-alpha2"]
@@ -67,13 +59,8 @@
       :test-paths ^:replace []
       :plugins [
         [jonase/eastwood "0.2.5"]
-<<<<<<< HEAD
-        [lein-ancient "0.6.14"]
+        [lein-ancient "0.6.15"]
         [lein-bikeshed "0.5.1"]
-=======
-        [lein-ancient "0.6.15"]
-        [lein-bikeshed "0.5.0"]
->>>>>>> 30d67987
         [lein-kibit "0.1.6"]
         [venantius/yagni "0.1.4"]]}
     :cljs {
@@ -129,19 +116,15 @@
       ^{:doc "Use the ltest runner for verbose, colourful test output"}
       ["with-profile" "+test"
        "run" "-m" "cmr.client.testing.runner"]
-<<<<<<< HEAD
     "check-vers" ["with-profile" "+lint" "ancient" "check" ":all"]
     "check-jars" ["with-profile" "+lint" "do"
       ["deps" ":tree"]
       ["deps" ":plugin-tree"]]
-    "check-deps" ["do"
-      ["check-jars"]
-      ["check-vers"]]
-=======
     "check-deps"
-      ^{:doc "Check to see if any dependencies are out of date"}
-      ["with-profile" "+lint" "ancient" ":all"]
->>>>>>> 30d67987
+      ^{:doc "Check to see if any dependencies are out of date or if jars are conflicting"}
+      ["do"
+        ["check-jars"]
+        ["check-vers"]]
     "lint"
       ^{:doc "Run linting tools against the source"}
       ["with-profile" "+lint" "kibit"]
