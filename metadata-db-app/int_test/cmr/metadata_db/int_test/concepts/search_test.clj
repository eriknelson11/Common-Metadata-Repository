(ns cmr.metadata-db.int-test.concepts.search-test
  "Contains integration tests for getting concepts. Tests gets with various
  configurations including checking for proper error handling."
  (:require [clojure.test :refer :all]
            [clj-http.client :as client]
            [cheshire.core :as cheshire]
            [clojure.data]
            [cmr.metadata-db.int-test.utility :as util]
            [cmr.metadata-db.services.messages :as msg]
            [clj-time.core :as t]
            [cmr.common.time-keeper :as tk]
            [cmr.common.util :refer [are2]]))

(use-fixtures :each (util/reset-database-fixture {:provider-id "REG_PROV" :small false}
                                                 {:provider-id "REG_PROV1" :small false}
                                                 {:provider-id "SMAL_PROV1" :small true}
                                                 {:provider-id "SMAL_PROV2" :small true}))

(defn concepts-for-comparison
  "Removes revision-date from concepts so they can be compared."
  [concepts]
  (map #(dissoc % :revision-date) concepts))

(deftest search-by-concept-revision-id-tuples
  (doseq [provider-id ["REG_PROV" "SMAL_PROV1"]]
    (let [coll1 (util/create-and-save-collection provider-id 1 3)
          coll2 (util/create-and-save-collection provider-id 2 3)
          coll3 (util/create-and-save-collection provider-id 3 3)
          gran1 (util/create-and-save-granule provider-id coll1 1 2)
          gran2 (util/create-and-save-granule provider-id coll2 2 2)
          group1 (util/create-and-save-group provider-id 4 3)]
      (are [item-revision-tuples]
           (let [tuples (map #(update-in % [0] :concept-id) item-revision-tuples)
                 {:keys [status concepts]} (util/get-concepts tuples)
                 expected-concepts (map (fn [[item revision]]
                                          (assoc (util/expected-concept item)
                                                 :revision-id revision))
                                        item-revision-tuples)]
             (and (= 200 status)
                  (= expected-concepts (concepts-for-comparison concepts))))
           ; one collection
           [[coll1 1]]
           ;; two collections
           [[coll1 2] [coll2 1]]
           ;; multiple versions of same collection
           [[coll1 2] [coll1 1]]
           ; granules and collections
           [[gran1 2] [gran1 1] [gran2 2] [coll3 3] [coll1 2]]
           ;; group revisions
           [[group1 2] [group1 1]]
           ;; group and collectionss
           [[group1 1] [coll1 2]]))))

(deftest get-concepts-with-one-invalid-revision-id-test
  (doseq [provider-id ["REG_PROV" "SMAL_PROV1"]]
    (let [coll1 (util/create-and-save-collection provider-id 1)
          tuples [[(:concept-id coll1) 1]
                  [(:concept-id coll1) 2]
                  ["C2-REG_PROV" 1] ]
          {:keys [status errors]} (util/get-concepts tuples)]
      (is (= 404 status ))
      (is (= #{(msg/concept-with-concept-id-and-rev-id-does-not-exist (:concept-id coll1) 2)
               (msg/concept-with-concept-id-and-rev-id-does-not-exist "C2-REG_PROV" 1)}
             (set errors))))))

(deftest get-concepts-with-one-invalid-id-test-allow-missing
  (doseq [provider-id ["REG_PROV" "SMAL_PROV1"]]
    (let [coll1 (util/create-and-save-collection provider-id 1)
          tuples [[(:concept-id coll1) 1]
                  [(:concept-id coll1) 2]
                  ["C2-REG_PROV" 1] ]
          {:keys [status concepts]} (util/get-concepts tuples true)]
      (is (= 200 status ))
      (is (= [(:concept-id coll1)] (map :concept-id concepts))))))

(deftest get-latest-by-concept-id
  (let [coll1 (util/create-and-save-collection "REG_PROV" 1 3)
        coll2 (util/create-and-save-collection "REG_PROV" 2 1)
        coll3 (util/create-and-save-collection "SMAL_PROV1" 3 3)
        gran1 (util/create-and-save-granule "REG_PROV" coll1 1 2)
        gran2 (util/create-and-save-granule "REG_PROV" coll2 2 1)
        group1 (util/create-and-save-group "REG_PROV" 4 1)]
    (are [item-revision-tuples]
         (let [ids (map #(:concept-id (first %)) item-revision-tuples)
               {:keys [status concepts]} (util/get-latest-concepts ids)
               expected-concepts (map (fn [[item revision]]
                                        (assoc (util/expected-concept item)
                                               :revision-id revision))
                                      item-revision-tuples)]
           (and (is (= 200 status))
                (is (= expected-concepts (concepts-for-comparison concepts)))))
         ; one collection
         [[coll1 3]]
         ;; two collections
         [[coll1 3] [coll2 1]]
         ;; granules
         [[gran1 2] [gran2 1]]
         ; granules and collections
         [[gran1 2] [gran2 1] [coll3 3] [coll2 1]]
         ;; groups
         [[group1 1]]
         ;; granules and groups
         [[gran1 2] [group1 1]])))

(deftest get-latest-concepts-with-missing-concept-test
  (let [coll1 (util/create-and-save-collection "REG_PROV" 1)
        ids [(:concept-id coll1) "C1234-REG_PROV"]
        {:keys [status errors]} (util/get-latest-concepts ids)]
    (is (= 404 status ))
    (is (= #{(msg/concept-does-not-exist "C1234-REG_PROV")}
           (set errors)))))

(deftest get-latest-concepts-with-missing-concept-allow-missing-test
  (let [coll1 (util/create-and-save-collection "REG_PROV" 1)
        ids [(:concept-id coll1) "C1234-REG_PROV"]
        {:keys [status concepts]} (util/get-latest-concepts ids true)]
    (is (= 200 status ))
    (is (= [(:concept-id coll1)] (map :concept-id concepts)))))

(defn- save-collection
  "Given a provider-id, unique number, and attribute map, save a version of the collection."
  [provider-id uniq-num attributes]
  (let [concept (util/collection-concept provider-id uniq-num attributes)
        {:keys [concept-id revision-id]} (util/save-concept concept)]
    (assoc concept :revision-id revision-id :concept-id concept-id)))

(deftest find-collections
  (let [coll1 (save-collection "REG_PROV" 1 {:extra-fields {:entry-id "entry-1"
                                                            :entry-title "et1"
                                                            :version-id "v1"
                                                            :short-name "s1"}})
        coll2-1 (save-collection "REG_PROV" 2 {:extra-fields {:entry-id "entry-2"
                                                              :entry-title "et2"
                                                              :version-id "v1"
                                                              :short-name "s2"}})
        coll2-2 (save-collection "REG_PROV" 2 {:extra-fields {:entry-id "entry-2"
                                                              :entry-title "et2"
                                                              :version-id "v2"
                                                              :short-name "s2"}})
        coll5-1 (save-collection "REG_PROV" 5 {:extra-fields {:entry-id "entry-5"
                                                              :entry-title "et5"
                                                              :version-id "v55"
                                                              :short-name "s5"}})
        _ (util/delete-concept (:concept-id coll5-1))
        coll5-2 (assoc coll5-1 :deleted true :revision-id 2 :metadata "" :user-id nil)
        coll3 (save-collection "SMAL_PROV1" 3 {:extra-fields {:entry-id "entry-3"
                                                              :entry-title "et3"
                                                              :version-id "v3"
                                                              :short-name "s3"}})
        coll4-1 (save-collection "SMAL_PROV2" 4 {:extra-fields {:entry-id "entry-1"
                                                                :entry-title "et1"
                                                                :version-id "v3"
                                                                :short-name "s4"}})
        coll4-2 (save-collection "SMAL_PROV2" 4 {:extra-fields {:entry-id "entry-1"
                                                                :entry-title "et1"
                                                                :version-id "v4"
                                                                :short-name "s4"}})
        coll4-3 (save-collection "SMAL_PROV2" 4 {:extra-fields {:entry-id "entry-1"
                                                                :entry-title "et1"
                                                                :version-id "v5"
                                                                :short-name "s4"}})
        coll6-1 (save-collection "SMAL_PROV1" 6 {:extra-fields {:entry-id "entry-6"
                                                                :entry-title "et6"
                                                                :version-id "v6"
                                                                :short-name "s6"}})
        _ (util/delete-concept (:concept-id coll6-1))
        coll6-2 (assoc coll6-1 :deleted true :revision-id 2 :metadata "" :user-id nil)
        coll7 (save-collection "REG_PROV1" 1 {:extra-fields {:entry-id "entry-7"
                                                             :entry-title "et7"
                                                             :version-id "v7"
                                                             :short-name "s7"}})]
    (testing "find-with-parameters"
      (are2 [collections params]
            (= (set collections)
               (set (-> (util/find-concepts :collection params)
                        :concepts
                        concepts-for-comparison)))
            "regular provider - provider-id"
            [coll1 coll2-2 coll5-2] {:provider-id "REG_PROV" :latest true}

            "small provider with tombstones - provider-id"
            [coll3 coll6-2] {:provider-id "SMAL_PROV1"  :latest true}

            "small provider - provider-id"
            [coll4-3] {:provider-id "SMAL_PROV2"  :latest true}

            "regular provider - provider-id, entry-title"
            [coll1] {:provider-id "REG_PROV" :entry-title "et1"  :latest true}

            "small provider - provider-id, entry-title"
            [coll3] {:provider-id "SMAL_PROV1" :entry-title "et3" :latest true}

            "regular provider - provider-id, entry-id"
            [coll2-2] {:provider-id "REG_PROV" :entry-id "entry-2" :latest true}

            "small provider - provider-id, entry-id"
            [coll4-3] {:provider-id "SMAL_PROV2" :entry-id "entry-1" :latest true}

            "regular provider - short-name, version-id"
            [coll2-2] {:short-name "s2" :version-id "v2" :latest true}

            "small provider - short-name, version-id"
            [coll4-3] {:short-name "s4" :version-id "v5" :latest true}

            "small provider - match multiple - version-id"
            [coll3] {:version-id "v3" :latest true}

            ;; This test verifies that the provider-id is being used with the small_providers
            ;; table. Otherwise we would get both coll3 and coll4 back (see previous test).
            "small provider - provider-id, version-id"
            [coll4-3] {:provider-id "SMAL_PROV2" :version-id "v5" :latest true}

            "mixed providers - entry-title"
            [coll1 coll4-3] {:entry-title "et1" :latest true}

            "exclude-metadata=true"
            [(dissoc coll3 :metadata)]
            {:provider-id "SMAL_PROV1" :entry-id "entry-3" :exclude-metadata "true" :latest true}

            "exclude-metadata=false"
            [coll3]
            {:provider-id "SMAL_PROV1" :entry-id "entry-3" :exclude-metadata "false" :latest true}

            "regular provider - concept-id"
            [coll1] {:concept-id (:concept-id coll1) :latest true}

            "small provider - concept-id"
            [coll4-3] {:concept-id (:concept-id coll4-1) :latest true}

            "concept-id and version-id - latest"
            [coll4-3] {:concept-id (:concept-id coll4-1) :version-id "v5" :latest true}

            "find none - bad provider-id"
            [] {:provider-id "PROV_NONE" :latest true}

            "find none - provider-id, bad version-id"
            [] {:provider-id "REG_PROV" :version-id "v7" :latest true}

            ;; all revisions
            "provider-id - all revisions"
            [coll4-1 coll4-2 coll4-3] {:provider-id "SMAL_PROV2"}

            "entry-title - all revisions"
            [coll2-1 coll2-2] {:entry-title "et2"}

            "concept-id - all revisions"
            [coll4-1 coll4-2 coll4-3] {:concept-id (:concept-id coll4-1)}

            "concept-id and version-id - all revisions"
            [coll4-1] {:concept-id (:concept-id coll4-1) :version-id "v3"}))))

(deftest get-expired-collections-concept-ids
  (let [time-now (tk/now)
        make-coll-expiring-in (fn [prov uniq-num num-revisions num-secs]
                                (let [expire-time (t/plus time-now (t/seconds num-secs))]
                                  (util/create-and-save-collection
                                    prov uniq-num num-revisions
                                    {:extra-fields {:delete-time (str expire-time)}})))
        ;; Expired a long time ago.
        coll1 (make-coll-expiring-in "REG_PROV" 1 1 -600000)
        coll2 (make-coll-expiring-in "REG_PROV" 2 2 -600000)
        ;; Expires in the far future
        coll3 (make-coll-expiring-in "REG_PROV" 3 1 500000)
        ;; Doesn't have an expiration date
        coll4 (util/create-and-save-collection "REG_PROV" 4 1)
        ;; Small providers
        coll5 (make-coll-expiring-in "SMAL_PROV1" 5 1 -600000)
        coll6 (util/create-and-save-collection "SMAL_PROV1" 6 1)
        coll7 (make-coll-expiring-in "SMAL_PROV2" 7 1 -600000)
        coll8 (util/create-and-save-collection "SMAL_PROV2" 8 1)]

    (testing "get expired collection concept ids"
      (are [provider-id collections]
           (let [{:keys [status concept-ids]} (util/get-expired-collection-concept-ids provider-id)]
             (= [200 (set (map :concept-id collections))]
                [status (set concept-ids)]))
           "REG_PROV" [coll1 coll2]
           "SMAL_PROV1" [coll5]
           "SMAL_PROV2" [coll7]))

    (testing "invalid or missing provider id"
      (is (= {:status 404, :errors ["Provider with provider-id [PROVNONE] does not exist."]}
             (util/get-expired-collection-concept-ids "PROVNONE")))

      (is (= {:status 400, :errors ["A provider parameter was required but was not provided."]}
             (util/get-expired-collection-concept-ids nil))))))

(deftest find-granules
  (let [coll1 (util/create-and-save-collection "REG_PROV" 1 1)
        gran1 (util/create-and-save-granule "REG_PROV"
                                            coll1
                                            1
                                            3
                                            {:native-id "G1-NAT"
                                             :extra-fields {:granule-ur "G1-UR"}})
        gran2 (util/create-and-save-granule "REG_PROV"
                                            coll1
                                            2
                                            2
                                            {:native-id "G2-NAT"
                                             :extra-fields {:granule-ur "G2-UR"}})]
    (testing "find with parameters"
      (testing "latest revsions"
        (are2 [granules params]
              (= (set (map util/expected-concept granules))
                 (set (-> (util/find-latest-concepts :granule params)
                          :concepts
                          concepts-for-comparison)))
              ;; These are the only valid combinations for granules
              "provider-id, granule-ur"
              [gran1] {:provider-id "REG_PROV" :granule-ur "G1-UR"}

              "provider-id, native-id"
              [gran2] {:provider-id "REG_PROV" :native-id "G2-NAT"}

              "no metadata"
              [(dissoc gran1 :metadata)] {:provider-id "REG_PROV"
                                          :granule-ur "G1-UR"
                                          :exclude-metadata true}))

      (testing "all revisions"
        (are2 [rev-count params]
              (= rev-count
                 (count (-> (util/find-concepts :granule params)
                            :concepts)))
              "provider-id, granule-ur - two revisions"
              2 {:provider-id "REG_PROV" :granule-ur "G2-UR"}

              "provider-id, native-id - three revisons"
              3 {:provider-id "REG_PROV":native-id "G1-NAT"})))))


(deftest find-collections-with-invalid-parameters
  (testing "extra parameters"
    (is (= {:status 400
            :errors ["Finding concept type [collection] with parameters [foo] is not supported."]}
           (util/find-concepts :collection {:provider-id "REG_PROV"
                                            :short-name "f"
                                            :version-id "v"
                                            :foo "foo"})))))

(deftest find-granules-with-invalid-parameters
  (testing "invalid combination"
    (is (= {:status 400
            :errors ["Finding concept type [granule] with parameter combination [provider-id, granule-ur, native-id] is not supported."]}
           (util/find-concepts :granule {:provider-id "REG_PROV"
                                         :granule-ur "GRAN_UR"
                                         :native-id "NV1"})))))

(deftest find-tags
  (let [tag1 (util/create-and-save-tag 1 3)
        tag2 (util/create-and-save-tag 2 2)]
    (testing "find latest revsions"
      (are2 [tags params]
            (= (set tags)
               (set (->> (util/find-latest-concepts :tag params)
                         :concepts
                         (map #(dissoc % :provider-id :revision-date)))))
            "with metadata"
            [tag1 tag2] {}

            "exclude metadata"
            [(dissoc tag1 :metadata) (dissoc tag2 :metadata)] {:exclude-metadata true}))

    (testing "find all revisions"
      (let [num-of-tags (-> (util/find-concepts :tag {})
                            :concepts
                            count)]
        (is (= 5 num-of-tags))))))

(deftest find-tags-with-invalid-parameters
  (testing "extra parameters"
    (is (= {:status 400
            :errors ["Finding concept type [tag] with parameters [provider-id] is not supported."]}
           (util/find-concepts :tag {:provider-id "REG_PROV"})))))

(deftest find-services
<<<<<<< HEAD
  (let [serv1 (util/create-and-save-service "REG_PROV" 1 3)]
    (testing "find with parameters"
      (testing "latest revsions"
        (are2 [services params]
              (= (set (map util/expected-concept services))
                 (set (-> (util/find-latest-concepts :service params)
                          :concepts
                          concepts-for-comparison)))
              ;; These are the only valid combinations for services
              "provider-id, native-id"
              [serv1] {:provider-id "REG_PROV" :native-id "native-id 1"}

              "no metadata"
              [(dissoc serv1 :metadata)] {:provider-id "REG_PROV"
                                          :exclude-metadata true}))

      (testing "all revisions"
        (are2 [rev-count params]
              (= rev-count
                 (count (-> (util/find-concepts :service params)
                            :concepts)))
              "provider-id, native-id - three revisons"
              3 {:provider-id "REG_PROV":native-id "native-id 1"})))))
=======
  (let [serv1 (util/create-and-save-service "REG_PROV" 1 3)
        serv2 (util/create-and-save-service "SMAL_PROV1" 2 2)]
    (testing "find latest revsions"
      (are2 [servs params]
            (= (set servs)
               (set (->> (util/find-latest-concepts :service params)
                         :concepts
                         (map #(dissoc % :revision-date)))))
            "with metadata"
            [serv1 serv2] {}

            "exclude metadata"
            [(dissoc serv1 :metadata) (dissoc serv2 :metadata)] {:exclude-metadata true}))

    (testing "find all revisions"
      (let [num-of-servs (-> (util/find-concepts :service {})
                            :concepts
                            count)]
        (is (= 5 num-of-servs))))))

(deftest find-services-with-invalid-parameters
  (testing "extra parameters"
    (is (= {:status 400
            :errors ["Finding concept type [service] with parameters [short-name] is not supported."]}
           (util/find-concepts :service {:short-name "SN1"})))))
>>>>>>> 68fe074a

(deftest find-groups
  (let [group1 (util/create-and-save-group "REG_PROV" 1 3)]
    (testing "find with parameters"
      (testing "latest revsions"
        (are2 [groups params]
              (= (set (map util/expected-concept groups))
                 (set (-> (util/find-latest-concepts :access-group params)
                          :concepts
                          concepts-for-comparison)))
              ;; These are the only valid combinations for groups
              "provider-id, native-id"
              [group1] {:provider-id "REG_PROV" :native-id "native-id 1"}

              "no metadata"
              [(dissoc group1 :metadata)] {:provider-id "REG_PROV"
                                          :exclude-metadata true}))

      (testing "all revisions"
        (are2 [rev-count params]
              (= rev-count
                 (count (-> (util/find-concepts :access-group params)
                            :concepts)))
              "provider-id, native-id - three revisons"
              3 {:provider-id "REG_PROV":native-id "native-id 1"})))))
<|MERGE_RESOLUTION|>--- conflicted
+++ resolved
@@ -375,31 +375,6 @@
            (util/find-concepts :tag {:provider-id "REG_PROV"})))))
 
 (deftest find-services
-<<<<<<< HEAD
-  (let [serv1 (util/create-and-save-service "REG_PROV" 1 3)]
-    (testing "find with parameters"
-      (testing "latest revsions"
-        (are2 [services params]
-              (= (set (map util/expected-concept services))
-                 (set (-> (util/find-latest-concepts :service params)
-                          :concepts
-                          concepts-for-comparison)))
-              ;; These are the only valid combinations for services
-              "provider-id, native-id"
-              [serv1] {:provider-id "REG_PROV" :native-id "native-id 1"}
-
-              "no metadata"
-              [(dissoc serv1 :metadata)] {:provider-id "REG_PROV"
-                                          :exclude-metadata true}))
-
-      (testing "all revisions"
-        (are2 [rev-count params]
-              (= rev-count
-                 (count (-> (util/find-concepts :service params)
-                            :concepts)))
-              "provider-id, native-id - three revisons"
-              3 {:provider-id "REG_PROV":native-id "native-id 1"})))))
-=======
   (let [serv1 (util/create-and-save-service "REG_PROV" 1 3)
         serv2 (util/create-and-save-service "SMAL_PROV1" 2 2)]
     (testing "find latest revsions"
@@ -425,7 +400,6 @@
     (is (= {:status 400
             :errors ["Finding concept type [service] with parameters [short-name] is not supported."]}
            (util/find-concepts :service {:short-name "SN1"})))))
->>>>>>> 68fe074a
 
 (deftest find-groups
   (let [group1 (util/create-and-save-group "REG_PROV" 1 3)]
