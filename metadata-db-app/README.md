--- conflicted
+++ resolved
@@ -156,11 +156,8 @@
 
     curl -v -XPOST -H "Content-Type: application/json" -d '{"concept-id": "C1200000000-REG_PROV", "revision-id": 4, "deleted": true}' http://localhost:3001/concepts/
 
-<<<<<<< HEAD
-=======
 concept-id is a required field. revision-id and revision date are optional. No other fields are allowed.
 
->>>>>>> 975a675f
 ### GET /concepts/#concept-id
 
 params: none
