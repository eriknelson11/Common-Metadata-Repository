--- conflicted
+++ resolved
@@ -2,26 +2,6 @@
   "Defines functions for creating, starting, and stopping the application. Applications are
   represented as a map of components. Design based on
   http://stuartsierra.com/2013/09/15/lifecycle-composition and related posts."
-<<<<<<< HEAD
-  (:require [cmr.common.lifecycle :as lifecycle]
-            [clojure.string :as string]
-            [cmr.common.log :as log :refer (debug info warn error)]
-            [cmr.common.nrepl :as nrepl]
-            [cmr.common.api.web-server :as web]
-            [cmr.oracle.connection :as oracle]
-            [cmr.metadata-db.api.routes :as routes]
-            [cmr.metadata-db.services.jobs :as mdb-jobs]
-            [cmr.common.jobs :as jobs]
-            [cmr.oracle.config :as oracle-config]
-            [cmr.metadata-db.config :as config]
-            [cmr.transmit.config :as transmit-config]
-            [cmr.acl.core :as acl]
-            [cmr.common.config :as cfg]
-            [cmr.message-queue.queue.rabbit-mq :as rmq]
-            [cmr.message-queue.queue.sqs :as sqs]
-            [cmr.message-queue.queue.memory-queue :as queue]
-            [cmr.common.system :as common-sys]))
-=======
   (:require
    [clojure.string :as string]
    [cmr.acl.core :as acl]
@@ -34,13 +14,13 @@
    [cmr.common.nrepl :as nrepl]
    [cmr.common.system :as common-sys]
    [cmr.message-queue.queue.rabbit-mq :as rmq]
+   [cmr.message-queue.queue.sqs :as sqs]
    [cmr.metadata-db.api.routes :as routes]
    [cmr.metadata-db.config :as config]
    [cmr.metadata-db.services.jobs :as mdb-jobs]
    [cmr.oracle.config :as oracle-config]
    [cmr.oracle.connection :as oracle]
    [cmr.transmit.config :as transmit-config]))
->>>>>>> a31be1cc
 
 ;; Design based on http://stuartsierra.com/2013/09/15/lifecycle-composition and related posts
 
