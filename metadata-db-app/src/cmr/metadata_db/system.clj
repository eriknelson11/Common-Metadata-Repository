(ns cmr.metadata-db.system
  "Defines functions for creating, starting, and stopping the application. Applications are
  represented as a map of components. Design based on
  http://stuartsierra.com/2013/09/15/lifecycle-composition and related posts."
  (:require [cmr.common.lifecycle :as lifecycle]
            [clojure.string :as string]
            [cmr.common.log :as log :refer (debug info warn error)]
            [cmr.common.nrepl :as nrepl]
            [cmr.common.api.web-server :as web]
            [cmr.oracle.connection :as oracle]
            [cmr.metadata-db.api.routes :as routes]
            [cmr.metadata-db.services.jobs :as mdb-jobs]
            [cmr.common.jobs :as jobs]
            [cmr.oracle.config :as oracle-config]
            [cmr.metadata-db.config :as config]
            [cmr.transmit.config :as transmit-config]
            [cmr.acl.core :as acl]
            [cmr.common.config :as cfg]
            [cmr.message-queue.queue.rabbit-mq :as rmq]
<<<<<<< HEAD
            [cmr.message-queue.queue.sqs :as sqs]
            [cmr.message-queue.queue.memory-queue :as queue]
            [cmr.common-app.system :as common-sys]))
=======
            [cmr.common.system :as common-sys]))
>>>>>>> ece21ecb

;; Design based on http://stuartsierra.com/2013/09/15/lifecycle-composition and related posts

(def ^:private component-order
  "Defines the order to start the components."
  [:db :log :queue-broker :scheduler :web :nrepl])

(def system-holder
  "Required for jobs"
  (atom nil))

(defn create-system
  "Returns a new instance of the whole application."
  ([]
   (create-system "metadata-db"))
  ([connection-pool-name]
   (let [sys {:db (assoc (oracle/create-db (config/db-spec connection-pool-name))
                         :result-set-fetch-size
                         (config/result-set-fetch-size))
              :log (log/create-logger)
              :web (web/create-web-server (transmit-config/metadata-db-port) routes/make-api)
              :nrepl (nrepl/create-nrepl-if-configured (config/metadata-db-nrepl-port))
              :parallel-chunk-size (config/parallel-chunk-size)
              :caches {acl/token-imp-cache-key (acl/create-token-imp-cache)}
              :scheduler (jobs/create-clustered-scheduler `system-holder :db mdb-jobs/jobs)
              :queue-broker (sqs/create-queue-broker (config/queue-config))
              :relative-root-url (transmit-config/metadata-db-relative-root-url)}]
     (transmit-config/system-with-connections sys [:echo-rest]))))

(def start
  "Performs side effects to initialize the system, acquire resources,
  and start it running. Returns an updated instance of the system."
  (common-sys/start-fn "Metadata DB" component-order))

(def stop
  "Performs side effects to shut down the system and release its
  resources. Returns an updated instance of the system."
  (common-sys/stop-fn "Metadata DB" component-order))<|MERGE_RESOLUTION|>--- conflicted
+++ resolved
@@ -17,13 +17,9 @@
             [cmr.acl.core :as acl]
             [cmr.common.config :as cfg]
             [cmr.message-queue.queue.rabbit-mq :as rmq]
-<<<<<<< HEAD
             [cmr.message-queue.queue.sqs :as sqs]
             [cmr.message-queue.queue.memory-queue :as queue]
-            [cmr.common-app.system :as common-sys]))
-=======
             [cmr.common.system :as common-sys]))
->>>>>>> ece21ecb
 
 ;; Design based on http://stuartsierra.com/2013/09/15/lifecycle-composition and related posts
 
