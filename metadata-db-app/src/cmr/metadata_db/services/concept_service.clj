(ns cmr.metadata-db.services.concept-service
  "Sevices to support the business logic of the metadata db."
  (:require [cmr.metadata-db.data.concepts :as c]
            [cmr.common.services.errors :as errors]
            [cmr.common.concepts :as cu]
            [cmr.common.util :as cutil]
            [cmr.metadata-db.services.messages :as msg]
            [cmr.common.services.messages :as cmsg]
            [cmr.common.config :as cfg]
            [cmr.metadata-db.services.util :as util]
            [cmr.metadata-db.services.concept-validations :as cv]
            [cmr.metadata-db.services.provider-service :as provider-service]
            [cmr.metadata-db.data.providers :as provider-db]
            [cmr.metadata-db.config :as config]

            ;; Required to get code loaded
            [cmr.metadata-db.data.oracle.concepts]
            [cmr.metadata-db.data.oracle.concepts.collection]
            [cmr.metadata-db.data.oracle.concepts.granule]
            [cmr.metadata-db.data.oracle.providers]

            [cmr.common.log :refer (debug info warn error)]
            [cmr.system-trace.core :refer [deftracefn]]
            [clojure.set :as set]
            [clojure.string]
            [clj-time.core :as t]
            [cmr.common.time-keeper :as time-keeper]
            [cmr.metadata-db.services.concept-constraints :as cc]))


(def num-revisions-to-keep-per-concept-type
  "Number of revisions to keep by concept-type. If a concept instance has more than the number
  of revisions here the oldest ones will be deleted."
  {:collection 10
   :granule 1})

(def days-to-keep-tombstone
  "Number of days to keep a tombstone before is removed from the database."
  (cfg/config-value-fn :days-to-keep-tombstone 365 #(Integer. %)))

(def concept-truncation-batch-size
  "Maximum number of concepts to process in each iteration of the delete old concepts job."
  50000)

;;; utility methods

(defn- validate-providers-exist
  "Validates that all of the providers in the list exist."
  [db provider-ids]
  (let [existing-provider-ids (set (map :provider-id (provider-db/get-providers db)))
        unknown-providers (set/difference (set provider-ids) existing-provider-ids)]
    (when (> (count unknown-providers) 0)
      (errors/throw-service-error :not-found (msg/providers-do-not-exist unknown-providers)))))

<<<<<<< HEAD
(defn- get-existing-concept-id
  "Retrieve concept-id from DB."
  [db provider concept]
  (some-> (c/get-concept-by-provider-id-native-id-concept-type db provider concept)
          :concept-id))
=======
(defn- get-provider-by-id
  "Returns the provider with the given provider-id, raise error when provider does not exist based
  on the throw-error flag"
  ([context provider-id]
   (get-provider-by-id context provider-id true))
  ([context provider-id throw-error?]
   (if-let [provider (provider-db/get-provider (util/context->db context) provider-id)]
     provider
     (when throw-error?
       (errors/throw-service-error :not-found (msg/providers-do-not-exist [provider-id]))))))
>>>>>>> b20fd5ed

(defn- set-or-generate-concept-id
  "Get an existing concept-id from the DB for the given concept or generate one
  if the concept has never been saved."
  [db provider concept]
  (if (:concept-id concept)
    concept
    (let [concept-id (c/get-concept-id db (:concept-type concept) provider (:native-id concept))]
      (if concept-id
        (assoc concept :concept-id concept-id)
        (assoc concept :concept-id (c/generate-concept-id db concept))))))

(defn- set-or-generate-revision-id
  "Get the next available revision id from the DB for the given concept or
  one if the concept has never been saved."
  [db provider concept & previous-revision]
  (if (:revision-id concept)
    concept
    (let [{:keys [concept-id concept-type provider-id]} concept
          previous-revision (first previous-revision)
          existing-revision-id (:revision-id (or previous-revision
                                                 (c/get-concept db concept-type provider concept-id)))
          revision-id (if existing-revision-id (inc existing-revision-id) 1)]
      (assoc concept :revision-id revision-id))))

(defn- check-concept-revision-id
  "Checks that the revision-id for a concept is greater than
  the current maximum revision-id for this concept."
  [db provider concept previous-revision]
  (let [{:keys [concept-id concept-type revision-id]} concept
        latest-revision (or previous-revision
                            (c/get-concept db concept-type provider concept-id)
                            ;; or it doesn't exist and the next should be 1
                            {:revision-id 0})
        minimum-revision-id (inc (:revision-id latest-revision))]
    (if (>= revision-id minimum-revision-id)
      {:status :pass}
      {:status :fail
       :concept-id (:concept-id latest-revision)
       :expected minimum-revision-id})))

(defn- validate-concept-revision-id
  "Validate that the revision-id for a concept (if given) is greater than the current maximum
  revision-id for this concept. A third argument of the previous revision of the concept can be
  provided to avoid looking up the concept again."
  ([db provider concept]
   (validate-concept-revision-id db provider concept nil))
  ([db provider concept previous-revision]
   (when-let [revision-id (:revision-id concept)]
     (let [result (check-concept-revision-id db provider concept previous-revision)]
       (when (= (:status result) :fail)
         (cmsg/data-error :conflict
                          msg/invalid-revision-id
                          (:concept-id result)
                          (:expected result)
                          revision-id))))))

;;; this is abstracted here in case we switch to some other mechanism of
;;; marking tombstones
(defn- set-deleted-flag
  "Create a copy of the given and set its deleted flag to the given value.
  Used to create tombstones from concepts and vice-versa."
  [value concept]
  (assoc concept :deleted value))

(defn- handle-save-errors
  "Deal with errors encountered during saves."
  [concept result]
  (case (:error result)
    :revision-id-conflict
    (cmsg/data-error :conflict
                     msg/concept-id-and-revision-id-conflict
                     (:concept-id concept)
                     (:revision-id concept))

    :concept-id-concept-conflict
    (let [{:keys [concept-id concept-type provider-id native-id]} concept
          {:keys [existing-concept-id existing-native-id]} result]
      (cmsg/data-error :conflict
                       msg/concept-exists-with-different-id
                       existing-concept-id
                       existing-native-id
                       concept-id
                       native-id
                       concept-type
                       provider-id))
    ;; else
    (errors/internal-error! (:error-message result) (:throwable result))))

(defn try-to-save
  "Try to save a concept. The concept must include a revision-id. Ensures that revision-id and
  concept-id constraints are enforced as well as post commit uniqueness constraints. Returns the
  concept if successful, otherwise throws an exception."
  [db provider concept]
  {:pre [(:revision-id concept)]}
  (let [result (c/save-concept db provider concept)]
    (if (nil? (:error result))
      (do
        ;; Perform post commit constraint checks - don't perform check if deleting concepts
        (when-not (:deleted concept)
          (cc/perform-post-commit-constraint-checks
            db
            provider
            concept
            ;; When there are constraint violations we send in a rollback function to delete the
            ;; concept that had just been saved and then throw an error.
            #(c/force-delete db
                             (:concept-type concept)
                             provider
                             (:concept-id concept)
                             (:revision-id concept))))
        concept)
      (handle-save-errors concept result))))

;;; service methods

(deftracefn get-concept
  "Get a concept by concept-id."
  ([context concept-id]
   (let [db (util/context->db context)
         {:keys [concept-type provider-id]} (cu/parse-concept-id concept-id)
         provider (provider-service/get-provider-by-id context provider-id true)]
     (or (c/get-concept db concept-type provider concept-id)
         (cmsg/data-error :not-found
                          msg/concept-does-not-exist
                          concept-id))))
  ([context concept-id revision-id]
   (let [db (util/context->db context)
         {:keys [concept-type provider-id]} (cu/parse-concept-id concept-id)
         provider (provider-service/get-provider-by-id context provider-id true)]
     (or (c/get-concept db concept-type provider concept-id revision-id)
         (cmsg/data-error :not-found
                          msg/concept-with-concept-id-and-rev-id-does-not-exist
                          concept-id
                          revision-id)))))

(defn split-concept-id-revision-id-tuples
  "Divides up concept-id-revision-id-tuples by provider and concept type."
  [concept-id-revision-id-tuples]
  (reduce (fn [m tuple]
            (let [{:keys [concept-type provider-id]} (cu/parse-concept-id (first tuple))]
              (update-in m [provider-id concept-type] #(if %
                                                         (conj % tuple)
                                                         [tuple]))))
          {}
          concept-id-revision-id-tuples))

(defn split-concept-ids
  "Divides up concept-ids by provider and concept type"
  [concept-ids]
  (reduce (fn [m concept-id]
            (let [{:keys [concept-type provider-id]} (cu/parse-concept-id concept-id)]
              (update-in m [provider-id concept-type] #(conj % concept-id))))
          {}
          concept-ids))

(defn- filter-non-existent-providers
  "Removes providers that don't exist from a map of provider-ids to values."
  [db provider-id-map]
  (let [existing-provider-ids (set (map :provider-id (provider-db/get-providers db)))]
    (into {} (filter (comp existing-provider-ids first) provider-id-map))))

(deftracefn get-concepts
  "Get multiple concepts by concept-id and revision-id. Returns concepts in order requested"
  [context concept-id-revision-id-tuples allow-missing?]
  (info (format "Getting [%d] concepts by concept-id/revision-id"
                (count concept-id-revision-id-tuples)))
  (let [start (System/currentTimeMillis)
        parallel-chunk-size (get-in context [:system :parallel-chunk-size])
        db (util/context->db context)
        ;; Split the tuples so they can be requested separately for each provider and concept type
        split-tuples-map (split-concept-id-revision-id-tuples concept-id-revision-id-tuples)
        split-tuples-map (if allow-missing?
                           (filter-non-existent-providers db split-tuples-map)
                           (do
                             (validate-providers-exist db (keys split-tuples-map))
                             split-tuples-map))]

    (let [concepts (apply concat
                          (for [[provider-id concept-type-tuples-map] split-tuples-map
                                [concept-type tuples] concept-type-tuples-map]
                            (let [provider (provider-service/get-provider-by-id context provider-id true)]
                              ;; Retrieve the concepts for this type and provider id.
                              (if (and (> parallel-chunk-size 0) (< parallel-chunk-size (count tuples)))
                                ;; retrieving chunks in parallel for faster read performance
                                (apply concat
                                       (cutil/pmap-n-all
                                         (partial c/get-concepts db concept-type provider)
                                         parallel-chunk-size
                                         tuples))
                                (c/get-concepts db concept-type provider tuples)))))
          ;; Create a map of tuples to concepts
          concepts-by-tuple (into {} (for [c concepts] [[(:concept-id c) (:revision-id c)] c]))]
      (if (or allow-missing? (= (count concepts) (count concept-id-revision-id-tuples)))
        ;; Return the concepts in the order they were requested
        (let [millis (- (System/currentTimeMillis) start)]
          (info (format "Found [%d] concepts in [%d] ms" (count concepts) millis))
          (keep concepts-by-tuple concept-id-revision-id-tuples))
        ;; some concepts weren't found
        (let [missing-concept-tuples (set/difference (set concept-id-revision-id-tuples)
                                                     (set (keys concepts-by-tuple)))]
          (errors/throw-service-errors
            :not-found
            (map (partial apply msg/concept-with-concept-id-and-rev-id-does-not-exist)
                 missing-concept-tuples)))))))

(deftracefn get-latest-concepts
  "Get the latest version of concepts by specifiying a list of concept-ids. Results are
  returned in the order requested"
  [context concept-ids allow-missing?]
  (info (format "Getting [%d] latest concepts by concept-id" (count concept-ids)))
  (let [start (System/currentTimeMillis)
        parallel-chunk-size (get-in context [:system :parallel-chunk-size])
        db (util/context->db context)
        ;; Split the concept-ids so they can be requested separately for each provider and concept type
        split-concept-ids-map (split-concept-ids concept-ids)
        split-concept-ids-map (if allow-missing?
                                (filter-non-existent-providers db split-concept-ids-map)
                                (do
                                  (validate-providers-exist db (keys split-concept-ids-map))
                                  split-concept-ids-map))]
    (let [concepts (apply concat
                          (for [[provider-id concept-type-concept-id-map] split-concept-ids-map
                                [concept-type cids] concept-type-concept-id-map]
                            (let [provider (provider-service/get-provider-by-id context provider-id true)]
                              ;; Retrieve the concepts for this type and provider id.
                              (if (and (> parallel-chunk-size 0) (< parallel-chunk-size (count cids)))
                                ;; retrieving chunks in parallel for faster read performance
                                (apply concat
                                       (cutil/pmap-n-all
                                         (partial c/get-latest-concepts db concept-type provider)
                                         parallel-chunk-size
                                         cids))
                                (c/get-latest-concepts db concept-type provider cids)))))
          ;; Create a map of concept-ids to concepts
          concepts-by-concept-id (into {} (for [c concepts] [(:concept-id c) c]))]
      (if (or allow-missing? (= (count concepts) (count concept-ids)))
        ;; Return the concepts in the order they were requested
        (let [millis (- (System/currentTimeMillis) start)]
          (info (format "Found [%d] concepts in [%d] ms" (count concepts) millis))
          (keep concepts-by-concept-id concept-ids))
        ;; some concepts weren't found
        (let [missing-concept-ids (set/difference (set concept-ids)
                                                  (set (keys concepts-by-concept-id)))]
          (errors/throw-service-errors
            :not-found
            (map msg/concept-does-not-exist
                 missing-concept-ids)))))))

(deftracefn get-expired-collections-concept-ids
  "Returns the concept ids of expired collections in the provider."
  [context provider-id]
  (let [db (util/context->db context)
        provider (provider-service/get-provider-by-id context provider-id true)]
    (distinct (map :concept-id (c/get-expired-concepts db provider :collection)))))

(deftracefn save-concept
  "Store a concept record and return the revision."
  [context concept]
  (cv/validate-concept concept)
  (let [db (util/context->db context)
        provider (provider-service/get-provider-by-id context (:provider-id concept) true)
        concept (set-or-generate-concept-id db provider concept)]
    (validate-concept-revision-id db provider concept)
    (let [concept (->> concept
                       (set-or-generate-revision-id db provider)
                       (set-deleted-flag false))]
      (try-to-save db provider concept))))

(deftracefn delete-concept
  "Add a tombstone record to mark a concept as deleted and return the revision-id of the tombstone."
  [context concept-id revision-id revision-date]
  (let [db (util/context->db context)
        {:keys [concept-type provider-id]} (cu/parse-concept-id concept-id)
        provider (provider-service/get-provider-by-id context provider-id true)
        previous-revision (c/get-concept db concept-type provider concept-id)]
    (if previous-revision
      (if (util/is-tombstone? previous-revision)
        previous-revision
        (let [tombstone (merge previous-revision {:revision-id revision-id :deleted true :metadata ""
                                                  :revision-date revision-date})]
          (cv/validate-concept tombstone)
          (validate-concept-revision-id db provider tombstone previous-revision)
          (let [revisioned-tombstone (set-or-generate-revision-id db provider tombstone previous-revision)]
            (try-to-save db provider revisioned-tombstone))))
      (if revision-id
        (cmsg/data-error :not-found
                         msg/concept-with-concept-id-and-rev-id-does-not-exist
                         concept-id
                         revision-id)
        ((cmsg/data-error :not-found
                          msg/concept-does-not-exist
                          concept-id))))))

(deftracefn force-delete
  "Remove a revision of a concept from the database completely."
  [context concept-id revision-id]
  (let [db (util/context->db context)
        {:keys [concept-type provider-id]} (cu/parse-concept-id concept-id)
        provider (provider-service/get-provider-by-id context provider-id true)
        concept (c/get-concept db concept-type provider concept-id revision-id)]
    (if concept
      (c/force-delete db concept-type provider concept-id revision-id)
      (cmsg/data-error :not-found
                       msg/concept-with-concept-id-and-rev-id-does-not-exist
                       concept-id
                       revision-id))
    {:concept-id concept-id
     :revision-id revision-id}))

(deftracefn reset
  "Delete all concepts from the concept store and all providers."
  [context]
  (provider-service/reset-providers context)
  (c/reset (util/context->db context)))

(deftracefn get-concept-id
  "Get a concept id for a given concept."
  [context concept-type provider-id native-id]
  (cu/validate-concept-type concept-type)
  (let [db (util/context->db context)
        provider (provider-service/get-provider-by-id context provider-id true)
        concept-id (c/get-concept-id db concept-type provider native-id)]
    (if concept-id
      concept-id
      (cmsg/data-error :not-found
                       msg/missing-concept-id
                       concept-type
                       provider-id
                       native-id))))

(defn- get-provider-to-collection-map
  "Returns a map of the provider ids to collection concepts that exist in the database."
  [context]
  (let [db (util/context->db context)]
    (into {} (pmap (fn [{:keys [provider-id] :as provider}]
                     [provider-id
                      (->> (c/find-latest-concepts db [provider] {:provider-id provider-id
                                                                :concept-type :collection})
                           (remove :deleted))])
                   (provider-db/get-providers db)))))

;; There's not sufficient integration tests for this. Filed CMR-1579
(deftracefn get-provider-holdings
  "Gets provider holdings within Metadata DB"
  [context]
  (let [db (util/context->db context)
        ;; Create a map of provider to collection concepts
        provider-to-collections (get-provider-to-collection-map context)
        ;; Get a map of provider id to counts of granules per collection concept id
        provider-to-count-maps (into {}
                                     (pmap (fn [{:keys [provider-id] :as provider}]
                                             [provider-id (c/get-concept-type-counts-by-collection
                                                            db :granule provider)])
                                           (provider-db/get-providers db)))]
    (for [[provider-id collections] provider-to-collections
          collection collections
          :let [concept-id (:concept-id collection)
                granule-count (get-in provider-to-count-maps
                                      [provider-id concept-id]
                                      0)]]
      {:provider-id provider-id
       :concept-id concept-id
       :granule-count granule-count
       :entry-title (get-in collection [:extra-fields :entry-title])})))

(defn delete-expired-concepts
  "Delete concepts that have not been deleted and have a delete-time before now"
  [context provider concept-type]
  (let [db (util/context->db context)
        ;; atom to store concepts to skip on subsequent recursions
        failed-concept-ids (atom #{})
        ;; return expired concepts which have not previously failed
        get-expired (fn []
                      (remove
                        #(contains? @failed-concept-ids (:concept-id %))
                        (c/get-expired-concepts db provider concept-type)))]
    (loop []
      (when-let [expired-concepts (seq (get-expired))]
        (info "Deleting expired" (name concept-type) "concepts:" (map :concept-id expired-concepts))
        (doseq [c expired-concepts]
          (let [tombstone (-> c
                              (update-in [:revision-id] inc)
                              (assoc :deleted true :metadata ""))]
            (try
              (try-to-save db provider tombstone)
              (catch clojure.lang.ExceptionInfo e
                ;; Re-throw anything other than a simple conflict.
                (when-not (-> e ex-data :type (= :conflict))
                  (throw e))
                ;; If an update comes in for one of the items we are
                ;; deleting, it will result in a conflict, in that
                ;; case we just want to log a warning and store the
                ;; failed concept-id in order avoid an infinite loop.
                (warn e "Conflict when saving expired concept tombstone")
                (swap! failed-concept-ids conj (:concept-id c))))))
        (recur)))))

(defn force-delete-with
  "Continually force deletes concepts using the given function concept-id-revision-id-tuple-finder
  to find concept id revision id tuples to delete. Stops once the function returns an empty set."
  [db provider concept-type concept-id-revision-id-tuple-finder]
  (cutil/while-let
    [concept-id-revision-id-tuples (seq (concept-id-revision-id-tuple-finder))]
    (info "Deleting" (count concept-id-revision-id-tuples)
          "old concept revisions for provider" (:provider-id provider))
    (c/force-delete-concepts db provider concept-type concept-id-revision-id-tuples)))

(defn delete-old-revisions
  "Delete concepts to keep a fixed number of revisions around. It also deletes old tombstones that
  are older than a fixed number of days and any prior revisions of the deleted tombstone."
  [context provider concept-type]
  (let [db (util/context->db context)
        concept-type-name (str (name concept-type) "s")
        tombstone-cut-off-date (t/minus (time-keeper/now) (t/days (days-to-keep-tombstone)))]

    (info "Starting deletion of old" concept-type-name "for provider" (:provider-id provider))
    (force-delete-with
      db provider concept-type
      #(c/get-old-concept-revisions
         db
         provider
         concept-type
         (get num-revisions-to-keep-per-concept-type
              concept-type)
         concept-truncation-batch-size))

    (info "Starting deletion of tombstoned" concept-type-name "for provider" (:provider-id provider))
    (force-delete-with
      db provider concept-type
      #(c/get-tombstoned-concept-revisions
         db
         provider
         concept-type
         tombstone-cut-off-date
         concept-truncation-batch-size))))


<|MERGE_RESOLUTION|>--- conflicted
+++ resolved
@@ -51,25 +51,6 @@
         unknown-providers (set/difference (set provider-ids) existing-provider-ids)]
     (when (> (count unknown-providers) 0)
       (errors/throw-service-error :not-found (msg/providers-do-not-exist unknown-providers)))))
-
-<<<<<<< HEAD
-(defn- get-existing-concept-id
-  "Retrieve concept-id from DB."
-  [db provider concept]
-  (some-> (c/get-concept-by-provider-id-native-id-concept-type db provider concept)
-          :concept-id))
-=======
-(defn- get-provider-by-id
-  "Returns the provider with the given provider-id, raise error when provider does not exist based
-  on the throw-error flag"
-  ([context provider-id]
-   (get-provider-by-id context provider-id true))
-  ([context provider-id throw-error?]
-   (if-let [provider (provider-db/get-provider (util/context->db context) provider-id)]
-     provider
-     (when throw-error?
-       (errors/throw-service-error :not-found (msg/providers-do-not-exist [provider-id]))))))
->>>>>>> b20fd5ed
 
 (defn- set-or-generate-concept-id
   "Get an existing concept-id from the DB for the given concept or generate one
