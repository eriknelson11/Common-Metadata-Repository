(ns cmr.metadata-db.data.oracle.search
  "Provides implementations of the cmr.metadata-db.data.concepts/ConceptStore protocol methods
  for retrieving concepts using parameters"
  (:require [cmr.metadata-db.data.concepts :as c]
            [cmr.metadata-db.data.oracle.concepts :as oc]
            [cmr.metadata-db.data.oracle.concept-tables :as tables]
            [cmr.common.services.errors :as errors]
            [cmr.common.log :refer (debug info warn error)]
            [cmr.common.util :as util]
            [clojure.java.jdbc :as j]
            [cmr.metadata-db.data.oracle.sql-helper :as sh]
            [cmr.oracle.sql-utils :as su :refer [insert values select from where with order-by desc delete as]])
  (:import cmr.oracle.connection.OracleStore))

(defn- find-batch-starting-id
  "Returns the first id that would be returned in a batch."
  ([conn table params]
   (find-batch-starting-id conn table params 0))
  ([conn table params min-id]
   (let [existing-params (when (seq params) (sh/find-params->sql-clause params))
         params-clause (if existing-params
                         `(and (>= :id ~min-id)
                               ~existing-params)
                         `(>= :id ~min-id))
         stmt (select ['(min :id)]
                      (from table)
                      (where params-clause))]
     (-> (su/find-one conn stmt)
         vals
         first))))

(def common-columns
  "A set of common columns for all concept types."
  #{:native_id :concept_id :revision_date :metadata :deleted :revision_id :format})

(def concept-type->columns
  "A map of concept type to the columns for that type in the database."
  {:granule (into common-columns
                  [:provider_id :parent_collection_id :delete_time :granule_ur])
   :collection (into common-columns
                     [:provider_id :entry_title :entry_id :short_name :version_id :delete_time
                      :user_id])
   :tag (into common-columns [:user_id])
<<<<<<< HEAD
   :service (into common-columns [:entry_title :entry_id :delete_time :user_id])
   :access-group (into common-columns [:provider_id :user_id])})
=======
   :access-group (into common-columns [:provider_id :user_id])
   :service (into common-columns [:provider_id :entry_title :entry_id :delete_time :user_id])})
>>>>>>> 68fe074a

(defn columns-for-find-concept
  "Returns the table columns that should be included in a find-concept sql query"
  [concept-type params]
  (let [exclude-metadata? (= "true" (:exclude-metadata params))
        all-fields (concept-type->columns concept-type)]
    (disj all-fields (when exclude-metadata? :metadata))))

(defn- params->sql-params
  "Converts the search params into params that can be converted into a sql condition clause."
  [provider params]
  (if (:small provider)
    (dissoc params :concept-type :exclude-metadata)
    (dissoc params :concept-type :exclude-metadata :provider-id)))

(defn- gen-find-concepts-in-table-sql
  "Create the SQL for the given params and table.
  If :include-all is true, all revisions of the concepts will be returned. This is needed for the
  find-latest-concepts function to later filter out the latest concepts that satisfy the search in memory."
  [concept-type table fields params]
  (if (:include-all params)
    (let [params (dissoc params :include-all)]
      (su/build (select (vec fields)
                        (from table)
                        (where `(in :concept_id
                                    ~(select [:concept_id]
                                             (from table)
                                             (when-not (empty? params)
                                               (where (sh/find-params->sql-clause params)))))))))
    (su/build (select (vec fields)
                      (from table)
                      (when-not (empty? params)
                        (where (sh/find-params->sql-clause params)))))))

(defmulti find-concepts-in-table
  "Retrieve concept maps from the given table, handling small providers separately from
  normal providers."
  (fn [db table concept-type providers params]
    (:small (first providers))))

;; Execute a query against the small providers table
(defmethod find-concepts-in-table true
  [db table concept-type providers params]
  (let [fields (columns-for-find-concept concept-type params)
        params (params->sql-params (first providers)
                                   (assoc params :provider-id (map :provider-id providers)))
        stmt (gen-find-concepts-in-table-sql concept-type table fields params)]
    (j/with-db-transaction
      [conn db]
      (doall
        (mapv #(oc/db-result->concept-map concept-type conn (:provider_id %) %)
              (su/query conn stmt))))))

;; Execute a query against a normal (not small) provider table
(defmethod find-concepts-in-table :default
  [db table concept-type providers params]
  {:pre [(== 1 (count providers))]}
  (let [provider (first providers)
        provider-id (:provider-id provider)
        fields (disj (columns-for-find-concept concept-type params) :provider_id)
        params (params->sql-params provider (assoc params :provider-id provider-id))
        stmt (gen-find-concepts-in-table-sql concept-type table fields params)]
    (j/with-db-transaction
      [conn db]
      ;; doall is necessary to force result retrieval while inside transaction - otherwise
      ;; connection closed errors will occur
      (doall (mapv #(oc/db-result->concept-map concept-type conn provider-id %)
                   (su/query conn stmt))))))

(extend-protocol c/ConceptSearch
  OracleStore

  (find-concepts
    [db providers params]
    {:pre [(coll? providers)]}
    (let [concept-type (:concept-type params)
          tables-to-providers (group-by #(tables/get-table-name % concept-type) providers)]
      (util/mapcatv (fn [[table provider-list]]
                      (find-concepts-in-table db table concept-type provider-list params))
                    tables-to-providers)))

  (find-concepts-in-batches
    ([db provider params batch-size]
     (c/find-concepts-in-batches db provider params batch-size 0))
    ([db provider params batch-size requested-start-index]
     (let [{:keys [concept-type]} params
           provider-id (:provider-id provider)
           params (params->sql-params provider params)
           table (tables/get-table-name provider concept-type)]
       (letfn [(find-batch
                 [start-index]
                 (j/with-db-transaction
                   [conn db]
                   (let [conditions [`(>= :id ~start-index)
                                     `(< :id ~(+ start-index batch-size))]
                         _ (debug "Finding batch for provider" provider-id "from id >=" start-index " and id <" (+ start-index batch-size))
                         conditions (if (empty? params)
                                      conditions
                                      (cons (sh/find-params->sql-clause params) conditions))
                         stmt (su/build (select [:*]
                                                (from table)
                                                (where (cons `and conditions))))
                         batch-result (su/query db stmt)]
                     (mapv (partial oc/db-result->concept-map concept-type conn provider-id)
                           batch-result))))
               (lazy-find
                 [start-index]
                 (let [batch (find-batch start-index)]
                   (if (empty? batch)
                     ;; We couldn't find any items  between start-index and start-index + batch-size
                     ;; Look for the next greatest id and to see if there's a gap that we can restart from.
                     (do
                       (debug "Couldn't find batch so searching for more from" start-index)
                       (when-let [next-id (find-batch-starting-id db table params start-index)]
                         (debug "Found next-id of" next-id)
                         (lazy-find next-id)))
                     ;; We found a batch. Return it and the next batch lazily
                     (cons batch (lazy-seq (lazy-find (+ start-index batch-size)))))))]
         ;; If there's no minimum found so there are no concepts that match
         (when-let [start-index (find-batch-starting-id db table params)]
           (lazy-find (max requested-start-index start-index)))))))

  (find-latest-concepts
    [db provider params]
    {:pre [(:concept-type params)]}
    ;; First we find all revisions of the concepts that have at least one revision that matches the
    ;; search parameters. Then we find the latest revisions of those concepts and match with the
    ;; search parameters again in memory to find what we are looking for.
    (let [concept-type (:concept-type params)
          table (tables/get-table-name provider concept-type)
          revision-concepts (find-concepts-in-table db table concept-type [provider]
                                                    (assoc params :include-all true))
          latest-concepts (->> revision-concepts
                               (group-by :concept-id)
                               (map (fn [[concept-id concepts]]
                                      (->> concepts (sort-by :revision-id) reverse first))))]
      (c/search-with-params latest-concepts params))))
<|MERGE_RESOLUTION|>--- conflicted
+++ resolved
@@ -41,13 +41,8 @@
                      [:provider_id :entry_title :entry_id :short_name :version_id :delete_time
                       :user_id])
    :tag (into common-columns [:user_id])
-<<<<<<< HEAD
-   :service (into common-columns [:entry_title :entry_id :delete_time :user_id])
-   :access-group (into common-columns [:provider_id :user_id])})
-=======
    :access-group (into common-columns [:provider_id :user_id])
    :service (into common-columns [:provider_id :entry_title :entry_id :delete_time :user_id])})
->>>>>>> 68fe074a
 
 (defn columns-for-find-concept
   "Returns the table columns that should be included in a find-concept sql query"
