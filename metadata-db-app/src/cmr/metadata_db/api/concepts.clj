--- conflicted
+++ resolved
@@ -82,16 +82,11 @@
 (defn- delete-concept
   "Mark a concept as deleted (create a tombstone)."
   [context params concept-id revision-id]
-<<<<<<< HEAD
-  (let [{:keys [revision-id]} (concept-service/delete-concept
-                                context concept-id (as-int revision-id) (:revision-date params))]
-=======
   (let [{:keys [revision-id]} (concept-service/save-concept-revision
                                 context {:concept-id concept-id
                                          :revision-id (as-int revision-id)
                                          :revision-date (:revision-date params)
                                          :deleted true})]
->>>>>>> 975a675f
     {:status 201
      :body (json/generate-string {:revision-id revision-id})
      :headers rh/json-header}))
