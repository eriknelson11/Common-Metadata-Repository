(ns cmr.indexer.services.index-service
  "Provide functions to index concept"
  (:require
   [camel-snake-kebab.core :as camel-snake-kebab]
   [cheshire.core :as cheshire]
   [clj-time.core :as t]
   [clj-time.core :as t]
   [clj-time.format :as f]
   [clojure.edn :as edn]
   [clojure.string :as s]
   [cmr.acl.acl-fetcher :as acl-fetcher]
   [cmr.common.cache :as cache]
   [cmr.common.concepts :as cs]
   [cmr.common.config :refer [defconfig]]
   [cmr.common.date-time-parser :as date]
   [cmr.common.lifecycle :as lifecycle]
   [cmr.common.log :as log :refer (debug info warn error)]
   [cmr.common.mime-types :as mt]
   [cmr.common.services.errors :as errors]
   [cmr.common.services.messages :as cmsg]
   [cmr.common.time-keeper :as tk]
   [cmr.common.util :as util]
   [cmr.elastic-utils.connect :as es-util]
   [cmr.indexer.config :as config]
   [cmr.indexer.data.concept-parser :as cp]
   [cmr.indexer.data.concepts.collection.humanizer :as humanizer]
   [cmr.indexer.data.concepts.deleted-granule :as dg]
   [cmr.indexer.data.elasticsearch :as es]
   [cmr.indexer.data.humanizer-fetcher :as humanizer-fetcher]
   [cmr.indexer.data.index-set :as idx-set]
   [cmr.indexer.data.metrics-fetcher :as metrics-fetcher]
   [cmr.message-queue.config :as qcfg]
   [cmr.message-queue.queue.queue-protocol :as queue-protocol]
   [cmr.message-queue.services.queue :as queue]
   [cmr.redis-utils.redis :as redis]
   [cmr.transmit.echo.rest :as rest]
   [cmr.transmit.kms :as kms]
   [cmr.transmit.metadata-db :as meta-db]
   [cmr.transmit.metadata-db2 :as meta-db2]
   [cmr.transmit.search :as search]
   [cmr.umm.umm-core :as umm]))

(defconfig use-doc-values-fields
  "Indicates whether search fields should use the doc-values fields or not. If false the field data
  cache fields will be used. This is a temporary configuration to toggle the feature off if there
  are issues. It is duplicated from the search application."
  {:type Boolean
   :default true})

(def query-field->elastic-doc-values-fields
  "Maps the query-field names to the field names used in elasticsearch when using doc-values. Field
  names are excluded from this map if the query field name matches the field name in elastic search."
  {:granule {:provider-id :provider-id-doc-values
             :collection-concept-id :collection-concept-id-doc-values}})

(defn query-field->elastic-field
  "Returns the elastic field name for the equivalent query field name. Duplicated the mappings from
  the search application here."
  [field concept-type]
  (if (use-doc-values-fields)
    (get-in query-field->elastic-doc-values-fields [concept-type field] field)
    field))

(defn filter-expired-concepts
  "Remove concepts that have an expired delete-time."
  [batch]
  (filter (fn [concept]
            (let [delete-time-str (get-in concept [:extra-fields :delete-time])
                  delete-time (when delete-time-str
                                (date/parse-datetime delete-time-str))]
              (or (nil? delete-time)
                  (t/after? delete-time (tk/now)))))
          batch))

(defmulti prepare-batch
  "Returns the batch of concepts into elastic docs for bulk indexing."
  (fn [context batch options]
    (cs/concept-id->type (:concept-id (first batch)))))

(defmethod prepare-batch :default
  [context batch options]
  (es/prepare-batch context (filter-expired-concepts batch) options))

(defmethod prepare-batch :collection
  [context batch options]
  ;; Get the tag associations and variable associations as well.
  (let [batch (map (fn [concept]
                     (let [tag-associations (meta-db/get-associations-for-collection
                                              context concept :tag-association)
                           variable-associations (meta-db/get-associations-for-collection
                                                   context concept :variable-association)
                           service-associations (meta-db/get-associations-for-collection
                                                  context concept :service-association)]
                       (-> concept
                           (assoc :tag-associations tag-associations)
                           (assoc :variable-associations variable-associations)
                           (assoc :service-associations service-associations))))
                   batch)]
    (es/prepare-batch context (filter-expired-concepts batch) options)))

(defmethod prepare-batch :variable
  [context batch options]
  ;; Get the variable associations as well.
  (let [batch (map (fn [concept]
                     (let [variable-associations (meta-db/get-associations-for-variable
                                                   context concept)]
                       (assoc concept :variable-associations variable-associations)))
                   batch)]
    (es/prepare-batch context (filter-expired-concepts batch) options)))

(defmethod prepare-batch :service
  [context batch options]
  (es/prepare-batch context (filter-expired-concepts batch) options))

(defmethod prepare-batch :tool
  [context batch options]
  (es/prepare-batch context (filter-expired-concepts batch) options))

(defmethod prepare-batch :subscription
  [context batch options]
  (es/prepare-batch context (filter-expired-concepts batch) options))

(defn bulk-index
  "Index many concepts at once using the elastic bulk api. The concepts to be indexed are passed
  directly to this function - it does not retrieve them from metadata db (tag associations for
  collections WILL be retrieved, however). The bulk API is invoked repeatedly if necessary -
  processing batch-size concepts each time. Returns the number of concepts that have been indexed.

  Valid options:
  * :all-revisions-index? - true indicates this should be indexed into the all revisions index
  * :force-version? - true indicates that we should overwrite whatever is in elasticsearch with the
  latest regardless of whether the version in the database is older than the _version in elastic."
  ([context concept-batches]
   (bulk-index context concept-batches nil))
  ([context concept-batches options]
   (reduce (fn [num-indexed batch]
             (let [batch (prepare-batch context batch options)]
               (es/bulk-index-documents context batch options)
               (+ num-indexed (count batch))))
           0
           concept-batches)))

(defn- get-max-revision-date
  "Takes a batch of concepts to index and returns the maximum revision date."
  [batch previous-max-revision-date]
  (->> batch
       ;; Get the revision date of each item
       (map :revision-date)
       ;; Parse the date
       (map #(f/parse (f/formatters :date-time) %))
       ;; Add on the last date
       (cons previous-max-revision-date)
       ;; Remove nil because previous-max-revision-date could be nil
       (remove nil?)
       (apply util/max-compare)))

(defn bulk-index-with-revision-date
  "See documentation for bulk-index. This is a temporary function added for supporting replication
  using DMS. It does the same work as bulk-index, but instead of returning the number of concepts
  indexed it returns a map with keys of :num-indexed and :max-revision-date."
  ([context concept-batches]
   (bulk-index-with-revision-date context concept-batches {}))
  ([context concept-batches options]
   (reduce (fn [{:keys [num-indexed max-revision-date]} batch]
             (let [max-revision-date (get-max-revision-date batch max-revision-date)
                   batch (prepare-batch context batch options)]
               (es/bulk-index-documents context batch options)
               {:num-indexed (+ num-indexed (count batch))
                :max-revision-date max-revision-date}))
           {:num-indexed 0 :max-revision-date nil}
           concept-batches)))

(defn- indexing-applicable?
  "Returns true if indexing is applicable for the given concept-type and all-revisions-index? flag.
  Indexing is applicable for all concept types if all-revisions-index? is false and only for
  collection, variable, tag-association and variable-association concept types
  if all-revisions-index? is true."
  [concept-type all-revisions-index?]
  (or (not all-revisions-index?)
      (and all-revisions-index? (contains?
<<<<<<< HEAD
                                  #{:collection :tag-association
                                    :variable :variable-association
                                    :service :service-association
                                    :subscription}
                                  concept-type))))
=======
                                 #{:collection :tag-association
                                   :variable :variable-association
                                   :service :service-association
                                   :tool
                                   :subscription}
                                 concept-type))))
>>>>>>> ab873eef

(def REINDEX_BATCH_SIZE 2000)

(defn- positions
  "Return a map of the index of each item that matches the predicate"
  [pred coll]
  (keep-indexed (fn [idx x]
                  (when (pred x)
                    idx))
                coll))

(defn- science-keywords->elastic-docs
  "Convert hierarchical science-keywords to colon-separated elastic docs for indexing"
  [science-keywords]
  (let [keyword-hierarchy [:topic :term :variable-level-1
                           :variable-level-2 :variable-level-3 :detailed-variable]
        terminal-key (->> keyword-hierarchy
                          (map #(get science-keywords %))
                          (positions nil?))
        sk-strings (->> keyword-hierarchy
                        (map #(get science-keywords %))
                        (remove nil?))
        keyword-string (s/join ":" sk-strings)
        keyword-value (last sk-strings)
        id (-> (s/lower-case keyword-string)
               (str "_science_keywords")
               hash)]
    {:_id id
     :type "science_keywords"
     :value keyword-value
     :fields keyword-string
     :_index "1_autocomplete"}))

(defn- suggestion-doc
  "Creates elasticsearch docs from a given humanized map"
  [key-name value-map]
  (let [values (->> value-map
                    seq
                    (remove #(s/includes? (name (key %)) "-lowercase")))
        sk-matcher (re-matcher #"science-keywords" key-name)]
    (if (seq (re-find sk-matcher))
      (science-keywords->elastic-docs value-map)
      (map (fn [value]
             (let [v (val value)
                   type (camel-snake-kebab/->snake_case_keyword key-name)
                   id (-> (s/lower-case v)
                          (str "_" type)
                          hash)]
               {:type type
                :_id id
                :value v
                :fields v
                :_index "1_autocomplete"}))
           values))))

(defn- get-suggestion-docs
  "Given the humanized fields from a collection, assemble elastic doc for each
  value available for indexing into elasticsearch"
  [humanized-fields]
  (for [humanized-field humanized-fields
        :let [key (key humanized-field)
              key-name (-> key
                           name
<<<<<<< HEAD
                           (s/replace #"(humanized(2|_2)?|-sn|-id)" ""))
=======
                           (s/replace #"(\.humanized(_?2)?|-sn|-id)" ""))
>>>>>>> ab873eef
              value-map (as-> humanized-field h
                          (val h)
                          (map util/remove-nil-keys h)
                          (map #(dissoc % :priority) h))
              suggestion-docs (map #(suggestion-doc key-name %)
                                   value-map)]]
    suggestion-docs))

(defn- anti-value?
<<<<<<< HEAD
  "Returns whether if the term is an anti-value. e.g. \"not applicable\" or \"not provided\".
  This is case-insensitive "
  [term]
  (let [anti-value-matcher (re-matcher #"not (provided|applicable)"
                                       (s/lower-case term))]
    (some? (re-find anti-value-matcher))))

(defn- anti-value-suggestion?
=======
  "Returns whether or not the term is an anti-value. e.g. \"not applicable\" or \"not provided\".
  This is case-insensitive"
  [term]
  {:pre [(some? term)]}
  (let [anti-value-matcher (re-matcher #"(na|none|not (provided|applicable))"
                                       (s/lower-case term))]
    (some? (re-find anti-value-matcher))))

(defn anti-value-suggestion?
>>>>>>> ab873eef
  "Returns whether an autocomplete suggestion has an anti-value as the :value
  See also [[anti-value?]]"
  [suggestion]
  (let [{:keys [value]} suggestion]
    (anti-value? value)))

(defn- collection->suggestion-doc
  "Convert collection concept metadata to UMM-C and pull facet fields
  to be indexed as autocomplete suggestion doc"
  [context collections]
  (let [parsed-concepts (->> collections
                             (remove #(= true (:deleted %)))
                             (map #(try
                                     (cp/parse-concept context %)
                                     (catch Exception e
                                       (error (format "An error occurred while parsing collection for autocomplete suggestions: %s"
                                                      (.getMessage e)))
                                       (debug %)
                                       nil)))
                             (remove nil?))
<<<<<<< HEAD
        humanized-fields (map #(humanizer/collection-humanizers-elastic context %)
                              parsed-concepts)
        suggestion-docs (->> (map get-suggestion-docs humanized-fields)
                             flatten
                             (remove anti-value-suggestion?))]
    suggestion-docs))

=======
        humanized-fields (map #(humanizer/collection-humanizers-elastic context %) parsed-concepts)
        suggestion-docs (->> humanized-fields
                             (map get-suggestion-docs)
                             flatten
                             (remove anti-value-suggestion?))]
    suggestion-docs))
>>>>>>> ab873eef

(defn reindex-autocomplete-suggestions-for-provider
  "Reindex autocomplete suggestion for a given provider"
  [context provider-id]
  (info "Reindexing autocomplete suggestions for provider" provider-id)
  (let [latest-collection-batches (meta-db/find-in-batches
                                    context
                                    :collection
                                    REINDEX_BATCH_SIZE
                                    {:provider-id provider-id :latest true})
        latest-suggestion-batches (->> latest-collection-batches
                                       (map #(collection->suggestion-doc context %))
                                       flatten)]
    (es/bulk-index-autocomplete-suggestions context latest-suggestion-batches)))

(defn reindex-autocomplete-suggestions
  "Reindexes all autocomplete suggestions in the providers given."
  [context]
  (let [provider-ids (map :provider-id (meta-db/get-providers context))]
    (doseq [provider-id provider-ids]
      (try
        (reindex-autocomplete-suggestions-for-provider context provider-id)
        (catch Exception e (error (format "An error occurred while reindexing autocomplete suggestions in provider [%s] : %s"
                                          provider-id
                                          (.getMessage e))))))))

(defn reindex-provider-collections
  "Reindexes all the collections in the providers given.

  The optional all-revisions-index? will cause the following behavior changes:
  * nil - both latest and all revisions will be indexed.
  * true - only all revisions will be indexed
  * false - only the latest revisions will be indexed"
  ([context provider-ids]
   (reindex-provider-collections
     context provider-ids {:all-revisions-index? nil :refresh-acls? true :force-version? false}))
  ([context provider-ids {:keys [all-revisions-index? refresh-acls? force-version?]}]

   ;; We refresh this cache because it is fairly lightweight to do once for each provider and because
   ;; we want the latest humanizers on each of the Indexer instances that are processing these messages.
   (humanizer-fetcher/refresh-cache context)
   (metrics-fetcher/refresh-cache context)

   (if refresh-acls?
     ;; Refresh the ACL cache.
     ;; We want the latest permitted groups to be indexed with the collections
     (acl-fetcher/refresh-acl-cache context)
     ;; Otherwise we'll make sure we check Redis to make sure we have a consistent set of ACLs.
     ;; Ingest usually refreshes the cache and then sends a message without the flag relying on
     ;; Redis to indicate to indexers that they should fetch the latest ACLs. Without expiring
     ;; these here we'll think we have the latest.
     (acl-fetcher/expire-consistent-cache-hashes context))

   (doseq [provider-id provider-ids]
     (when (or (nil? all-revisions-index?) (not all-revisions-index?))
       (info "Reindexing latest collections for provider" provider-id)
       (let [latest-collection-batches (meta-db/find-in-batches
                                         context
                                         :collection
                                         REINDEX_BATCH_SIZE
                                         {:provider-id provider-id :latest true})]
         (bulk-index context latest-collection-batches {:all-revisions-index? false
                                                        :force-version? force-version?})))

     (when (or (nil? all-revisions-index?) all-revisions-index?)
       ;; Note that this will not unindex revisions that were removed directly from the database.
       ;; We will handle that with the index management epic.
       (info "Reindexing all collection revisions for provider" provider-id)
       (let [all-revisions-batches (meta-db/find-in-batches
                                     context
                                     :collection
                                     REINDEX_BATCH_SIZE
                                     {:provider-id provider-id})]
         (bulk-index context all-revisions-batches {:all-revisions-index? true
                                                    :force-version? force-version?}))))))

(defn reindex-tags
  "Reindexes all the tags. Only the latest revisions will be indexed"
  [context]
  (info "Reindexing tags")
  (let [latest-tag-batches (meta-db/find-in-batches
                             context
                             :tag
                             REINDEX_BATCH_SIZE
                             {:latest true})]
    (bulk-index context latest-tag-batches)))

(defn- log-ingest-to-index-time
  "Add a log message indicating the time it took to go from ingest to completed indexing."
  [{:keys [concept-id revision-date]}]
  (let [now (tk/now)
        rev-datetime (f/parse (f/formatters :date-time) revision-date)]
    ;; Guard against revision-date that is set to the future by a provider or a test.
    (if (t/before? rev-datetime now)
      ;; WARNING: Splunk is dependent on this log message. DO NOT change this without updating
      ;; Splunk searches used by ops.
      (info (format "Concept [%s] took [%d] ms from start of ingest to become visible in search."
                    concept-id
                    (t/in-millis (t/interval rev-datetime now))))
      (warn (format
              "Cannot compute time from ingest to search visibility for [%s] with revision date [%s]."
              concept-id
              revision-date)))))

(defn- get-elastic-version-with-associations
  "Returns the elastic version of the concept and its associations"
  [context concept associations]
  (es/get-elastic-version
    (-> concept
        (assoc :tag-associations (:tag-associations associations))
        (assoc :variable-associations (:variable-associations associations))
        (assoc :service-associations (:service-associations associations)))))

(defmulti get-elastic-version
  "Returns the elastic version of the concept"
  (fn [context concept]
    (:concept-type concept)))

(defmethod get-elastic-version :default
  [context concept]
  (:revision-id concept))

(defmethod get-elastic-version :collection
  [context concept]
  (let [tag-associations (meta-db/get-associations-for-collection context concept :tag-association)
        variable-associations (meta-db/get-associations-for-collection
                                context concept :variable-association)
        service-associations (meta-db/get-associations-for-collection
                               context concept :service-association)
        associations {:tag-associations tag-associations
                      :variable-associations variable-associations
                      :service-associations service-associations}]
    (get-elastic-version-with-associations
      context concept associations)))

(defmethod get-elastic-version :variable
  [context concept]
  (let [variable-associations (meta-db/get-associations-for-variable context concept)]
    (get-elastic-version-with-associations context concept {:variable-associations variable-associations})))

(defmethod get-elastic-version :service
  [context concept]
  (let [service-associations (meta-db/get-associations-for-service context concept)]
    (get-elastic-version-with-associations context concept {:service-associations service-associations})))

(defmethod get-elastic-version :subscription
  [context concept]
  (:transaction-id concept))

(defmethod get-elastic-version :tool
  [context concept]
  (:transaction-id concept))

(defmulti get-tag-associations
  "Returns the tag associations of the concept"
  (fn [context concept]
    (:concept-type concept)))

(defmethod get-tag-associations :default
  [context concept]
  nil)

(defmethod get-tag-associations :collection
  [context concept]
  (meta-db/get-associations-for-collection context concept :tag-association))

(defmulti get-variable-associations
  "Returns the variable associations of the concept"
  (fn [context concept]
    (:concept-type concept)))

(defmethod get-variable-associations :default
  [context concept]
  nil)

(defmethod get-variable-associations :collection
  [context concept]
  (meta-db/get-associations-for-collection context concept :variable-association))

(defmethod get-variable-associations :variable
  [context concept]
  (meta-db/get-associations-for-variable context concept))

(defmulti get-service-associations
  "Returns the service associations of the concept"
  (fn [context concept]
    (:concept-type concept)))

(defmethod get-service-associations :default
  [context concept]
  nil)

(defmethod get-service-associations :collection
  [context concept]
  (meta-db/get-associations-for-collection context concept :service-association))

(defmulti index-concept
  "Index the given concept with the parsed umm record. Indexing tag association and variable
   association concept indexes the associated collection conept."
  (fn [context concept parsed-concept options]
    (:concept-type concept)))

(defmethod index-concept :default
  [context concept parsed-concept options]
  (let [{:keys [all-revisions-index?]} options
        {:keys [concept-id revision-id concept-type deleted]} concept]
    (when (and (indexing-applicable? concept-type all-revisions-index?)
               ;; don't index a deleted variable
               ;; we need to add this check because a variable deletion causes a variable
               ;; association deletion event which triggers a variable index again
               ;; So it is possible that we try to reindex a deleted variable here
               ;; and we don't want to allow a deleted variable be indexed
               (not (and (= :variable concept-type) deleted)))
      (info (format "Indexing concept %s, revision-id %s, all-revisions-index? %s"
                    concept-id revision-id all-revisions-index?))
      (let [concept-mapping-types (idx-set/get-concept-mapping-types context)
            delete-time (get-in parsed-concept [:data-provider-timestamps :delete-time])]
        (when (or (nil? delete-time) (t/after? delete-time (tk/now)))
          (let [tag-associations (get-tag-associations context concept)
                variable-associations (get-variable-associations context concept)
                service-associations (get-service-associations context concept)
                associations {:tag-associations tag-associations
                              :variable-associations variable-associations
                              :service-associations service-associations}
                elastic-version (get-elastic-version-with-associations
                                  context concept associations)
                tag-associations (es/parse-non-tombstone-associations
                                   context tag-associations)
                variable-associations (es/parse-non-tombstone-associations
                                        context variable-associations)
                service-associations (es/parse-non-tombstone-associations
                                       context service-associations)
                concept-indexes (idx-set/get-concept-index-names context concept-id revision-id
                                                                 options concept)
                es-doc (es/parsed-concept->elastic-doc
                         context
                         (-> concept
                             (assoc :tag-associations tag-associations)
                             (assoc :variable-associations variable-associations)
                             (assoc :service-associations service-associations))
                         parsed-concept)
                elastic-options (-> options
                                    (select-keys [:all-revisions-index? :ignore-conflict?]))]
            (es/save-document-in-elastic
              context
              concept-indexes
              (concept-mapping-types concept-type)
              es-doc
              concept-id
              revision-id
              elastic-version
              elastic-options)
            (info (format "Finished indexing concept %s, revision-id %s, all-revisions-index? %s"
                          concept-id revision-id all-revisions-index?))))))))

(defn- index-associated-collection
  "Index the associated collection concept of the given concept. This is used by indexing
   tag/variable/service association. Indexing them is essentially indexing their associated
   collection concept."
  [context concept options]
  (let [{{:keys [associated-concept-id associated-revision-id]} :extra-fields} concept
        {:keys [all-revisions-index?]} options
        coll-concept (meta-db/get-latest-concept context associated-concept-id)
        assoc-to-latest-revision? (or (nil? associated-revision-id)
                                      (= associated-revision-id (:revision-id coll-concept)))
        need-to-index? (or all-revisions-index? assoc-to-latest-revision?)
        coll-concept (if (and need-to-index? (not assoc-to-latest-revision?))
                       (meta-db/get-concept context associated-concept-id associated-revision-id)
                       coll-concept)]
    (when (and need-to-index?
               (not (:deleted coll-concept)))
      (let [parsed-coll-concept (cp/parse-concept context coll-concept)]
        (index-concept context coll-concept parsed-coll-concept options)))))

(defn- index-associated-concept
  "Given a concept id, index the concept to which it refers."
  [context concept-id options]
  (let [concept (meta-db/get-latest-concept context concept-id)
        parsed-concept (cp/parse-concept context concept)]
    (index-concept context concept parsed-concept options)))

(defn- index-associated-variable
  "Index the associated variable concept of the given variable association concept."
  [context concept options]
  (index-associated-concept
    context (get-in concept [:extra-fields :variable-concept-id]) options))

(defn- reindex-associated-variables
  "Reindex variables associated with the collection"
  [context coll-concept-id coll-revision-id]
  (let [var-associations (meta-db/get-associations-by-collection-concept-id
                           context coll-concept-id coll-revision-id :variable-association)]
    (doseq [association var-associations]
      (index-associated-concept
        context (get-in association [:extra-fields :variable-concept-id]) {}))))

(defmethod index-concept :tag-association
  [context concept _parsed-concept options]
  (index-associated-collection context concept options))

(defmethod index-concept :variable-association
  [context concept _parsed-concept options]
  (index-associated-collection context concept options)
  (index-associated-variable context concept {})
  (index-associated-variable context concept {:all-revisions-index? true}))

(defmethod index-concept :service-association
  [context concept parsed-concept options]
  (index-associated-collection context concept options))

(defn index-concept-by-concept-id-revision-id
  "Index the given concept and revision-id"
  [context concept-id revision-id options]
  (when-not (and concept-id revision-id)
    (errors/throw-service-error
      :bad-request
      (format "Concept-id %s and revision-id %s cannot be null" concept-id revision-id)))

  (let [{:keys [all-revisions-index?]} options
        concept-type (cs/concept-id->type concept-id)]
    (when (indexing-applicable? concept-type all-revisions-index?)
      (let [concept (meta-db/get-concept context concept-id revision-id)
            parsed-concept (cp/parse-concept context concept)]
        (index-concept context concept parsed-concept options)
        (log-ingest-to-index-time concept)))))

(defn- cascade-collection-delete
  "Performs the cascade actions of collection deletion,
  i.e. propagate collection deletion to granules and variables"
  [context concept-mapping-types concept-id revision-id]
  (doseq [index (idx-set/get-granule-index-names-for-collection context concept-id)]
    (es/delete-by-query
      context
      index
      (concept-mapping-types :granule)
      {:term {(query-field->elastic-field :collection-concept-id :granule)
              concept-id}}))
  ;; reindex variables associated with the collection
  (reindex-associated-variables context concept-id revision-id))

(defn get-concept-delete-log-string
  "Get the log string for concept-delete. Appends granules deleted if concept-type is collection"
  [concept-type context concept-id revision-id all-revisions-index?]
  (let [log-string (format "Deleting concept %s, revision-id %s, all-revisions-index? %s"
                           concept-id
                           revision-id
                           all-revisions-index?)]
    (if (= concept-type :collection)
      (format "%s. Removing %d granules."
              log-string
              (search/find-granule-hits context {:collection-concept-id concept-id}))
      log-string)))

(defmulti delete-concept
  "Delete the concept with the given id"
  (fn [context concept-id revision-id options]
    (cs/concept-id->type concept-id)))

(defmethod delete-concept :default
  [context concept-id revision-id options]
  ;; Assuming ingest will pass enough info for deletion
  ;; We should avoid making calls to metadata db to get the necessary info if possible
  (let [{:keys [all-revisions-index?]} options
        concept-type (cs/concept-id->type concept-id)
        concept (meta-db/get-concept context concept-id revision-id)
        elastic-version (get-elastic-version context concept)]
    (when (indexing-applicable? concept-type all-revisions-index?)
      (info (get-concept-delete-log-string concept-type context concept-id revision-id all-revisions-index?))
      (let [index-names (idx-set/get-concept-index-names
                          context concept-id revision-id options)
            concept-mapping-types (idx-set/get-concept-mapping-types context)
            elastic-options (select-keys options [:all-revisions-index? :ignore-conflict?])]
        (if all-revisions-index?
          ;; save tombstone in all revisions collection index
          (let [es-doc (es/parsed-concept->elastic-doc context concept (:extra-fields concept))]
            (es/save-document-in-elastic
              context index-names (concept-mapping-types concept-type)
              es-doc concept-id revision-id elastic-version elastic-options))
          ;; delete concept from primary concept index
          (do
            (es/delete-document
              context index-names (concept-mapping-types concept-type)
              concept-id revision-id elastic-version elastic-options)
            ;; Index a deleted-granule document when granule is deleted
            (when (= :granule concept-type)
              (dg/index-deleted-granule context concept concept-id revision-id elastic-version elastic-options))
            ;; propagate collection deletion to granules
            (when (= :collection concept-type)
              (cascade-collection-delete
                context concept-mapping-types concept-id revision-id))))))))

(defn- index-association-concept
  "Index the association concept identified by the given concept-id and revision-id."
  [context concept-id revision-id options]
  (let [concept (meta-db/get-concept context concept-id revision-id)]
    (index-concept context concept nil options)))

(defmethod delete-concept :tag-association
  [context concept-id revision-id options]
  ;; When tag association is deleted, we want to re-index the associated collection.
  ;; This is the same thing we do when a tag association is updated. So we call the same function.
  (index-association-concept context concept-id revision-id options))

(defmethod delete-concept :variable-association
  [context concept-id revision-id options]
  ;; When variable association is deleted, we want to re-index the associated collection.
  ;; This is the same thing we do when a variable association is updated. So we call the same function.
  (index-association-concept context concept-id revision-id options))

(defmethod delete-concept :service-association
  [context concept-id revision-id options]
  ;; When service association is deleted, we want to re-index the associated collection.
  ;; This is the same thing we do when a service association is updated. So we call the same function.
  (index-association-concept context concept-id revision-id options))

(defn force-delete-all-concept-revision
  "Removes a concept revision from the all revisions index"
  [context concept-id revision-id]
  (let [concept-type (cs/concept-id->type concept-id)
        index-names (idx-set/get-concept-index-names
                      context concept-id revision-id {:all-revisions-index? true})
        concept-mapping-types (idx-set/get-concept-mapping-types context)
        elastic-options {:ignore-conflict? false
                         :all-revisions-index? true}]
    (es/delete-document
      context
      index-names
      (concept-mapping-types concept-type)
      concept-id
      revision-id
      nil ;; Null is sent in as the elastic version because we don't want to set a version for this
      ;; delete. The concept is going to be gone now and should never be indexed again.
      elastic-options)))

(defn delete-provider
  "Delete all the concepts within the given provider"
  [context provider-id]
  ;; Only collections and granules are unindexed here. Other concepts related to the provider
  ;; may be unindexed in other places when a :provider-delete message is handled,
  ;; e.g. unindexing access groups in access-control-app.
  (info (format "Deleting provider-id %s" provider-id))
  (let [{:keys [index-names]} (idx-set/get-concept-type-index-names context)
        concept-mapping-types (idx-set/get-concept-mapping-types context)
        ccmt (concept-mapping-types :collection)]
    ;; delete collections
    (doseq [index (vals (:collection index-names))]
      (es/delete-by-query
        context
        index
        ccmt
        {:term {(query-field->elastic-field :provider-id :collection) provider-id}}))

    ;; delete the granules
    (doseq [index-name (idx-set/get-granule-index-names-for-provider context provider-id)]
      (es/delete-by-query
        context
        index-name
        (concept-mapping-types :granule)
        {:term {(query-field->elastic-field :provider-id :granule) provider-id}}))

    ;; delete the variables
    (doseq [index (vals (:variable index-names))]
      (es/delete-by-query
        context
        index
        (concept-mapping-types :variable)
        {:term {(query-field->elastic-field :provider-id :variable) provider-id}}))

    ;; delete the services
    (doseq [index (vals (:service index-names))]
      (es/delete-by-query
        context
        index
        (concept-mapping-types :service)
        {:term {(query-field->elastic-field :provider-id :service) provider-id}}))))

(defn publish-provider-event
  "Put a provider event on the message queue."
  [context msg]
  (let [queue-broker (get-in context [:system :queue-broker])
        exchange-name (config/provider-exchange-name)]
    (queue/publish-message queue-broker exchange-name msg)))

(defn reindex-all-collections
  "Reindexes all collections in all providers. This is only called in the indexer when humanizers
  are updated and we only index the latest collection revision."
  [context]
  (let [providers (map :provider-id (meta-db2/get-providers context))]
    (info "Sending events to reindex collections in all providers:" (pr-str providers))
    (doseq [provider-id providers]
      (publish-provider-event
        context
        {:action :provider-collection-reindexing
         :provider-id provider-id
         :all-revisions-index? false}))
    (info "Reindexing all collection events submitted.")))

(defn update-humanizers
  "Update the humanizer cache and reindex all collections"
  [context]
  (humanizer-fetcher/refresh-cache context)
  (reindex-all-collections context))

(defn reset
  "Delegates reset elastic indices operation to index-set app as well as resetting caches"
  [context]
  (cache/reset-caches context)
  (es/reset-es-store context)
  (cache/reset-caches context))

(defn- reset-index-set-mappings-cache
  "Resets the index set mappings cache. It is important that the latest mappings are used whenever
  we try to update the indexes in Elasticsearch."
  [context]
  (let [index-set-mappings-cache (get-in context [:system :caches idx-set/index-set-cache-key])]
    (cache/reset index-set-mappings-cache)))

(defn update-indexes
  "Updates the index mappings and settings."
  [context params]
  (reset-index-set-mappings-cache context)
  (es/update-indexes context params)
  (reset-index-set-mappings-cache context))

(def health-check-fns
  "A map of keywords to functions to be called for health checks"
  {:elastic_search #(es-util/health % :db)
   :echo rest/health
   :metadata-db meta-db2/get-metadata-db-health
   :message-queue (fn [context]
                    (when-let [qb (get-in context [:system :queue-broker])]
                      (queue-protocol/health qb)))})

(defn health
  "Returns the health state of the app."
  [context]
  (let [dep-health (util/remove-nil-keys (util/map-values #(% context) health-check-fns))
        ok? (every? :ok? (vals dep-health))]
    {:ok? ok?
     :dependencies dep-health}))<|MERGE_RESOLUTION|>--- conflicted
+++ resolved
@@ -178,20 +178,12 @@
   [concept-type all-revisions-index?]
   (or (not all-revisions-index?)
       (and all-revisions-index? (contains?
-<<<<<<< HEAD
-                                  #{:collection :tag-association
-                                    :variable :variable-association
-                                    :service :service-association
-                                    :subscription}
-                                  concept-type))))
-=======
                                  #{:collection :tag-association
                                    :variable :variable-association
                                    :service :service-association
                                    :tool
                                    :subscription}
                                  concept-type))))
->>>>>>> ab873eef
 
 (def REINDEX_BATCH_SIZE 2000)
 
@@ -255,11 +247,7 @@
         :let [key (key humanized-field)
               key-name (-> key
                            name
-<<<<<<< HEAD
-                           (s/replace #"(humanized(2|_2)?|-sn|-id)" ""))
-=======
                            (s/replace #"(\.humanized(_?2)?|-sn|-id)" ""))
->>>>>>> ab873eef
               value-map (as-> humanized-field h
                           (val h)
                           (map util/remove-nil-keys h)
@@ -269,16 +257,6 @@
     suggestion-docs))
 
 (defn- anti-value?
-<<<<<<< HEAD
-  "Returns whether if the term is an anti-value. e.g. \"not applicable\" or \"not provided\".
-  This is case-insensitive "
-  [term]
-  (let [anti-value-matcher (re-matcher #"not (provided|applicable)"
-                                       (s/lower-case term))]
-    (some? (re-find anti-value-matcher))))
-
-(defn- anti-value-suggestion?
-=======
   "Returns whether or not the term is an anti-value. e.g. \"not applicable\" or \"not provided\".
   This is case-insensitive"
   [term]
@@ -288,7 +266,6 @@
     (some? (re-find anti-value-matcher))))
 
 (defn anti-value-suggestion?
->>>>>>> ab873eef
   "Returns whether an autocomplete suggestion has an anti-value as the :value
   See also [[anti-value?]]"
   [suggestion]
@@ -309,22 +286,12 @@
                                        (debug %)
                                        nil)))
                              (remove nil?))
-<<<<<<< HEAD
-        humanized-fields (map #(humanizer/collection-humanizers-elastic context %)
-                              parsed-concepts)
-        suggestion-docs (->> (map get-suggestion-docs humanized-fields)
-                             flatten
-                             (remove anti-value-suggestion?))]
-    suggestion-docs))
-
-=======
         humanized-fields (map #(humanizer/collection-humanizers-elastic context %) parsed-concepts)
         suggestion-docs (->> humanized-fields
                              (map get-suggestion-docs)
                              flatten
                              (remove anti-value-suggestion?))]
     suggestion-docs))
->>>>>>> ab873eef
 
 (defn reindex-autocomplete-suggestions-for-provider
   "Reindex autocomplete suggestion for a given provider"
