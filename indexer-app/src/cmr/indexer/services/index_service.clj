(ns cmr.indexer.services.index-service
  "Provide functions to index concept"
  (:require
    [cheshire.core :as cheshire]
    [clj-time.core :as t]
    [clj-time.core :as t]
    [clj-time.format :as f]
    [clojure.edn :as edn]
    [clojure.string :as s]
    [cmr.acl.acl-fetcher :as acl-fetcher]
    [cmr.common.cache :as cache]
    [cmr.common.concepts :as cs]
    [cmr.common.config :refer [defconfig]]
    [cmr.common.date-time-parser :as date]
    [cmr.common.lifecycle :as lifecycle]
    [cmr.common.log :as log :refer (debug info warn error)]
    [cmr.common.mime-types :as mt]
    [cmr.common.services.errors :as errors]
    [cmr.common.time-keeper :as tk]
    [cmr.common.util :as util]
    [cmr.elastic-utils.connect :as es-util]
    [cmr.indexer.config :as config]
    [cmr.indexer.data.concept-parser :as cp]
    [cmr.indexer.data.elasticsearch :as es]
    [cmr.indexer.data.humanizer-fetcher :as humanizer-fetcher]
    [cmr.indexer.data.index-set :as idx-set]
    [cmr.message-queue.config :as qcfg]
    [cmr.message-queue.services.queue :as queue]
    [cmr.transmit.cubby :as cubby]
    [cmr.transmit.echo.rest :as rest]
    [cmr.transmit.index-set :as tis]
    [cmr.transmit.metadata-db :as meta-db]
    [cmr.transmit.metadata-db2 :as meta-db2]
    [cmr.umm.umm-core :as umm]))

(defconfig use-doc-values-fields
  "Indicates whether search fields should use the doc-values fields or not. If false the field data
  cache fields will be used. This is a temporary configuration to toggle the feature off if there
  are issues. It is duplicated from the search application."
  {:type Boolean
   :default true})

(def query-field->elastic-doc-values-fields
  "Maps the query-field names to the field names used in elasticsearch when using doc-values. Field
  names are excluded from this map if the query field name matches the field name in elastic search."
  {:granule {:provider-id :provider-id-doc-values
             :collection-concept-id :collection-concept-id-doc-values}})

(defn query-field->elastic-field
  "Returns the elastic field name for the equivalent query field name. Duplicated the mappings from
  the search application here."
  [field concept-type]
  (if (use-doc-values-fields)
    (get-in query-field->elastic-doc-values-fields [concept-type field] field)
    field))

(defn filter-expired-concepts
  "Remove concepts that have an expired delete-time."
  [batch]
  (filter (fn [concept]
            (let [delete-time-str (get-in concept [:extra-fields :delete-time])
                  delete-time (when delete-time-str
                                (date/parse-datetime delete-time-str))]
              (or (nil? delete-time)
                  (t/after? delete-time (tk/now)))))
          batch))

(defmulti prepare-batch
  "Returns the batch of concepts into elastic docs for bulk indexing."
  (fn [context batch options]
    (cs/concept-id->type (:concept-id (first batch)))))

(defmethod prepare-batch :default
  [context batch options]
  (es/prepare-batch context (filter-expired-concepts batch) options))

(defmethod prepare-batch :collection
  [context batch options]
  ;; Get the tag associations as well.
  (let [batch (map (fn [concept]
                     (let [tag-associations (meta-db/get-tag-associations-for-collection
                                              context concept)]
                       (assoc concept :tag-associations tag-associations)))
                   batch)]
    (es/prepare-batch context (filter-expired-concepts batch) options)))

(defn bulk-index
  "Index many concepts at once using the elastic bulk api. The concepts to be indexed are passed
  directly to this function - it does not retrieve them from metadata db (tag associations for
  collections WILL be retrieved, however). The bulk API is invoked repeatedly if necessary -
  processing batch-size concepts each time. Returns the number of concepts that have been indexed.

  Valid options:
  * :all-revisions-index? - true indicates this should be indexed into the all revisions index
  * :force-version? - true indicates that we should overwrite whatever is in elasticsearch with the
  latest regardless of whether the version in the database is older than the _version in elastic."
  ([context concept-batches]
   (bulk-index context concept-batches nil))
  ([context concept-batches options]
   (reduce (fn [num-indexed batch]
             (let [batch (prepare-batch context batch options)]
               (es/bulk-index-documents context batch options)
               (+ num-indexed (count batch))))
           0
           concept-batches)))

(defn- get-max-revision-date
  "Takes a batch of concepts to index and returns the maximum revision date."
  [batch previous-max-revision-date]
<<<<<<< HEAD
  (let [revision-datetime-strings (map :revision-date batch)
        revision-datetimes (->> (map #(f/parse (f/formatters :date-time) %)
                                     revision-datetime-strings)
                                (cons previous-max-revision-date)
                                (remove nil?))]
    (util/get-max-from-collection revision-datetimes)))
=======
  (->> batch
       ;; Get the revision date of each item
       (map :revision-date)
       ;; Parse the date
       (map #(f/parse (f/formatters :date-time) %))
       ;; Add on the last date
       (cons previous-max-revision-date)
       ;; Remove nil because previous-max-revision-date could be nil
       (remove nil?)
       (apply util/max-compare)))
>>>>>>> 8e0b7d83

(defn bulk-index-with-revision-date
  "See documentation for bulk-index. This is a temporary function added for supporting replication
  using DMS. It does the same work as bulk-index, but instead of returning the number of concepts
  indexed it returns a map with keys of :num-indexed and :max-revision-date."
<<<<<<< HEAD
  ([context concept-batches]
   (bulk-index-with-revision-date context concept-batches nil))
  ([context concept-batches options]
   (reduce (fn [{:keys [num-indexed max-revision-date]} batch]
             (let [max-revision-date (get-max-revision-date batch max-revision-date)
                   batch (prepare-batch context batch options)]
               (es/bulk-index-documents context batch options)
               {:num-indexed (+ num-indexed (count batch))
                :max-revision-date max-revision-date}))
           {:num-indexed 0 :max-revision-date nil}
           concept-batches)))
=======
  [context concept-batches]
  (reduce (fn [{:keys [num-indexed max-revision-date]} batch]
            (let [max-revision-date (get-max-revision-date batch max-revision-date)
                  batch (prepare-batch context batch nil)]
              (es/bulk-index-documents context batch nil)
              {:num-indexed (+ num-indexed (count batch))
               :max-revision-date max-revision-date}))
          {:num-indexed 0 :max-revision-date nil}
          concept-batches))
>>>>>>> 8e0b7d83

(defn- indexing-applicable?
  "Returns true if indexing is applicable for the given concept-type and all-revisions-index? flag.
  Indexing is applicable for all concept types if all-revisions-index? is false and only for
  collection concept type if all-revisions-index? is true."
  [concept-type all-revisions-index?]
  (or (not all-revisions-index?)
      (and all-revisions-index? (contains? #{:collection :tag-association} concept-type))))

(def REINDEX_BATCH_SIZE 2000)

(defn reindex-provider-collections
  "Reindexes all the collections in the providers given.

  The optional all-revisions-index? will cause the following behavior changes:
  * nil - both latest and all revisions will be indexed.
  * true - only all revisions will be indexed
  * false - only the latest revisions will be indexed"
  ([context provider-ids]
   (reindex-provider-collections
     context provider-ids {:all-revisions-index? nil :refresh-acls? true :force-version? false}))
  ([context provider-ids {:keys [all-revisions-index? refresh-acls? force-version?]}]

   ;; We refresh this cache because it is fairly lightweight to do once for each provider and because
   ;; we want the latest humanizers on each of the Indexer instances that are processing these messages.
   (humanizer-fetcher/refresh-cache context)

   (if refresh-acls?
     ;; Refresh the ACL cache.
     ;; We want the latest permitted groups to be indexed with the collections
     (acl-fetcher/refresh-acl-cache context)
     ;; Otherwise we'll make sure we check cubby to make sure we have a consistent set of ACLs.
     ;; Ingest usually refreshes the cache and then sends a message without the flag relying on
     ;; cubby to indicate to indexers that they should fetch the latest ACLs. Without expiring
     ;; these here we'll think we have the latest.
     (acl-fetcher/expire-consistent-cache-hashes context))

   (doseq [provider-id provider-ids]
     (when (or (nil? all-revisions-index?) (not all-revisions-index?))
       (info "Reindexing latest collections for provider" provider-id)
       (let [latest-collection-batches (meta-db/find-in-batches
                                         context
                                         :collection
                                         REINDEX_BATCH_SIZE
                                         {:provider-id provider-id :latest true})]
         (bulk-index context latest-collection-batches {:all-revisions-index? false
                                                        :force-version? force-version?})))

     (when (or (nil? all-revisions-index?) all-revisions-index?)
       ;; Note that this will not unindex revisions that were removed directly from the database.
       ;; We will handle that with the index management epic.
       (info "Reindexing all collection revisions for provider" provider-id)
       (let [all-revisions-batches (meta-db/find-in-batches
                                     context
                                     :collection
                                     REINDEX_BATCH_SIZE
                                     {:provider-id provider-id})]
         (bulk-index context all-revisions-batches {:all-revisions-index? true
                                                    :force-version? force-version?}))))))

(defn reindex-tags
  "Reindexes all the tags. Only the latest revisions will be indexed"
  [context]
  (info "Reindexing tags")
  (let [latest-tag-batches (meta-db/find-in-batches
                             context
                             :tag
                             REINDEX_BATCH_SIZE
                             {:latest true})]
    (bulk-index context latest-tag-batches)))

(defn- log-ingest-to-index-time
  "Add a log message indicating the time it took to go from ingest to completed indexing."
  [{:keys [concept-id revision-date]}]
  (let [now (tk/now)
        rev-datetime (f/parse (f/formatters :date-time) revision-date)]
    ;; Guard against revision-date that is set to the future by a provider or a test.
    (if (t/before? rev-datetime now)
      ;; WARNING: Splunk is dependent on this log message. DO NOT change this without updating
      ;; Splunk searches used by ops.
      (info (format "Concept [%s] took [%d] ms from start of ingest to become visible in search."
                    concept-id
                    (t/in-millis (t/interval rev-datetime now))))
      (warn (format
              "Cannot compute time from ingest to search visibility for [%s] with revision date [%s]."
              concept-id
              revision-date)))))

(defmulti get-elastic-version-with-tag-associations
  "Returns the elastic version of the concept and its tag associations"
  (fn [context concept tag-associations]
    (:concept-type concept)))

(defmethod get-elastic-version-with-tag-associations :default
  [context concept tag-associations]
  (:revision-id concept))

(defmethod get-elastic-version-with-tag-associations :collection
  [context concept tag-associations]
  (es/get-elastic-version (assoc concept :tag-associations tag-associations)))

(defmulti get-elastic-version
  "Returns the elastic version of the concept"
  (fn [context concept]
    (:concept-type concept)))

(defmethod get-elastic-version :default
  [context concept]
  (:revision-id concept))

(defmethod get-elastic-version :collection
  [context concept]
  (let [tag-associations (meta-db/get-tag-associations-for-collection context concept)]
    (get-elastic-version-with-tag-associations context concept tag-associations)))

(defmulti get-tag-associations
  "Returns the tag associations of the concept"
  (fn [context concept]
    (:concept-type concept)))

(defmethod get-tag-associations :default
  [context concept]
  nil)

(defmethod get-tag-associations :collection
  [context concept]
  (meta-db/get-tag-associations-for-collection context concept))

(defmulti index-concept
  "Index the given concept with the parsed umm record."
  (fn [context concept parsed-concept options]
    (:concept-type concept)))

(defmethod index-concept :default
  [context concept parsed-concept options]
  (let [{:keys [all-revisions-index?]} options
        {:keys [concept-id revision-id concept-type]} concept]
    (when (indexing-applicable? concept-type all-revisions-index?)
      (info (format "Indexing concept %s, revision-id %s, all-revisions-index? %s"
                    concept-id revision-id all-revisions-index?))
      (let [concept-mapping-types (idx-set/get-concept-mapping-types context)
            delete-time (get-in parsed-concept [:data-provider-timestamps :delete-time])]
        (when (or (nil? delete-time) (t/after? delete-time (tk/now)))
          (let [tag-associations (get-tag-associations context concept)
                elastic-version (get-elastic-version-with-tag-associations
                                  context concept tag-associations)
                tag-associations (map #(cp/parse-concept context %)
                                      (filter #(not (:deleted %)) tag-associations))
                concept-indexes (idx-set/get-concept-index-names context concept-id revision-id
                                                                 options concept)
                es-doc (es/parsed-concept->elastic-doc
                         context (assoc concept :tag-associations tag-associations) parsed-concept)
                elastic-options (-> options
                                    (select-keys [:all-revisions-index? :ignore-conflict?])
                                    (assoc :ttl (when delete-time
                                                  (t/in-millis (t/interval (tk/now) delete-time)))))]
            (es/save-document-in-elastic
              context
              concept-indexes
              (concept-mapping-types concept-type)
              es-doc
              concept-id
              revision-id
              elastic-version
              elastic-options)))))))

(defmethod index-concept :tag-association
  [context concept parsed-concept options]
  (let [{{:keys [associated-concept-id associated-revision-id]} :extra-fields} concept
        {:keys [all-revisions-index?]} options
        coll-concept (meta-db/get-latest-concept context associated-concept-id)
        assoc-to-latest-revision? (or (nil? associated-revision-id)
                                      (= associated-revision-id (:revision-id coll-concept)))
        need-to-index? (or all-revisions-index? assoc-to-latest-revision?)
        coll-concept (if (and need-to-index? (not assoc-to-latest-revision?))
                       (meta-db/get-concept context associated-concept-id associated-revision-id)
                       coll-concept)]
    (when need-to-index?
      (let [parsed-coll-concept (cp/parse-concept context coll-concept)]
        (index-concept context coll-concept parsed-coll-concept options)))))

(defn index-concept-by-concept-id-revision-id
  "Index the given concept and revision-id"
  [context concept-id revision-id options]
  (when-not (and concept-id revision-id)
    (errors/throw-service-error
      :bad-request
      (format "Concept-id %s and revision-id %s cannot be null" concept-id revision-id)))

  (let [{:keys [all-revisions-index?]} options
        concept-type (cs/concept-id->type concept-id)]
    (when (indexing-applicable? concept-type all-revisions-index?)
      (let [concept (meta-db/get-concept context concept-id revision-id)
            parsed-concept (cp/parse-concept context concept)]
        (index-concept context concept parsed-concept options)
        (log-ingest-to-index-time concept)))))

(defmulti delete-concept
  "Delete the concept with the given id"
  (fn [context concept-id revision-id options]
    (cs/concept-id->type concept-id)))

(defmethod delete-concept :default
  [context concept-id revision-id options]
  ;; Assuming ingest will pass enough info for deletion
  ;; We should avoid making calls to metadata db to get the necessary info if possible
  (let [{:keys [all-revisions-index?]} options
        concept-type (cs/concept-id->type concept-id)
        concept (meta-db/get-concept context concept-id revision-id)
        elastic-version (get-elastic-version context concept)]
    (when (indexing-applicable? concept-type all-revisions-index?)
      (info (format "Deleting concept %s, revision-id %s, all-revisions-index? %s"
                    concept-id revision-id all-revisions-index?))
      (let [index-names (idx-set/get-concept-index-names
                          context concept-id revision-id options)
            concept-mapping-types (idx-set/get-concept-mapping-types context)
            elastic-options (select-keys options [:all-revisions-index? :ignore-conflict?])]
        (if all-revisions-index?
          ;; save tombstone in all revisions collection index
          (let [es-doc (es/parsed-concept->elastic-doc context concept (:extra-fields concept))]
            (es/save-document-in-elastic
              context index-names (concept-mapping-types concept-type)
              es-doc concept-id revision-id elastic-version elastic-options))
          ;; delete concept from primary concept index
          (do
            (es/delete-document
              context index-names (concept-mapping-types concept-type)
              concept-id revision-id elastic-version elastic-options)
            ;; propagate collection deletion to granules
            (when (= :collection concept-type)
              (doseq [index (idx-set/get-granule-index-names-for-collection context concept-id)]
                (es/delete-by-query
                  context
                  index
                  (concept-mapping-types :granule)
                  {:term {(query-field->elastic-field :collection-concept-id :granule)
                          concept-id}})))))))))

(defmethod delete-concept :tag-association
  [context concept-id revision-id options]
  (let [concept (meta-db/get-concept context concept-id revision-id)]
    ;; When tag association is deleted, we want to re-index the associated collection.
    ;; This is the same thing we do when a tag association is update. So we call the same function.
    (index-concept context concept nil options)))

(defn force-delete-all-collection-revision
  "Removes a collection revision from the all revisions index"
  [context concept-id revision-id]
  (let [index-names (idx-set/get-concept-index-names
                      context concept-id revision-id {:all-revisions-index? true})
        concept-mapping-types (idx-set/get-concept-mapping-types context)
        elastic-options {:ignore-conflict? false
                         :all-revisions-index? true}]
    (es/delete-document
      context
      index-names
      (concept-mapping-types :collection)
      concept-id
      revision-id
      nil ;; Null is sent in as the elastic version because we don't want to set a version for this
      ;; delete. The collection is going to be gone now and should never be indexed again.
      elastic-options)))

(defn delete-provider
  "Delete all the concepts within the given provider"
  [context provider-id]
  ;; Only collections and granules are unindexed here. Other concepts related to the provider
  ;; may be unindexed in other places when a :provider-delete message is handled,
  ;; e.g. unindexing access groups in access-control-app.
  (info (format "Deleting provider-id %s" provider-id))
  (let [{:keys [index-names]} (idx-set/get-concept-type-index-names context)
        concept-mapping-types (idx-set/get-concept-mapping-types context)
        ccmt (concept-mapping-types :collection)]
    ;; delete collections
    (doseq [index (vals (:collection index-names))]
      (es/delete-by-query
        context
        index
        ccmt
        {:term {(query-field->elastic-field :provider-id :collection) provider-id}}))

    ;; delete the granules
    (doseq [index-name (idx-set/get-granule-index-names-for-provider context provider-id)]
      (es/delete-by-query
        context
        index-name
        (concept-mapping-types :granule)
        {:term {(query-field->elastic-field :provider-id :granule) provider-id}}))))

(defn publish-provider-event
  "Put a provider event on the message queue."
  [context msg]
  (let [queue-broker (get-in context [:system :queue-broker])
        exchange-name (config/provider-exchange-name)]
    (queue/publish-message queue-broker exchange-name msg)))

(defn reindex-all-collections
  "Reindexes all collections in all providers. This is only called in the indexer when humanizers
  are updated and we only index the latest collection revision."
  [context]
  (let [providers (map :provider-id (meta-db2/get-providers context))]
    (info "Sending events to reindex collections in all providers:" (pr-str providers))
    (doseq [provider-id providers]
      (publish-provider-event
        context
        {:action :provider-collection-reindexing
         :provider-id provider-id
         :all-revisions-index? false}))
    (debug "Reindexing all collection events submitted.")))

(defn update-humanizers
  "Update the humanizer cache and reindex all collections"
  [context]
  (humanizer-fetcher/refresh-cache context)
  (reindex-all-collections context))

(defn reset
  "Delegates reset elastic indices operation to index-set app as well as resetting caches"
  [context]
  (cache/reset-caches context)
  (es/reset-es-store context)
  (cache/reset-caches context))

(defn update-indexes
  "Updates the index mappings and settings."
  [context]
  (cache/reset-caches context)
  (es/update-indexes context)
  (cache/reset-caches context))

(def health-check-fns
  "A map of keywords to functions to be called for health checks"
  {:elastic_search #(es-util/health % :db)
   :echo rest/health
   :cubby cubby/get-cubby-health
   :metadata-db meta-db2/get-metadata-db-health
   :index-set tis/get-index-set-health
   :message-queue (fn [context]
                    (when-let [qb (get-in context [:system :queue-broker])]
                      (queue/health qb)))})

(defn health
  "Returns the health state of the app."
  [context]
  (let [dep-health (util/remove-nil-keys (util/map-values #(% context) health-check-fns))
        ok? (every? :ok? (vals dep-health))]
    {:ok? ok?
     :dependencies dep-health}))<|MERGE_RESOLUTION|>--- conflicted
+++ resolved
@@ -107,14 +107,6 @@
 (defn- get-max-revision-date
   "Takes a batch of concepts to index and returns the maximum revision date."
   [batch previous-max-revision-date]
-<<<<<<< HEAD
-  (let [revision-datetime-strings (map :revision-date batch)
-        revision-datetimes (->> (map #(f/parse (f/formatters :date-time) %)
-                                     revision-datetime-strings)
-                                (cons previous-max-revision-date)
-                                (remove nil?))]
-    (util/get-max-from-collection revision-datetimes)))
-=======
   (->> batch
        ;; Get the revision date of each item
        (map :revision-date)
@@ -125,15 +117,13 @@
        ;; Remove nil because previous-max-revision-date could be nil
        (remove nil?)
        (apply util/max-compare)))
->>>>>>> 8e0b7d83
 
 (defn bulk-index-with-revision-date
   "See documentation for bulk-index. This is a temporary function added for supporting replication
   using DMS. It does the same work as bulk-index, but instead of returning the number of concepts
   indexed it returns a map with keys of :num-indexed and :max-revision-date."
-<<<<<<< HEAD
   ([context concept-batches]
-   (bulk-index-with-revision-date context concept-batches nil))
+   (bulk-index-with-revision-date context concept-batches {}))
   ([context concept-batches options]
    (reduce (fn [{:keys [num-indexed max-revision-date]} batch]
              (let [max-revision-date (get-max-revision-date batch max-revision-date)
@@ -143,17 +133,6 @@
                 :max-revision-date max-revision-date}))
            {:num-indexed 0 :max-revision-date nil}
            concept-batches)))
-=======
-  [context concept-batches]
-  (reduce (fn [{:keys [num-indexed max-revision-date]} batch]
-            (let [max-revision-date (get-max-revision-date batch max-revision-date)
-                  batch (prepare-batch context batch nil)]
-              (es/bulk-index-documents context batch nil)
-              {:num-indexed (+ num-indexed (count batch))
-               :max-revision-date max-revision-date}))
-          {:num-indexed 0 :max-revision-date nil}
-          concept-batches))
->>>>>>> 8e0b7d83
 
 (defn- indexing-applicable?
   "Returns true if indexing is applicable for the given concept-type and all-revisions-index? flag.
