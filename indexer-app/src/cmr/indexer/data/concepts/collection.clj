--- conflicted
+++ resolved
@@ -46,26 +46,19 @@
   [personnel]
   (first (filter person->email-contact personnel)))
 
-<<<<<<< HEAD
-(defn- get-elastic-fields-for-collection
-  "Gets fields to be indexed from a collection umm."
-  [context provider-id concept-id umm-c]
-  (let [{{:keys [short-name long-name version-id processing-level-id collection-data-type]} :product
-=======
 (defn- get-elastic-fields-for-full-collection
   "Get all the fields for a normal collection index operation."
   [context concept collection]
   (let [{:keys [concept-id provider-id native-id revision-date format]} concept
         {{:keys [short-name long-name version-id processing-level-id collection-data-type]} :product
->>>>>>> c83f6b6d
          :keys [entry-id entry-title summary temporal related-urls spatial-keywords associated-difs
-                temporal-keywords access-value personnel distribution]} umm-c
+                temporal-keywords access-value personnel distribution]} collection
         collection-data-type (if (= "NEAR_REAL_TIME" collection-data-type)
                                ;; add in all the aliases for NEAR_REAL_TIME
                                (concat [collection-data-type] k/nrt-aliases)
                                collection-data-type)
         personnel (person-with-email personnel)
-        platforms (:platforms umm-c)
+        platforms (:platforms collection)
         platform-short-names (map :short-name platforms)
         platform-long-names (remove nil? (map :long-name platforms))
         instruments (mapcat :instruments platforms)
@@ -74,25 +67,20 @@
         sensors (mapcat :sensors instruments)
         sensor-short-names (remove nil? (map :short-name sensors))
         sensor-long-names (remove nil? (map :long-name sensors))
-        project-short-names (map :short-name (:projects umm-c))
-        project-long-names (remove nil? (map :long-name (:projects umm-c)))
-        two-d-coord-names (map :name (:two-d-coordinate-systems umm-c))
-        archive-center-val (org/extract-archive-centers umm-c)
+        project-short-names (map :short-name (:projects collection))
+        project-long-names (remove nil? (map :long-name (:projects collection)))
+        two-d-coord-names (map :name (:two-d-coordinate-systems collection))
+        archive-center-val (org/extract-archive-centers collection)
         start-date (sed/start-date :collection temporal)
         end-date (sed/end-date :collection temporal)
         atom-links (map json/generate-string (ru/atom-links related-urls))
         ;; not empty is used below to get a real true/false value
         downloadable (not (empty? (ru/downloadable-urls related-urls)))
         browsable (not (empty? (ru/browse-urls related-urls)))
-        update-time (get-in umm-c [:data-provider-timestamps :update-time])
+        update-time (get-in collection [:data-provider-timestamps :update-time])
         update-time (f/unparse (f/formatters :date-time) update-time)
-        insert-time (get-in umm-c [:data-provider-timestamps :insert-time])
+        insert-time (get-in collection [:data-provider-timestamps :insert-time])
         insert-time (f/unparse (f/formatters :date-time) insert-time)
-<<<<<<< HEAD
-        spatial-representation (get-in umm-c [:spatial-coverage :spatial-representation])
-        permitted-group-ids (acl/get-coll-permitted-group-ids context provider-id umm-c)]
-    (merge {:permitted-group-ids permitted-group-ids
-=======
         spatial-representation (get-in collection [:spatial-coverage :spatial-representation])
         permitted-group-ids (acl/get-coll-permitted-group-ids context provider-id collection)]
     (merge {:concept-id concept-id
@@ -111,7 +99,6 @@
             :version-id version-id
             :version-id.lowercase (when version-id (str/lower-case version-id))
             :revision-date revision-date
->>>>>>> c83f6b6d
             :access-value access-value
             :processing-level-id processing-level-id
             :processing-level-id.lowercase (when processing-level-id (str/lower-case processing-level-id))
@@ -132,9 +119,9 @@
             :two-d-coord-name.lowercase  (map str/lower-case two-d-coord-names)
             :spatial-keyword spatial-keywords
             :spatial-keyword.lowercase  (map str/lower-case spatial-keywords)
-            :attributes (attrib/psas->elastic-docs umm-c)
-            :science-keywords (sk/science-keywords->elastic-doc umm-c)
-            :science-keywords-flat (sk/flatten-science-keywords umm-c)
+            :attributes (attrib/psas->elastic-docs collection)
+            :science-keywords (sk/science-keywords->elastic-doc collection)
+            :science-keywords-flat (sk/flatten-science-keywords collection)
             :personnel (json/generate-string personnel)
             :start-date (when start-date (f/unparse (f/formatters :date-time) start-date))
             :end-date (when end-date (f/unparse (f/formatters :date-time) end-date))
@@ -144,6 +131,7 @@
             :browsable browsable
             :atom-links atom-links
             :summary summary
+            :metadata-format (name (mt/base-mime-type-to-format format))
             :related-urls (map json/generate-string related-urls)
             :update-time update-time
             :insert-time insert-time
@@ -152,21 +140,13 @@
             :coordinate-system (when spatial-representation
                                  (csk/->SCREAMING_SNAKE_CASE_STRING spatial-representation))
             ;; fields added to support keyword searches
-            :keyword (k/create-keywords-field concept-id umm-c)
+            :keyword (k/create-keywords-field concept-id collection)
             :long-name.lowercase (when long-name (str/lower-case long-name))
             :platform-ln.lowercase (map str/lower-case platform-long-names)
             :instrument-ln.lowercase (map str/lower-case instrument-long-names)
             :sensor-ln.lowercase (map str/lower-case sensor-long-names)
             :project-ln.lowercase (map str/lower-case project-long-names)
             :temporal-keyword.lowercase (map str/lower-case temporal-keywords)}
-<<<<<<< HEAD
-           (get-in umm-c [:spatial-coverage :orbit-parameters])
-           (spatial->elastic umm-c)
-           (sk/science-keywords->facet-fields umm-c))))
-
-(defmethod es/concept->elastic-doc :collection
-  [context concept collection]
-=======
            (get-in collection [:spatial-coverage :orbit-parameters])
            (spatial->elastic collection)
            (sk/science-keywords->facet-fields collection))))
@@ -175,7 +155,6 @@
 (defn- get-elastic-fields-for-tombstone-collection
   "Get the subset of elastic field values that apply to a tombstone index operation."
   [context concept]
->>>>>>> c83f6b6d
   (let [{{:keys [short-name version-id entry-id entry-title]} :extra-fields
          :keys [concept-id provider-id native-id revision-date deleted format]} concept
         ;; only used to get default ACLs for tombstones
@@ -183,29 +162,6 @@
         tombstone-permitted-group-ids (acl/get-coll-permitted-group-ids context
                                                                         provider-id tombstone-umm)
         {:keys [access-value]} tombstone-umm]
-<<<<<<< HEAD
-    (merge {:concept-id concept-id
-            :concept-seq-id (:sequence-number (concepts/parse-concept-id concept-id))
-            :native-id native-id
-            :native-id.lowercase (str/lower-case native-id)
-            :short-name short-name
-            :short-name.lowercase (when short-name (str/lower-case short-name))
-            :entry-id entry-id
-            :entry-id.lowercase (str/lower-case entry-id)
-            :entry-title entry-title
-            :entry-title.lowercase (str/lower-case entry-title)
-            :version-id version-id
-            :version-id.lowercase (when version-id (str/lower-case version-id))
-            :deleted (if deleted true false)
-            :provider-id provider-id
-            :provider-id.lowercase (str/lower-case provider-id)
-            :revision-date revision-date
-            :metadata-format (name (mt/base-mime-type-to-format format))
-            :permitted-group-ids tombstone-permitted-group-ids
-            :access-value access-value}
-           (when-not deleted
-             (get-elastic-fields-for-collection context provider-id concept-id collection)))))
-=======
     {:concept-id concept-id
      :concept-seq-id (:sequence-number (concepts/parse-concept-id concept-id))
      :native-id native-id
@@ -231,4 +187,3 @@
   (if (:deleted concept)
     (get-elastic-fields-for-tombstone-collection context concept)
     (get-elastic-fields-for-full-collection context concept collection)))
->>>>>>> c83f6b6d
