(ns cmr.indexer.data.concepts.collection
  "Contains functions to parse and convert collection concept"
  (:require
    [camel-snake-kebab.core :as csk]
    [cheshire.core :as json]
    [clj-time.core :as t]
    [clj-time.format :as f]
    [clojure.string :as str]
    [cmr.acl.acl-fetcher :as acl-fetcher]
    [cmr.acl.core :as acl]
    [cmr.common-app.humanizer :as humanizer]
    [cmr.common-app.services.kms-fetcher :as kf]
    [cmr.common.concepts :as concepts]
    [cmr.common.log :refer (debug info warn error)]
    [cmr.common.mime-types :as mt]
    [cmr.common.services.errors :as errors]
    [cmr.common.time-keeper :as tk]
    [cmr.common.util :as util]
    [cmr.elastic-utils.index-util :as index-util]
    [cmr.indexer.data.collection-granule-aggregation-cache :as cgac]
    [cmr.indexer.data.concepts.attribute :as attrib]
    [cmr.indexer.data.concepts.instrument :as instrument]
    [cmr.indexer.data.concepts.keyword :as k]
    [cmr.indexer.data.concepts.location-keyword :as clk]
    [cmr.indexer.data.concepts.organization :as org]
    [cmr.indexer.data.concepts.platform :as platform]
    [cmr.indexer.data.concepts.science-keyword :as sk]
    [cmr.indexer.data.concepts.spatial :as spatial]
    [cmr.indexer.data.concepts.tag :as tag]
    [cmr.indexer.data.elasticsearch :as es]
    [cmr.indexer.data.humanizer-fetcher :as hf]
    [cmr.indexer.services.index-service :as idx]
    [cmr.umm-spec.location-keywords :as lk]
    [cmr.umm-spec.time :as spec-time]
    [cmr.umm-spec.umm-spec-core :as umm-spec]
    [cmr.umm-spec.util :as su]
    [cmr.umm.acl-matchers :as umm-matchers]
    [cmr.umm.collection.entry-id :as eid]
    [cmr.umm.related-url-helper :as ru]
    [cmr.umm.start-end-date :as sed]
    [cmr.umm.umm-collection :as umm-c])
  (:import
    (cmr.spatial.mbr Mbr)))

(defn spatial->elastic
  [collection]
  (when-let [geometries (seq (get-in collection [:spatial-coverage :geometries]))]
    (let [sr (get-in collection [:spatial-coverage :spatial-representation])]
      (cond
        (or (= sr :geodetic) (= sr :cartesian))
        (spatial/spatial->elastic-docs sr collection)

        :else
        (errors/internal-error! (str "Unknown spatial representation [" sr "]"))))))

(defn- person->email-contact
  "Return an email contact for the Personnel record or nil if none is available."
  [person]
  (first (filter (fn [contact]
                   (= :email
                      (:type contact)))
                 (:contacts person))))

(defn person-with-email
  "Returns the first Personnel record for the list with an email contact or
  nil if none exists."
  [personnel]
  (first (filter person->email-contact personnel)))

(defn- collection-temporal-elastic
  "Returns a map of collection temporal fields for indexing in Elasticsearch."
  [context concept-id collection]
  (let [start-date (spec-time/collection-start-date collection)
        end-date (spec-time/normalized-end-date collection)
        {:keys [granule-start-date granule-end-date]} (cgac/get-coll-gran-aggregates context concept-id)
        last-3-days (t/interval (t/minus (tk/now) (t/days 3)) (tk/now))
        granule-end-date (if (and granule-end-date (t/within? last-3-days granule-end-date))
                           ;; If the granule end date is within the last 3 days we indicate that
                           ;; the collection has no end date. This allows NRT collections to be
                           ;; found even if the collection has been reindexed recently.
                          nil
                          granule-end-date)
        coll-start (index-util/date->elastic start-date)
        coll-end (index-util/date->elastic end-date)]
    (merge {:start-date coll-start
            :end-date coll-end}
           (or (when granule-start-date
                 {:granule-start-date (index-util/date->elastic granule-start-date)
                  :granule-end-date (index-util/date->elastic granule-end-date)})
               ;; Use the collection start and end date if there are no granule start and end dates.
               {:granule-start-date coll-start
                :granule-end-date coll-end}))))

(defn- add-humanized-lowercase
  "Adds a :value.lowercase field to a humanized object"
  [obj]
  (assoc obj :value.lowercase (str/lower-case (:value obj))))

(defn- select-indexable-humanizer-fields
  "Selects the fields from humanizers that can be indexed."
  [value]
  (select-keys value [:value :priority]))

(defn- extract-humanized-elastic-fields
  "Descends into the humanized collection extracting values at the given humanized
  field path and returns a map of humanized and lowercase humanized elastic fields
  for that path"
  [humanized-collection path base-es-field]
  (let [prefix (subs (str base-es-field) 1)
        field (keyword (str prefix ".humanized2"))
        value-with-priorities (util/get-in-all humanized-collection path)
        value-with-priorities (if (sequential? value-with-priorities)
                                (map select-indexable-humanizer-fields value-with-priorities)
                                (select-indexable-humanizer-fields value-with-priorities))
        value-with-lowercases (if (sequential? value-with-priorities)
                                (map add-humanized-lowercase
                                     (distinct (filter :value value-with-priorities)))
                                (add-humanized-lowercase value-with-priorities))]
    {field value-with-lowercases}))

(defn- collection-humanizers-elastic
  "Given a umm-spec collection, returns humanized elastic search fields"
  [context collection]
  (let [humanized (humanizer/umm-collection->umm-collection+humanizers
                    collection (hf/get-humanizer-instructions context))
        extract-fields (partial extract-humanized-elastic-fields humanized)]
    (merge
     {:science-keywords.humanized (map sk/humanized-science-keyword->elastic-doc
                                   (:ScienceKeywords humanized))}
     (extract-fields [:Platforms :cmr.humanized/ShortName] :platform-sn)
     (extract-fields [:Platforms :Instruments :cmr.humanized/ShortName] :instrument-sn)
     (extract-fields [:Projects :cmr.humanized/ShortName] :project-sn)
     (extract-fields [:ProcessingLevel :cmr.humanized/Id] :processing-level-id)
     (extract-fields [:DataCenters :cmr.humanized/ShortName] :organization))))

(defn- get-coll-permitted-group-ids
  "Returns the groups ids (group guids, 'guest', 'registered') that have permission to read
  this collection"
  [context provider-id coll]
  (->> (acl-fetcher/get-acls context [:catalog-item])
       ;; Find only acls that are applicable to this collection
       (filter (partial umm-matchers/coll-applicable-acl? provider-id coll))
       ;; Get the permissions they grant
       (mapcat :aces)
       ;; Find permissions that grant read
       (filter #(some (partial = :read) (:permissions %)))
       ;; Get the group guids or user type of those permissions
       (map #(or (:group-guid %) (some-> % :user-type name)))
       distinct))

(defn- get-elastic-doc-for-full-collection
  "Get all the fields for a normal collection index operation."
  [context concept collection umm-spec-collection]
  (let [{:keys [concept-id revision-id provider-id user-id
                native-id revision-date deleted format extra-fields tag-associations]} concept
<<<<<<< HEAD
        {{:keys [short-name long-name version-id processing-level-id collection-data-type]} :product
         :keys [entry-title summary related-urls spatial-keywords associated-difs
                access-value personnel distribution]} collection
        temporal-keywords (:TemporalKeywords umm-spec-collection)
=======
        {{:keys [long-name]} :product :keys [related-urls associated-difs personnel]} collection
        {short-name :ShortName version-id :Version entry-title :EntryTitle
         collection-data-type :CollectionDataType summary :Abstract
         temporal-keywords :TemporalKeywords platforms :Platforms} umm-spec-collection 
        processing-level-id (get-in umm-spec-collection [:ProcessingLevel :Id]) 
        processing-level-id (when-not (= su/not-provided processing-level-id)
                              processing-level-id)
        spatial-keywords (lk/location-keywords->spatial-keywords 
                           (:LocationKeywords umm-spec-collection))
        access-value (get-in umm-spec-collection [:AccessConstraints :Value])
>>>>>>> 905dfac8
        collection-data-type (if (= "NEAR_REAL_TIME" collection-data-type)
                               ;; add in all the aliases for NEAR_REAL_TIME
                               (concat [collection-data-type] k/nrt-aliases)
                               collection-data-type)
        entry-id (eid/entry-id short-name version-id)
        personnel (person-with-email personnel)
        platforms (map util/map-keys->kebab-case
                       (when-not (= su/not-provided-platforms platforms) platforms))
        gcmd-keywords-map (kf/get-gcmd-keywords-map context)
        platforms-nested (map #(platform/platform-short-name->elastic-doc gcmd-keywords-map %)
                              (map :short-name platforms))
        platform-short-names (->> (map :short-name platforms-nested)
                                  (map str/trim))
        platform-long-names (->> (distinct (keep :long-name (concat platforms platforms-nested)))
                                 (map str/trim))
        instruments (mapcat :instruments platforms)
        instruments-nested (map #(instrument/instrument-short-name->elastic-doc gcmd-keywords-map %)
                                (keep :short-name instruments))
        instrument-short-names (->> instruments-nested
                                    (map :short-name)
                                    (map str/trim))
        instrument-long-names (->> (distinct (keep :long-name
                                                   (concat instruments instruments-nested)))
                                   (map str/trim))
        sensors (mapcat :sensors instruments)
        sensor-short-names (keep :short-name sensors)
        sensor-long-names (keep :long-name sensors)
        project-short-names (->> (map :ShortName (:Projects umm-spec-collection)) 
                                 (map str/trim))
        project-long-names (->> (keep :LongName (:Projects umm-spec-collection))
                                (map str/trim))
        two-d-coord-names (map :TilingIdentificationSystemName
                               (:TilingIdentificationSystems umm-spec-collection))
        archive-centers (map #(org/data-center-short-name->elastic-doc gcmd-keywords-map %)
                             (map str/trim
                                  (org/extract-data-center-names collection :archive-center)))
        ;; get the normalized names back
        archive-center-names (keep :short-name archive-centers)
        data-centers (map #(org/data-center-short-name->elastic-doc gcmd-keywords-map %)
                          (map str/trim (org/extract-data-center-names collection)))
        data-center-names (keep :short-name data-centers)
        atom-links (map json/generate-string (ru/atom-links related-urls))
        ;; not empty is used below to get a real true/false value
        downloadable (not (empty? (ru/downloadable-urls related-urls)))
        browsable (not (empty? (ru/browse-urls related-urls)))
        update-time (get-in collection [:data-provider-timestamps :update-time])
        update-time (index-util/date->elastic update-time)
        insert-time (get-in collection [:data-provider-timestamps :insert-time])
        insert-time (index-util/date->elastic insert-time)
        spatial-representation (get-in collection [:spatial-coverage :spatial-representation])
        permitted-group-ids (get-coll-permitted-group-ids context provider-id collection)]
    (merge {:concept-id concept-id
            :revision-id revision-id
            :concept-seq-id (:sequence-number (concepts/parse-concept-id concept-id))
            :native-id native-id
            :native-id.lowercase (str/lower-case native-id)
            :user-id user-id
            :permitted-group-ids permitted-group-ids
            ;; If there's an entry in the collection granule aggregates then the collection has granules.
            :has-granules (some? (cgac/get-coll-gran-aggregates context concept-id))
            :entry-id entry-id
            :entry-id.lowercase (str/lower-case entry-id)
            :entry-title (str/trim entry-title)
            :entry-title.lowercase (str/trim (str/lower-case entry-title))
            :provider-id provider-id
            :provider-id.lowercase (str/lower-case provider-id)
            :short-name short-name
            :short-name.lowercase (when short-name (str/lower-case short-name))
            :version-id version-id
            :version-id.lowercase (when version-id (str/lower-case version-id))
            :deleted (boolean deleted)
            :revision-date2 revision-date
            :access-value access-value
            :processing-level-id processing-level-id
            :processing-level-id.lowercase (when processing-level-id (str/lower-case processing-level-id))
            :collection-data-type collection-data-type
            :collection-data-type.lowercase (when collection-data-type
                                              (if (sequential? collection-data-type)
                                                (map str/lower-case collection-data-type)
                                                (str/lower-case collection-data-type)))
            :platform-sn platform-short-names
            :platform-sn.lowercase  (map str/lower-case platform-short-names)

            ;; hierarchical fields
            :platforms platforms-nested
            :instruments instruments-nested
            :archive-centers archive-centers
            :data-centers data-centers
            :science-keywords (map #(sk/science-keyword->elastic-doc gcmd-keywords-map %)
                                   (:ScienceKeywords umm-spec-collection))
            :location-keywords (map #(clk/location-keyword->elastic-doc gcmd-keywords-map %)
                                    (:LocationKeywords umm-spec-collection))

            :instrument-sn instrument-short-names
            :instrument-sn.lowercase  (map str/lower-case instrument-short-names)
            :sensor-sn sensor-short-names
            :sensor-sn.lowercase  (map str/lower-case sensor-short-names)
            :project-sn2 project-short-names
            :project-sn2.lowercase  (map str/lower-case project-short-names)
            :two-d-coord-name two-d-coord-names
            :two-d-coord-name.lowercase  (map str/lower-case two-d-coord-names)
            :spatial-keyword spatial-keywords
            :spatial-keyword.lowercase  (map str/lower-case spatial-keywords)
            :attributes (attrib/aas->elastic-docs umm-spec-collection)
            :science-keywords-flat (sk/flatten-science-keywords collection)
            :personnel (json/generate-string personnel)
            :archive-center archive-center-names
            :archive-center.lowercase (map str/lower-case archive-center-names)
            :data-center data-center-names
            :data-center.lowercase (map str/lower-case data-center-names)
            :downloadable downloadable
            :browsable browsable
            :atom-links atom-links
            :summary summary
            :metadata-format (name (mt/format-key format))
            :related-urls (map json/generate-string related-urls)
            :update-time update-time
            :insert-time insert-time
            :associated-difs associated-difs
            :associated-difs.lowercase (map str/lower-case associated-difs)
            :coordinate-system (when spatial-representation
                                 (csk/->SCREAMING_SNAKE_CASE_STRING spatial-representation))

            ;; fields added to support keyword searches
            :keyword (k/create-keywords-field concept-id collection umm-spec-collection
                                              {:platform-long-names platform-long-names
                                               :instrument-long-names instrument-long-names
                                               :entry-id entry-id})
            :long-name.lowercase (when long-name (str/lower-case long-name))
            :platform-ln.lowercase (map str/lower-case platform-long-names)
            :instrument-ln.lowercase (map str/lower-case instrument-long-names)
            :sensor-ln.lowercase (map str/lower-case sensor-long-names)
            :project-ln.lowercase (map str/lower-case project-long-names)
            :temporal-keyword.lowercase (map str/lower-case temporal-keywords)

            ;; tags
            :tags (map tag/tag-association->elastic-doc tag-associations)
            ;; tag-data saved in elasticsearch for retrieving purpose in the format of:
            ;; {"org.ceos.wgiss.cwic.native_id": {"associationDate":"2015-01-01T00:00:00.0Z",
            ;;                                    "data": "Global Maps of Atmospheric Nitrogen Deposition, 1860, 1993, and 2050"},
            ;;  "org.ceos.wgiss.cwic.data_provider": {"associationDate":"2015-01-01T00:00:00.0Z",
            ;;                                        "data": "NASA"},
            ;;  "org.ceos.wgiss.cwic.cwic_status": {"associationDate":"2015-01-01T00:00:00.0Z",
            ;;                                      "data": "prod"}}
            :tags-gzip-b64 (when (seq tag-associations)
                             (util/string->gzip-base64
                               (pr-str
                                 (into {} (for [ta tag-associations]
                                            [(:tag-key ta) (util/remove-nil-keys
                                                             {:data (:data ta)})])))))}
           (collection-temporal-elastic context concept-id umm-spec-collection)
           (get-in collection [:spatial-coverage :orbit-parameters])
           (spatial->elastic collection)
           (sk/science-keywords->facet-fields umm-spec-collection)
           (collection-humanizers-elastic context umm-spec-collection))))

(defn- get-elastic-doc-for-tombstone-collection
  "Get the subset of elastic field values that apply to a tombstone index operation."
  [context concept]
  (let [{{:keys [short-name version-id entry-id entry-title]} :extra-fields
         :keys [concept-id revision-id provider-id user-id
                native-id revision-date deleted format]} concept
        ;; only used to get default ACLs for tombstones
        tombstone-umm (umm-c/map->UmmCollection {:entry-title entry-title})
        tombstone-permitted-group-ids (get-coll-permitted-group-ids context
                                                                    provider-id tombstone-umm)]
    {:concept-id concept-id
     :revision-id revision-id
     :concept-seq-id (:sequence-number (concepts/parse-concept-id concept-id))
     :native-id native-id
     :native-id.lowercase (str/lower-case native-id)
     :user-id user-id
     :short-name short-name
     :short-name.lowercase (when short-name (str/lower-case short-name))
     :entry-id entry-id
     :entry-id.lowercase (str/lower-case entry-id)
     :entry-title entry-title
     :entry-title.lowercase (str/lower-case entry-title)
     :version-id version-id
     :version-id.lowercase (when version-id (str/lower-case version-id))
     :deleted (boolean deleted)
     :provider-id provider-id
     :provider-id.lowercase (str/lower-case provider-id)
     :revision-date2 revision-date
     :metadata-format (name (mt/format-key format))
     :permitted-group-ids tombstone-permitted-group-ids}))

(defmethod es/parsed-concept->elastic-doc :collection
  [context concept umm-legacy-collection]
  (if (:deleted concept)
    (get-elastic-doc-for-tombstone-collection context concept)
    (let [umm-spec-collection (umm-spec/parse-metadata context concept)]
      (get-elastic-doc-for-full-collection context
                                           concept
                                           umm-legacy-collection
                                           umm-spec-collection))))<|MERGE_RESOLUTION|>--- conflicted
+++ resolved
@@ -153,23 +153,16 @@
   [context concept collection umm-spec-collection]
   (let [{:keys [concept-id revision-id provider-id user-id
                 native-id revision-date deleted format extra-fields tag-associations]} concept
-<<<<<<< HEAD
-        {{:keys [short-name long-name version-id processing-level-id collection-data-type]} :product
-         :keys [entry-title summary related-urls spatial-keywords associated-difs
-                access-value personnel distribution]} collection
-        temporal-keywords (:TemporalKeywords umm-spec-collection)
-=======
         {{:keys [long-name]} :product :keys [related-urls associated-difs personnel]} collection
         {short-name :ShortName version-id :Version entry-title :EntryTitle
          collection-data-type :CollectionDataType summary :Abstract
-         temporal-keywords :TemporalKeywords platforms :Platforms} umm-spec-collection 
-        processing-level-id (get-in umm-spec-collection [:ProcessingLevel :Id]) 
+         temporal-keywords :TemporalKeywords platforms :Platforms} umm-spec-collection
+        processing-level-id (get-in umm-spec-collection [:ProcessingLevel :Id])
         processing-level-id (when-not (= su/not-provided processing-level-id)
                               processing-level-id)
-        spatial-keywords (lk/location-keywords->spatial-keywords 
+        spatial-keywords (lk/location-keywords->spatial-keywords
                            (:LocationKeywords umm-spec-collection))
         access-value (get-in umm-spec-collection [:AccessConstraints :Value])
->>>>>>> 905dfac8
         collection-data-type (if (= "NEAR_REAL_TIME" collection-data-type)
                                ;; add in all the aliases for NEAR_REAL_TIME
                                (concat [collection-data-type] k/nrt-aliases)
@@ -197,7 +190,7 @@
         sensors (mapcat :sensors instruments)
         sensor-short-names (keep :short-name sensors)
         sensor-long-names (keep :long-name sensors)
-        project-short-names (->> (map :ShortName (:Projects umm-spec-collection)) 
+        project-short-names (->> (map :ShortName (:Projects umm-spec-collection))
                                  (map str/trim))
         project-long-names (->> (keep :LongName (:Projects umm-spec-collection))
                                 (map str/trim))
