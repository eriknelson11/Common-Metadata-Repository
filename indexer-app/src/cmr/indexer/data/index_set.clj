(ns cmr.indexer.data.index-set
  (:require [cmr.common.lifecycle :as lifecycle]
            [clj-http.client :as client]
            [cheshire.core :as cheshire]
            [cmr.common.log :as log :refer (debug info warn error)]
            [cmr.common.services.errors :as errors]
            [cmr.common.concepts :as cs]
            [cmr.transmit.metadata-db :as meta-db]
            [cmr.transmit.index-set :as index-set]
            [cmr.transmit.config :as transmit-config]
            [cmr.transmit.connection :as transmit-conn]
            [cmr.common.cache :as cache]
            [cmr.common.config :as cfg]
            [cmr.system-trace.core :refer [deftracefn]]))

;; The number of shards to use for the collections index, the granule indexes containing granules
;; for a single collection, and the granule index containing granules for the remaining collections
;; can all be configured separately.
(def elastic-collection-index-num-shards (cfg/config-value-fn :elastic-collection-index-num-shards 5 #(Long. %)))
(def elastic-granule-index-num-shards (cfg/config-value-fn :elastic-granule-index-num-shards 5 #(Long. %)))
(def elastic-small-collections-index-num-shards (cfg/config-value-fn :elastic-small-collections-index-num-shards 20 #(Long. %)))

(def collection-setting {:index
                         {:number_of_shards (elastic-collection-index-num-shards),
                          :number_of_replicas 1,
                          :refresh_interval "1s"}})



(def string-field-mapping
  {:type "string" :index "not_analyzed"})

(def text-field-mapping
  "Used for analyzed text fields"
  {:type "string"
   ; these fields will be split into multiple terms using the analyzer
   :index "analyzed"
   ; Norms are metrics about fields that elastic can use to weigh certian fields more than
   ; others when computing a document relevance. A typical example is field length - short
   ; fields are weighted more heavily than long feilds. We don't need them for scoring.
   :omit_norms "true"
   ; split the text on whitespace, but don't do any stemmming, etc.
   :analyzer "whitespace"
   ; Don't bother storing term positions or term frequencies in this field
   :index_options "docs"})

(def date-field-mapping
  {:type "date" :format "yyyy-MM-dd'T'HH:mm:ssZ||yyyy-MM-dd'T'HH:mm:ss.SSSZ"})

(def double-field-mapping
  {:type "double"})

(def float-field-mapping
  {:type "float"})

(def int-field-mapping
  {:type "integer"})

(def bool-field-mapping
  {:type "boolean"})

(defn stored
  "modifies a mapping to indicate that it should be stored"
  [field-mapping]
  (assoc field-mapping :store "yes"))

(defn not-indexed
  "modifies a mapping to indicate that it should not be indexed and thus is not searchable."
  [field-mapping]
  (assoc field-mapping :index "no"))

(defn doc-values
  "Modifies a mapping to indicate that it should use doc values instead of the field data cache
  for this field.  The tradeoff is slightly slower performance, but the field no longer takes
  up memory in the field data cache.  Only use doc values for fields which require a large
  amount of memory and are not frequently used for sorting."
  [field-mapping]
  (assoc field-mapping :doc_values true))

(def attributes-field-mapping
  "Defines mappings for attributes."
  {:type "nested"
   :dynamic "strict"
   :_source {:enabled false}
   :_all {:enabled false}
   :properties
   {:name string-field-mapping
    :string-value string-field-mapping
    :string-value.lowercase string-field-mapping
    :float-value double-field-mapping
    :int-value int-field-mapping
    :datetime-value date-field-mapping
    :time-value date-field-mapping
    :date-value date-field-mapping}})

(def science-keywords-field-mapping
  "Defines mappings for science keywords."
  {:type "nested"
   :dynamic "strict"
   :_source {:enabled false}
   :_all {:enabled false}
   :properties
   {:category string-field-mapping
    :category.lowercase string-field-mapping
    :topic string-field-mapping
    :topic.lowercase string-field-mapping
    :term string-field-mapping
    :term.lowercase string-field-mapping
    :variable-level-1 string-field-mapping
    :variable-level-1.lowercase string-field-mapping
    :variable-level-2 string-field-mapping
    :variable-level-2.lowercase string-field-mapping
    :variable-level-3 string-field-mapping
    :variable-level-3.lowercase string-field-mapping
    :detailed-variable string-field-mapping
    :detailed-variable.lowercase string-field-mapping}})

(def orbit-calculated-spatial-domain-mapping
  {:type "nested"
   :dynamic "strict"
   :_source {:enabled false}
   :_all {:enabled false}
   :properties {:orbital-model-name string-field-mapping
                :orbit-number int-field-mapping
                :start-orbit-number double-field-mapping
                :stop-orbit-number double-field-mapping
                :equator-crossing-longitude double-field-mapping
                :equator-crossing-date-time date-field-mapping}})

(def spatial-coverage-fields
  "Defines the sets of fields shared by collections and granules for indexing spatial data."
  {;; Minimum Bounding Rectangle Fields
   ;; If a granule has multiple shapes then the MBR will cover all of the shapes
   :mbr-west float-field-mapping
   :mbr-north float-field-mapping
   :mbr-east float-field-mapping
   :mbr-south float-field-mapping
   :mbr-crosses-antimeridian bool-field-mapping

   ;; Largest Interior Rectangle Fields
   ;; If a granule has multiple shapes then the LR will be the largest in one of the shapes
   :lr-west float-field-mapping
   :lr-north float-field-mapping
   :lr-east float-field-mapping
   :lr-south float-field-mapping
   :lr-crosses-antimeridian bool-field-mapping

   ;; ords-info contains tuples of shapes stored in ords
   ;; Each tuple contains the shape type and the number of ordinates
   :ords-info (not-indexed (stored int-field-mapping))
   ;; ords contains longitude latitude pairs (ordinates) of all the shapes
   :ords (not-indexed (stored int-field-mapping))})

(def collection-mapping
  {:collection {:dynamic "strict",
                :_source {:enabled false},
                :_all {:enabled false},
                :_id {
                  :index "not_analyzed"
                  :store true
                }
                :_ttl {:enabled true},
                :properties (merge {:deleted (stored bool-field-mapping) ; deleted=true is a tombstone
                                    :native-id (stored string-field-mapping)
                                    :native-id.lowercase string-field-mapping
<<<<<<< HEAD
                                    ;; TODO Figure out where this comes from and comment source
=======
                                    ;; This comes from the metadata db column of the same name
                                    ;; and is by default equal to the Oracle system time at the
                                    ;; time the revision record is written
>>>>>>> c83f6b6d
                                    :revision-date         date-field-mapping
                                    :permitted-group-ids (stored string-field-mapping)
                                    :concept-id   (stored string-field-mapping)
                                    ;; This is used explicitly for sorting. The values take up less space in the
                                    ;; fielddata cache.
                                    :concept-seq-id int-field-mapping
                                    :entry-id           (stored string-field-mapping)
                                    :entry-id.lowercase string-field-mapping
                                    :entry-title           (stored string-field-mapping)
                                    :entry-title.lowercase string-field-mapping
                                    :provider-id           (stored string-field-mapping)
                                    :provider-id.lowercase string-field-mapping
                                    :short-name            (stored string-field-mapping)
                                    :short-name.lowercase  string-field-mapping
                                    :version-id            (stored string-field-mapping)
                                    :version-id.lowercase  string-field-mapping

                                    ;; Stored to allow retrieval for implementing granule acls
                                    :access-value          (stored float-field-mapping)
                                    :processing-level-id   (stored string-field-mapping)
                                    :processing-level-id.lowercase string-field-mapping
                                    :collection-data-type  (stored string-field-mapping)
                                    :collection-data-type.lowercase string-field-mapping
                                    :start-date            (stored date-field-mapping)
                                    :end-date              (stored date-field-mapping)
                                    :platform-sn           string-field-mapping
                                    :platform-sn.lowercase string-field-mapping
                                    :instrument-sn           string-field-mapping
                                    :instrument-sn.lowercase string-field-mapping
                                    :sensor-sn             string-field-mapping
                                    :sensor-sn.lowercase   string-field-mapping
                                    :project-sn            (stored string-field-mapping)
                                    :project-sn.lowercase  string-field-mapping
                                    :archive-center        (stored string-field-mapping)
                                    :archive-center.lowercase string-field-mapping
                                    :spatial-keyword        string-field-mapping
                                    :spatial-keyword.lowercase string-field-mapping
                                    :two-d-coord-name string-field-mapping
                                    :two-d-coord-name.lowercase string-field-mapping
                                    :attributes attributes-field-mapping
                                    :downloadable (stored bool-field-mapping)

                                    ;; - Science Keywords -
                                    ;; Nested field mapping for searching
                                    :science-keywords science-keywords-field-mapping

                                    ;; Facet fields
                                    ;; We can run aggregations on the above science keywords as a
                                    ;; nested document. However the counts that come back are counts
                                    ;; of the nested documents. We want counts of collections for each
                                    ;; value so we must also capture the values at the parent level.
                                    :category string-field-mapping
                                    :topic string-field-mapping
                                    :term string-field-mapping
                                    :variable-level-1 string-field-mapping
                                    :variable-level-2 string-field-mapping
                                    :variable-level-3 string-field-mapping
                                    :detailed-variable string-field-mapping

                                    ;; mappings added for atom
                                    :browsable (stored bool-field-mapping)
                                    :atom-links (not-indexed (stored string-field-mapping))
                                    :summary (not-indexed (stored string-field-mapping))
                                    :metadata-format (not-indexed (stored string-field-mapping))
                                    :update-time (not-indexed (stored string-field-mapping))
                                    :associated-difs (stored string-field-mapping)
                                    :associated-difs.lowercase string-field-mapping
                                    :coordinate-system (not-indexed (stored string-field-mapping))

                                    ;; mappings added for opendata
                                    :insert-time (not-indexed (stored string-field-mapping))
                                    ;; This field contains multiple values obtained by
                                    ;; concatenating the category, topic, and term from
                                    ;; each science keyword. It represents the 'keywords'
                                    ;; field in the opendata format.
                                    :science-keywords-flat (stored string-field-mapping)
                                    :related-urls (stored string-field-mapping)
                                    :contact-email (stored string-field-mapping)
                                    :personnel (stored string-field-mapping)

                                    ;; analyzed field for keyword searches
                                    :keyword text-field-mapping
                                    :long-name.lowercase string-field-mapping
                                    :project-ln.lowercase string-field-mapping
                                    :platform-ln.lowercase string-field-mapping
                                    :instrument-ln.lowercase string-field-mapping
                                    :sensor-ln.lowercase string-field-mapping
                                    :temporal-keyword.lowercase string-field-mapping

                                    ;; orbit parameters
                                    :swath-width (stored double-field-mapping)
                                    :period (stored double-field-mapping)
                                    :inclination-angle (stored double-field-mapping)
                                    :number-of-orbits (stored double-field-mapping)
                                    :start-circular-latitude (stored double-field-mapping)}
                                   spatial-coverage-fields)}})

(def granule-settings-for-individual-indexes
  {:index {:number_of_shards (elastic-granule-index-num-shards),
           :number_of_replicas 1,
           :refresh_interval "1s"}})

(def granule-settings-for-small-collections-index
  {:index {:number_of_shards (elastic-small-collections-index-num-shards),
           :number_of_replicas 1,
           :refresh_interval "1s"}})

(def granule-mapping
  {:granule
   {:dynamic "strict",
    :_source {:enabled false},
    :_all {:enabled false},
    :_id  {:path "concept-id"},
    :_ttl {:enabled true},
    :properties (merge
                  {:concept-id (stored string-field-mapping)

                   ;; This is used explicitly for sorting. The values take up less space in the
                   ;; fielddata cache.
                   :concept-seq-id int-field-mapping

                   :collection-concept-id (stored string-field-mapping)

                   ;; Used for aggregations. It takes up less space in the field data cache.
                   :collection-concept-seq-id int-field-mapping

                   ;; fields added for atom
                   :entry-title (not-indexed (stored string-field-mapping))
                   :metadata-format (not-indexed (stored string-field-mapping))
                   :update-time (not-indexed (stored string-field-mapping))
                   :coordinate-system (not-indexed (stored string-field-mapping))

                   ;; Collection fields added strictly for sorting granule results
                   :entry-title.lowercase string-field-mapping
                   :short-name.lowercase  string-field-mapping
                   :version-id.lowercase  string-field-mapping

                   :provider-id           (stored string-field-mapping)
                   :provider-id.lowercase string-field-mapping

                   :granule-ur            (stored string-field-mapping)

                   ;; Modified mappings for the lowercase fields for granule-ur, producer-gran-id,
                   ;; and readable-granule-name-sort in order to prevent these values from being
                   ;; stored in the elasticsearch field data cache (by specifying to use doc-values
                   ;; for these fields). These 3 fields were taking more than 40% of the cache and
                   ;; are rarely used to sort on.
                   ;;
                   ;; The convention used is to append a 2 to the name of the fields. Note that
                   ;; for the search application to use the special lowercase2 fields, the fields
                   ;; need to be mapped in cmr.search.data.query-to-elastic/field->lowercase-field.
                   :granule-ur.lowercase2 (doc-values string-field-mapping)
                   :producer-gran-id (stored string-field-mapping)
                   :producer-gran-id.lowercase2 (doc-values string-field-mapping)

                   :day-night (stored string-field-mapping)
                   :day-night.lowercase string-field-mapping

                   ;; Access value is stored to allow us to enforce acls after retrieving results
                   ;; for certain types of queries.
                   :access-value (stored float-field-mapping)

                   ;; We need to sort by a combination of producer granule and granule ur
                   ;; It should use producer granule id if present otherwise the granule ur is used
                   ;; The producer granule id will be put in this field if present otherwise it
                   ;; will default to granule-ur. This avoids the solution Catalog REST uses which is
                   ;; to use a sort script which is (most likely) much slower.
                   :readable-granule-name-sort2 (doc-values string-field-mapping)


                   :platform-sn           string-field-mapping
                   :platform-sn.lowercase string-field-mapping
                   :instrument-sn         string-field-mapping
                   :instrument-sn.lowercase string-field-mapping
                   :sensor-sn             string-field-mapping
                   :sensor-sn.lowercase   string-field-mapping
                   :start-date (stored date-field-mapping)
                   :end-date (stored date-field-mapping)
                   :size (stored float-field-mapping)
                   :cloud-cover (stored float-field-mapping)
                   :orbit-calculated-spatial-domains orbit-calculated-spatial-domain-mapping
                   :project-refs string-field-mapping
                   :project-refs.lowercase string-field-mapping
                   :revision-date         date-field-mapping
                   :downloadable (stored bool-field-mapping)
                   :browsable (stored bool-field-mapping)
                   :attributes attributes-field-mapping
                   :two-d-coord-name string-field-mapping
                   :two-d-coord-name.lowercase string-field-mapping
                   :start-coordinate-1 double-field-mapping
                   :end-coordinate-1 double-field-mapping
                   :start-coordinate-2 double-field-mapping
                   :end-coordinate-2 double-field-mapping

                   ;; Used for orbit search
                   :orbit-asc-crossing-lon (stored double-field-mapping)
                   :orbit-start-clat double-field-mapping
                   :orbit-end-clat double-field-mapping
                   :start-lat (stored double-field-mapping)
                   :start-direction (stored string-field-mapping)
                   :end-lat (stored double-field-mapping)
                   :end-direction (stored string-field-mapping)

                   ;; atom-links is a json string that contains the atom-links, which is a list of
                   ;; maps of atom link attributes. We tried to use nested document to save atom-links
                   ;; as a structure in elasticsearch, but can't find a way to retrieve it out.
                   ;; So we are saving the links in json string, then parse it out when we need it.
                   :atom-links (not-indexed (stored string-field-mapping))

                   ;; :orbit-calculated-spatial-domains-json is json string
                   ;; stored for retrieval similar to :atom-links above
                   :orbit-calculated-spatial-domains-json (not-indexed (stored string-field-mapping))
                   }
                  spatial-coverage-fields)}})

(defn index-set
  "Returns the index-set configuration"
  [context]
  (let [colls-w-separate-indexes ((get-in context [:system :colls-with-separate-indexes-fn]))
        granule-indices (remove empty? colls-w-separate-indexes )]
    {:index-set {:name "cmr-base-index-set"
                 :id 1
                 :create-reason "indexer app requires this index set"
                 :collection {:indexes
<<<<<<< HEAD
                              [{:name "collections"
                                :settings collection-setting}
=======
                              [;; This index contains the latest revision of each collection and
                               ;; is used for normal searches.
                               {:name "collections"
                                :settings collection-setting}
                               ;; This index contains all the revisions (including tombstones) and
                               ;; is used for all-revisions searches.
>>>>>>> c83f6b6d
                               {:name "all-collection-revisions"
                                :settings collection-setting}]
                              :mapping collection-mapping}
                 :granule {:indexes
                           (cons {:name "small_collections"
                                  :settings granule-settings-for-small-collections-index}
                                 (map (fn [collection]
                                        {:name collection
                                         :settings granule-settings-for-individual-indexes})
                                      granule-indices))
                           :mapping granule-mapping}}}))

(defn reset
  "Reset configured elastic indexes"
  [context]
  (let [index-set-root-url (transmit-conn/root-url
                             (transmit-config/context->app-connection context :index-set))
        index-set-reset-url (format "%s/reset" index-set-root-url)]
    (client/request
      {:method :post
       :url index-set-reset-url
       :content-type :json
       :headers {transmit-config/token-header (transmit-config/echo-system-token)}
       :accept :json})))

(defn create
  "Submit a request to create index-set"
  [context index-set]
  (let [index-set-root-url (transmit-conn/root-url
                             (transmit-config/context->app-connection context :index-set))
        index-set-url (format "%s/index-sets" index-set-root-url)
        response (client/request
                   {:method :post
                    :url index-set-url
                    :body (cheshire/generate-string index-set)
                    :content-type :json
                    :accept :json
                    :headers {transmit-config/token-header (transmit-config/echo-system-token)}
                    :throw-exceptions false})
        status (:status response)]
    (when-not (= 201 status)
      (errors/internal-error! (format "Failed to create index-set: %s, errors: %s"
                                      (pr-str index-set)
                                      (:body response))))))

(defn update
  "Submit a request to update an index-set"
  [context index-set]
  (let [index-set-root-url (transmit-conn/root-url
                             (transmit-config/context->app-connection context :index-set))
        index-set-url (format "%s/index-sets/%s" index-set-root-url (get-in index-set [:index-set :id]))
        response (client/request
                   {:method :put
                    :url index-set-url
                    :body (cheshire/generate-string index-set)
                    :content-type :json
                    :accept :json
                    :headers {transmit-config/token-header (transmit-config/echo-system-token)}
                    :throw-exceptions false})
        status (:status response)]
    (when-not (= 200 status)
      (errors/internal-error! (format "Failed to create index-set: %s, errors: %s"
                                      (pr-str index-set)
                                      (:body response))))))

(defn fetch-concept-type-index-names
  "Fetch index names for each concept type from index-set app"
  ([context]
   (let [index-set-id (get-in (index-set context) [:index-set :id])]
     (fetch-concept-type-index-names context index-set-id)))
  ([context index-set-id]
   (let [fetched-index-set (index-set/get-index-set context index-set-id)]
     (get-in fetched-index-set [:index-set :concepts]))))

(defn fetch-concept-mapping-types
  "Fetch mapping types for each concept type from index-set app"
  ([context]
   (let [index-set-id (get-in (index-set context) [:index-set :id])]
     (fetch-concept-mapping-types context index-set-id)))
  ([context index-set-id]
   (let [fetched-index-set (index-set/get-index-set context index-set-id)]
     {:collection (name (first (keys (get-in fetched-index-set [:index-set :collection :mapping]))))
      :granule (name (first (keys (get-in fetched-index-set [:index-set :granule :mapping]))))})))

(defn get-concept-type-index-names
  "Fetch index names associated with concepts."
  [context]
  (let [cache (cache/context->cache context cache/general-cache-key)]
    (cache/get-value cache :concept-indices (partial fetch-concept-type-index-names context))))

(defn get-concept-index-name
  "Return the concept index name for the given concept id"
  ([context concept-id revision-id all-revisions-index?]
   (let [concept-type (cs/concept-id->type concept-id)
         concept (when (= :granule concept-type) (meta-db/get-concept context concept-id revision-id))]
     (get-concept-index-name context concept-id revision-id all-revisions-index? concept)))
  ([context concept-id revision-id all-revisions-index? concept]
   (let [concept-type (cs/concept-id->type concept-id)
         indexes (get (get-concept-type-index-names context) concept-type)]
     (if (= :collection concept-type)
       (get indexes (if all-revisions-index? :all-collection-revisions :collections))
       (let [coll-concept-id (:parent-collection-id (:extra-fields concept))]
         (get indexes (keyword coll-concept-id) (get indexes :small_collections)))))))

(defn get-granule-index-name-for-collection
  "Return the granule index name for the input collection concept id"
  [context coll-concept-id]
  (let [indexes (get (get-concept-type-index-names context) :granule)]
    (get indexes (keyword coll-concept-id) (get indexes :small_collections))))

(defn get-granule-index-names-for-provider
  "Return the granule index names for the input provider id"
  [context provider-id]
  (let [indexes (get (get-concept-type-index-names context) :granule)
        filter-fn (fn [[k v]]
                    (or
                      (.endsWith (name k) (str "_" provider-id))
                      (= :small_collections k)))]
    (map second (filter filter-fn indexes))))

(defn get-concept-mapping-types
  "Fetch mapping types associated with concepts."
  [context]
  (let [cache (cache/context->cache context cache/general-cache-key)]
    (cache/get-value cache :concept-mapping-types (partial fetch-concept-mapping-types context))))<|MERGE_RESOLUTION|>--- conflicted
+++ resolved
@@ -163,13 +163,9 @@
                 :properties (merge {:deleted (stored bool-field-mapping) ; deleted=true is a tombstone
                                     :native-id (stored string-field-mapping)
                                     :native-id.lowercase string-field-mapping
-<<<<<<< HEAD
-                                    ;; TODO Figure out where this comes from and comment source
-=======
                                     ;; This comes from the metadata db column of the same name
                                     ;; and is by default equal to the Oracle system time at the
                                     ;; time the revision record is written
->>>>>>> c83f6b6d
                                     :revision-date         date-field-mapping
                                     :permitted-group-ids (stored string-field-mapping)
                                     :concept-id   (stored string-field-mapping)
@@ -394,17 +390,12 @@
                  :id 1
                  :create-reason "indexer app requires this index set"
                  :collection {:indexes
-<<<<<<< HEAD
-                              [{:name "collections"
-                                :settings collection-setting}
-=======
                               [;; This index contains the latest revision of each collection and
                                ;; is used for normal searches.
                                {:name "collections"
                                 :settings collection-setting}
                                ;; This index contains all the revisions (including tombstones) and
                                ;; is used for all-revisions searches.
->>>>>>> c83f6b6d
                                {:name "all-collection-revisions"
                                 :settings collection-setting}]
                               :mapping collection-mapping}
