--- conflicted
+++ resolved
@@ -28,12 +28,8 @@
             [cmr.common-app.services.kms-fetcher :as kf]
             [cmr.indexer.services.event-handler :as event-handler]
             [cmr.indexer.data.index-set :as index-set]
-<<<<<<< HEAD
             [cmr.message-queue.queue.sqs :as sqs]
-            [cmr.common-app.system :as common-sys]))
-=======
             [cmr.common.system :as common-sys]))
->>>>>>> ece21ecb
 
 (def
   ^{:doc "Defines the order to start the components."
