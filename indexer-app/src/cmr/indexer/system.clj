--- conflicted
+++ resolved
@@ -49,22 +49,10 @@
              :web (web/create-web-server (transmit-config/indexer-port) routes/make-api)
              :zipkin (context/zipkin-config "Indexer" false)
              :relative-root-url (transmit-config/indexer-relative-root-url)
-<<<<<<< HEAD
-             :caches {
-
-                      ;; Environmental support for the cubby application is not ready yet so we use the in memory cache for now
-                      ;; See https://bugs.earthdata.nasa.gov/browse/EI-3348
-                      ;; When readding this make sure to readd cubby to health check.
-                      af/acl-cache-key (af/create-acl-cache
-                                         ; (consistent-cache/create-consistent-cache)
-                                          (stl-cache/create-single-thread-lookup-cache)
-                                          [:catalog-item :system-object :provider-object])
-
-=======
              :caches {af/acl-cache-key (af/create-acl-cache
-                                         (consistent-cache/create-consistent-cache)
+                                         (stl-cache/create-single-thread-lookup-cache 
+                                           (consistent-cache/create-consistent-cache))
                                          [:catalog-item :system-object :provider-object])
->>>>>>> 974be69f
                       cache/general-cache-key (mem-cache/create-in-memory-cache)
                       acl/token-imp-cache-key (acl/create-token-imp-cache)}
              :scheduler (jobs/create-scheduler
