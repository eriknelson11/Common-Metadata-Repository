(ns cmr.indexer.system
  "Defines functions for creating, starting, and stopping the application. Applications are
  represented as a map of components. Design based on
  http://stuartsierra.com/2013/09/15/lifecycle-composition and related posts."
  (:require [cmr.common.lifecycle :as lifecycle]
            [cmr.common.log :as log :refer (debug info warn error)]
            [cmr.system-trace.context :as context]
            [cmr.common.api.web-server :as web]
            [cmr.indexer.data.elasticsearch :as es]
            [cmr.indexer.config :as config]
            [cmr.common.cache :as cache]
            [cmr.acl.acl-cache :as ac]
            [cmr.common.jobs :as jobs]
            [cmr.indexer.api.routes :as routes]
            [cmr.transmit.config :as transmit-config]
            [clojure.string :as str]
            [cmr.common.config :as cfg]
            [cmr.elastic-utils.config :as es-config]
            [cmr.acl.core :as acl]
            [cmr.message-queue.services.queue :as queue]
            [cmr.message-queue.queue.rabbit-mq :as rmq]
            [cmr.message-queue.config :as rmq-conf]
            [cmr.indexer.services.queue-listener :as ql]))

(def collections-with-separate-indexes
  "Configuration function that will return a list of collections with separate indexes for their
  granule data."
  (cfg/config-value-fn :colls-with-separate-indexes "" #(str/split % #",")))

(def
  ^{:doc "Defines the order to start the components."
    :private true}
  component-order [:log :db :web :scheduler :queue-broker :queue-listener])

(def system-holder
  "Required for jobs"
  (atom nil))

(defn create-system
  "Returns a new instance of the whole application."
  []
  (let [sys {:log (log/create-logger)
             :db (es/create-elasticsearch-store (es-config/elastic-config))
             ;; This is set as a dynamic lookup to enable easy replacement of the value for testing.
             :colls-with-separate-indexes-fn collections-with-separate-indexes
             :web (web/create-web-server (transmit-config/indexer-port) routes/make-api)
             :zipkin (context/zipkin-config "Indexer" false)
             :relative-root-url (transmit-config/indexer-relative-root-url)
             :caches {ac/acl-cache-key (ac/create-acl-cache)
                      cache/general-cache-key (cache/create-cache)
                      acl/token-imp-cache-key (acl/create-token-imp-cache)}
             :scheduler (jobs/create-scheduler
                          `system-holder
<<<<<<< HEAD
                          [(ac/refresh-acl-cache-job "indexer-acl-cache-refresh")])
             :queue-broker (when (config/use-index-queue?)
                             (rmq/create-queue-broker {:host (rmq-conf/rabbit-mq-host)
                                                     :port (rmq-conf/rabbit-mq-port)
                                                     :username (rmq-conf/rabbit-mq-username)
                                                     :password (rmq-conf/rabbit-mq-password)
                                                     :queues [(config/index-queue-name)]}))
             :queue-listener (when (config/use-index-queue?)
                               (queue/create-queue-listener {:num-workers 5
                                                         :start-function #(ql/start-queue-message-handler
                                                                            %
                                                                            ql/handle-index-action)}))}]
=======
                          :db
                          [(ac/refresh-acl-cache-job "indexer-acl-cache-refresh")])}]
>>>>>>> 6b4fd2ce
    (transmit-config/system-with-connections sys [:metadata-db :index-set :echo-rest])))

(defn start
  "Performs side effects to initialize the system, acquire resources,
  and start it running. Returns an updated instance of the system."
  [this]
  (info "System starting")
  (let [started-system (reduce (fn [system component-name]
                                 (update-in system [component-name]
                                            #(when % (lifecycle/start % system))))
                               this
                               component-order)]

    (info "System started")
    started-system))


(defn stop
  "Performs side effects to shut down the system and release its
  resources. Returns an updated instance of the system."
  [this]
  (info "System shutting down")
  (let [stopped-system (reduce (fn [system component-name]
                                 (update-in system [component-name]
                                            #(when % (lifecycle/stop % system))))
                               this
                               (reverse component-order))]
    (info "System stopped")
    stopped-system))<|MERGE_RESOLUTION|>--- conflicted
+++ resolved
@@ -51,7 +51,7 @@
                       acl/token-imp-cache-key (acl/create-token-imp-cache)}
              :scheduler (jobs/create-scheduler
                           `system-holder
-<<<<<<< HEAD
+                          :db
                           [(ac/refresh-acl-cache-job "indexer-acl-cache-refresh")])
              :queue-broker (when (config/use-index-queue?)
                              (rmq/create-queue-broker {:host (rmq-conf/rabbit-mq-host)
@@ -64,10 +64,7 @@
                                                          :start-function #(ql/start-queue-message-handler
                                                                             %
                                                                             ql/handle-index-action)}))}]
-=======
-                          :db
-                          [(ac/refresh-acl-cache-job "indexer-acl-cache-refresh")])}]
->>>>>>> 6b4fd2ce
+
     (transmit-config/system-with-connections sys [:metadata-db :index-set :echo-rest])))
 
 (defn start
