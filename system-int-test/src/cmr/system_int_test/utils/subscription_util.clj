--- conflicted
+++ resolved
@@ -132,7 +132,6 @@
   ([params]
    (search-json params {}))
   ([params options]
-<<<<<<< HEAD
    (let [response (transmit-search/search-for-subscriptions
                    (s/context) params (merge options
                                              {:raw? true
@@ -140,13 +139,6 @@
      (when-let [first-subscription (-> response :body :items first)]
        (validate-subscription-response-format first-subscription))
      (search/process-response response))))
-=======
-   (search/process-response
-    (transmit-search/search-for-subscriptions
-     (s/context) params (merge options
-                               {:raw? true
-                                :http-options {:accept :json}})))))
->>>>>>> 2019da1c
 
 (defn subscription-result->xml-result
   [subscription]
