--- conflicted
+++ resolved
@@ -199,11 +199,7 @@
          raw? (get options :raw? false)
          params {:method :delete
                  :url (url/ingest-url provider-id concept-type native-id)
-<<<<<<< HEAD
-                 :headers (merge {} (when token {"Echo-Token" token}))
-=======
                  :headers headers
->>>>>>> c4e350e9
                  :accept accept-format
                  :throw-exceptions false
                  :connection-manager (s/conn-mgr)}
