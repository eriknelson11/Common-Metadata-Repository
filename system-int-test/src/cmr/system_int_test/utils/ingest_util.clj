--- conflicted
+++ resolved
@@ -166,13 +166,8 @@
    (ingest-concept concept {}))
   ([concept options]
    (let [{:keys [metadata format concept-type concept-id revision-id provider-id native-id]} concept
-<<<<<<< HEAD
          {:keys [token client-id]} options
-         accept-format (get options :accept-format)
-=======
-         {:keys [token]} options
          accept-format (:accept-format options)
->>>>>>> 06054bc8
          ;; added to allow testing of the raw response
          raw? (get options :raw? false)
          headers (util/remove-nil-keys {"concept-id" concept-id
@@ -199,14 +194,9 @@
    (delete-concept concept {}))
   ([concept options]
    (let [{:keys [provider-id concept-type native-id]} concept
-<<<<<<< HEAD
          {:keys [token client-id accept-format]} options
          headers (util/remove-nil-keys {"Echo-Token" token
                                         "Client-Id" client-id})
-=======
-         {:keys [token] :as options} options
-         accept-format (:accept-format options)
->>>>>>> 06054bc8
          ;; added to allow testing of the raw response
          raw? (get options :raw? false)
          params {:method :delete
@@ -249,12 +239,8 @@
    (validate-concept concept {}))
   ([concept options]
    (let [{:keys [metadata format concept-type concept-id revision-id provider-id native-id]} concept
-<<<<<<< HEAD
          {:keys [client-id]} options
          accept-format (get options :accept-format :json)
-=======
-         accept-format (:accept-format options)
->>>>>>> 06054bc8
          ;; added to allow testing of the raw response
          raw? (get options :raw? false)
          headers (util/remove-nil-keys {"concept-id" concept-id
