(ns cmr.system-int-test.utils.ingest-util
  (:require [clojure.test :refer :all]
            [clj-http.client :as client]
            [clojure.string :as str]
            [cheshire.core :as json]
            [clojure.data.xml :as x]
            [cmr.common.xml :as cx]
            [cmr.umm.echo10.collection :as c]
            [cmr.umm.echo10.granule :as g]
            [cmr.system-int-test.data2.provider-holdings :as ph]
            [cmr.umm.echo10.core :as echo10]
            [cmr.transmit.config :as transmit-config]
            [cmr.system-int-test.utils.url-helper :as url]
            [cmr.system-int-test.utils.index-util :as index]
            [cmr.mock-echo.client.echo-util :as echo-util]
            [cmr.common.util :as util]
            [cmr.system-int-test.system :as s]
            [cmr.system-int-test.utils.dev-system-util :as dev-sys-util])
  (:import [java.lang.NumberFormatException]))

(defn- create-provider-through-url
  "Create the provider by http POST on the given url"
  [provider-id cmr-only endpoint-url]
  (client/post endpoint-url
               {:body (json/generate-string {:provider-id provider-id :cmr-only cmr-only})
                :content-type :json
                :connection-manager (s/conn-mgr)
                :headers {transmit-config/token-header (transmit-config/echo-system-token)}}))

(defn create-mdb-provider
  "Create the provider with the given provider id in the metadata db"
  ([provider-id]
   (create-mdb-provider provider-id false))
  ([provider-id cmr-only]
   (create-provider-through-url provider-id cmr-only (url/create-provider-url))))

(defn create-ingest-provider
  "Create the provider with the given provider id through ingest app"
  ([provider-id]
   (create-ingest-provider provider-id false))
  ([provider-id cmr-only]
   (create-provider-through-url provider-id cmr-only (url/ingest-create-provider-url))))

(defn get-providers-through-url
  [provider-url]
  (-> (client/get provider-url {:connection-manager (s/conn-mgr)})
      :body
      (json/decode true)))

(defn get-providers
  []
  (get-providers-through-url (url/create-provider-url)))

(defn get-ingest-providers
  []
  (get-providers-through-url (url/ingest-create-provider-url)))

(defn delete-provider
  "Delete the provider with the matching provider-id from the CMR metadata repo."
  [provider-id]
  (let [response (client/delete (url/delete-provider-url provider-id)
                                {:throw-exceptions false
                                 :connection-manager (s/conn-mgr)
                                 :headers {transmit-config/token-header (transmit-config/echo-system-token)}})
        status (:status response)]
    (is (some #{200 404} [status]))))

(defn delete-ingest-provider
  "Delete the provider with the matching provider-id through the CMR ingest app."
  [provider-id]
  (let [response (client/delete (url/ingest-provider-url provider-id)
                                {:throw-exceptions false
                                 :connection-manager (s/conn-mgr)
                                 :headers {transmit-config/token-header (transmit-config/echo-system-token)}})]
    (:status response)))

(defn update-ingest-provider
  "Updates the cmr-only attribute of an ingest provider."
  [provider-id cmr-only]
  (client/put (url/ingest-provider-url provider-id)
              {:throw-exceptions false
               :body (json/generate-string {:provider-id provider-id
                                            :cmr-only cmr-only})
               :content-type :json
               :connection-manager (s/conn-mgr)
               :headers {transmit-config/token-header (transmit-config/echo-system-token)}}))

(defn reindex-collection-permitted-groups
  "Tells ingest to run the reindex-collection-permitted-groups job"
  []
  (let [response (client/post (url/reindex-collection-permitted-groups-url)
                              {:connection-manager (s/conn-mgr)})]
    (is (= 200 (:status response)))))

(defn reindex-all-collections
  "Tells ingest to run the reindex all collections job"
  []
  (let [response (client/post (url/reindex-all-collections-url)
                              {:connection-manager (s/conn-mgr)})]
    (is (= 200 (:status response)))))

(defn cleanup-expired-collections
  "Tells ingest to run the cleanup-expired-collections job"
  []
  (let [response (client/post (url/cleanup-expired-collections-url)
                              {:connection-manager (s/conn-mgr)})]
    (is (= 200 (:status response)))))

(defn- fix-error-path
  "Convert the error path string into a sequence with element conversion to integers where possible"
  [path]
  (when path
    (let [p (str/split path #"/")]
      (map (fn [v]
             (try
               (Integer. v)
               (catch NumberFormatException e
                 v)))
           p))))

(comment

  (fix-error-path "SpatialCoverage/Geometries/0")
  (fix-error-path "SpatialCoverage/1/Geometries")
  )

(defn- parse-xml-error-elem
  "Parse an xml error entry. If this contains a path then we need to return map with a :path
  and an :errors tag. Otherwise, just return the list of error messages."
  [elem]
  (if-let [path (fix-error-path (cx/string-at-path elem [:path]))]
    (let [errors (cx/strings-at-path elem [:errors :error])]
      {:errors errors :path path})
    (first (:content elem))))

(defn- parse-xml-error-response-elem
  "Parse an xml error response element"
  [elem]
  (let [{:keys [tag content]} elem
        expanded-content (map parse-xml-error-response-elem content)]
    (if (= :error tag)
      (parse-xml-error-elem elem)
      {tag expanded-content})))

(defmulti parse-ingest-response
  "Parse the ingest response as a given format"
  (fn [response-format body]
    response-format))

(defmethod parse-ingest-response :xml
  [response-format response]
  (let [xml-elem (x/parse-str (:body response))]
    (if-let [errors (seq (cx/strings-at-path xml-elem [:error]))]
      (parse-xml-error-response-elem xml-elem)
      (let [concept-id (cx/string-at-path xml-elem [:concept-id])
            revision-id (Integer. (cx/string-at-path xml-elem [:revision-id]))]
        {:concept-id concept-id :revision-id revision-id}))))

(defmethod parse-ingest-response :json
  [response-format response]
  (json/decode (:body response) true))

(defn ingest-concept
  "Ingest a concept and return a map with status, concept-id, and revision-id"
  ([concept]
   (ingest-concept concept {}))
  ([concept options]
   (let [{:keys [metadata format concept-type concept-id revision-id provider-id native-id]} concept
<<<<<<< HEAD
         {:keys [token client-id]} options
         accept-format (get options :accept :json)
         headers (util/remove-nil-keys {"concept-id" concept-id
                                        "revision-id" revision-id
                                        "Echo-Token" token
                                        "Client-Id" client-id})
         response (client/request
                    {:method :put
=======
         {:keys [token]} options
         accept-format (get options :accept-format)
         ;; added to allow testing of the raw response
         raw? (get options :raw? false)
         headers (util/remove-nil-keys {"concept-id" concept-id
                                        "revision-id" revision-id
                                        "Echo-Token" token})
         params {:method :put
>>>>>>> 9c2ae95f
                     :url (url/ingest-url provider-id concept-type native-id)
                     :body  metadata
                     :content-type format
                     :headers headers
                     :throw-exceptions false
                     :connection-manager (s/conn-mgr)}
         params (merge params (when accept-format {:accept accept-format}))
         response (client/request params)]
     (if raw?
       response
       (assoc (parse-ingest-response (or accept-format :xml) response)
              :status
              (:status response))))))

(defn delete-concept
  "Delete a given concept."
  ([concept]
   (delete-concept concept {}))
  ([concept options]
   (let [{:keys [provider-id concept-type native-id]} concept
         {:keys [token] :as options} options
         accept-format (get options :accept-format)
         ;; added to allow testing of the raw response
         raw? (get options :raw? false)
         params {:method :delete
                     :url (url/ingest-url provider-id concept-type native-id)
                     :headers (merge {} (when token {"Echo-Token" token}))
                     :accept accept-format
                     :throw-exceptions false
                     :connection-manager (s/conn-mgr)}
         params (merge params (when accept-format {:accept accept-format}))
         response (client/request params)]
     (if raw?
       response
       (assoc (parse-ingest-response (or accept-format :json) response)
              :status
              (:status response))))))

(defn multipart-param-request
  "Submits a multipart parameter request to the given url with the multipart parameters indicated.
  A multipart parameter is a map the keys :name, :content, and :content-type."
  [url multipart-params]

  ;; clj-http has a specific format for the multipart params.
  (let [multipart-params (for [{:keys [name content content-type]} multipart-params]
                           {:name name
                            :content content
                            :mime-type content-type
                            :encoding "UTF-8"})
        response (client/request {:method :post
                                  :url url
                                  :multipart multipart-params
                                  :accept :json
                                  :throw-exceptions false
                                  :connection-manager (s/conn-mgr)})
        body (json/decode (:body response) true)]
    (assoc body :status (:status response))))

(defn validate-concept
  "Validate a concept and return a map with status and error messages if applicable."
  ([concept]
   (validate-concept concept {}))
  ([concept options]
   (let [{:keys [metadata format concept-type concept-id revision-id provider-id native-id]} concept
<<<<<<< HEAD
         {:keys [token client-id]} options
         headers (util/remove-nil-keys {"concept-id" concept-id
                                        "revision-id" revision-id
                                        "Echo-Token" token
                                        "Client-Id" client-id})
=======
         accept-format (get options :accept-format :json)
         ;; added to allow testing of the raw response
         raw? (get options :raw? false)
         headers (util/remove-nil-keys {"concept-id" concept-id "revision-id" revision-id})
>>>>>>> 9c2ae95f
         response (client/request
                    {:method :post
                     :url (url/validate-url provider-id concept-type native-id)
                     :body  metadata
                     :content-type format
                     :headers headers
<<<<<<< HEAD
                     :accept :json
                     :throw-exceptions false
                     :connection-manager (s/conn-mgr)})
         body (json/decode (:body response) true)]
     (assoc body :status (:status response)))))
=======
                     :accept accept-format
                     :throw-exceptions false
                     :connection-manager (s/conn-mgr)})]
     (if raw?
       response
       (assoc (parse-ingest-response accept-format response)
              :status
              (:status response))))))
>>>>>>> 9c2ae95f

(defn validate-granule
  "Validates a granule concept by sending it and optionally its parent collection to the validation
  endpoint"
  ([granule-concept]
   ;; Use the regular validation endpoint in this case.
   (validate-concept granule-concept))
  ([granule-concept collection-concept]
   (let [{:keys [provider-id native-id]} granule-concept]
     (multipart-param-request
       (url/validate-url provider-id :granule native-id)
       [{:name "granule"
         :content (:metadata granule-concept)
         :content-type (:format granule-concept)}
        {:name "collection"
         :content (:metadata collection-concept)
         :content-type (:format collection-concept)}]))))

(defn save-concept
  "Save a concept to the metadata db and return a map with status, concept-id, and revision-id"
  [concept]
  (let [response (client/request
                   {:method :post
                    :url (url/mdb-concepts-url)
                    :body  (json/generate-string concept)
                    :content-type :json
                    :accept :json
                    :throw-exceptions false
                    :connection-manager (s/conn-mgr)})
        body (json/decode (:body response) true)]
    (assoc body :status (:status response))))

(defn provider-holdings
  "Returns the provider holdings from metadata db."
  []
  (let [url (url/mdb-provider-holdings-url)
        response (client/get url {:accept :json
                                  :connection-manager (s/conn-mgr)})
        {:keys [status body headers]} response]
    (if (= status 200)
      {:status status
       :headers headers
       :results (ph/parse-provider-holdings :json false body)}
      response)))

(defn tombstone-concept
  "Create a tombstone in mdb for the concept, but don't delete it from elastic."
  [concept]
  (let [{:keys [concept-id revision-id]} concept
        response (client/request
                   {:method :delete
                    :url (str (url/mdb-concepts-url) "/" concept-id "/" revision-id)
                    :body  (json/generate-string concept)
                    :content-type :json
                    :accept :json
                    :throw-exceptions false
                    :connection-manager (s/conn-mgr)})
        body (json/decode (:body response) true)]
    (assoc body :status (:status response))))

<<<<<<< HEAD
(defn delete-concept
  "Delete a given concept."
  ([concept]
   (delete-concept concept {}))
  ([concept options]
   (let [{:keys [provider-id concept-type native-id]} concept
         {:keys [token client-id]} options
         headers (util/remove-nil-keys {"Echo-Token" token
                                        "Client-Id" client-id})
         response (client/request
                    {:method :delete
                     :url (url/ingest-url provider-id concept-type native-id)
                     :headers headers
                     :accept :json
                     :throw-exceptions false
                     :connection-manager (s/conn-mgr)})
         body (json/decode (:body response) true)]
     (assoc body :status (:status response)))))


=======
>>>>>>> 9c2ae95f
(defn ingest-concepts
  "Ingests all the given concepts assuming that they should all be successful."
  [concepts]
  (doseq [concept concepts]
    (is (= {:status 200
            :concept-id (:concept-id concept)
            :revision-id (:revision-id concept)}
           (ingest-concept concept)))))

(defn delete-concepts
  "Deletes all the given concepts assuming that they should all be successful."
  [concepts]
  (doseq [concept concepts]
    (is (#{404 200} (:status (delete-concept concept))))))

(defn get-concept
  ([concept-id]
   (get-concept concept-id nil))
  ([concept-id revision-id]
   (let [response (client/get (url/mdb-concept-url concept-id revision-id)
                              {:accept :json
                               :throw-exceptions false
                               :connection-manager (s/conn-mgr)})]
     (is (some #{200 404} [(:status response)]))
     (when (= (:status response) 200)
       (-> response
           :body
           (json/decode true)
           (update-in [:concept-type] keyword))))))

(defn concept-exists-in-mdb?
  "Check concept in mdb with the given concept and revision-id"
  [concept-id revision-id]
  (not (nil? (get-concept concept-id revision-id))))

;;; fixture - each test to call this fixture
;;;;;;;;;;;;;;;;;;;;;;;;;;;;;;;;;;;;;;;;;;;;

(defn create-provider
  ([provider-guid provider-id]
   (create-provider provider-guid provider-id {}))
  ([provider-guid provider-id options]
   (let [grant-all-search? (get options :grant-all-search? true)
         grant-all-ingest? (get options :grant-all-ingest? true)
         cmr-only (get options :cmr-only true)]

     (create-mdb-provider provider-id cmr-only)
     (echo-util/create-providers (s/context) {provider-guid provider-id})

     (when grant-all-search?
       (echo-util/grant (s/context)
                        [echo-util/guest-ace
                         echo-util/registered-user-ace]
                        (assoc (echo-util/catalog-item-id provider-guid)
                               :collection-applicable true
                               :granule-applicable true)
                        :system-object-identity
                        nil))
     (when grant-all-ingest?
       (echo-util/grant-all-ingest (s/context) provider-guid)))))

(defn reset-fixture
  "Creates the given providers in ECHO and the CMR then clears out all data at the end."
  ([]
   (reset-fixture {}))
  ([provider-guid-id-map]
   (reset-fixture provider-guid-id-map true))
  ([provider-guid-id-map grant-all-search?]
   (reset-fixture provider-guid-id-map grant-all-search? true))
  ([provider-guid-id-map grant-all-search? grant-all-ingest?]
   (fn [f]
     (dev-sys-util/reset)
     (doseq [[provider-guid provider-id] provider-guid-id-map]
       (create-provider provider-guid provider-id {:grant-all-search? grant-all-search?
                                                   :grant-all-ingest? grant-all-ingest?}))
     (f))))

(defn clear-caches
  "Clears caches in the ingest application"
  []
  (client/post (url/ingest-clear-cache-url)
               {:connection-manager (s/conn-mgr)
                :headers {transmit-config/token-header (transmit-config/echo-system-token)}}))<|MERGE_RESOLUTION|>--- conflicted
+++ resolved
@@ -166,31 +166,21 @@
    (ingest-concept concept {}))
   ([concept options]
    (let [{:keys [metadata format concept-type concept-id revision-id provider-id native-id]} concept
-<<<<<<< HEAD
          {:keys [token client-id]} options
-         accept-format (get options :accept :json)
-         headers (util/remove-nil-keys {"concept-id" concept-id
-                                        "revision-id" revision-id
-                                        "Echo-Token" token
-                                        "Client-Id" client-id})
-         response (client/request
-                    {:method :put
-=======
-         {:keys [token]} options
          accept-format (get options :accept-format)
          ;; added to allow testing of the raw response
          raw? (get options :raw? false)
          headers (util/remove-nil-keys {"concept-id" concept-id
                                         "revision-id" revision-id
-                                        "Echo-Token" token})
+                                        "Echo-Token" token
+                                        "Client-Id" client-id})
          params {:method :put
->>>>>>> 9c2ae95f
-                     :url (url/ingest-url provider-id concept-type native-id)
-                     :body  metadata
-                     :content-type format
-                     :headers headers
-                     :throw-exceptions false
-                     :connection-manager (s/conn-mgr)}
+                 :url (url/ingest-url provider-id concept-type native-id)
+                 :body  metadata
+                 :content-type format
+                 :headers headers
+                 :throw-exceptions false
+                 :connection-manager (s/conn-mgr)}
          params (merge params (when accept-format {:accept accept-format}))
          response (client/request params)]
      (if raw?
@@ -205,16 +195,17 @@
    (delete-concept concept {}))
   ([concept options]
    (let [{:keys [provider-id concept-type native-id]} concept
-         {:keys [token] :as options} options
-         accept-format (get options :accept-format)
+         {:keys [token client-id accept-format]} options
+         headers (util/remove-nil-keys {"Echo-Token" token
+                                        "Client-Id" client-id})
          ;; added to allow testing of the raw response
          raw? (get options :raw? false)
          params {:method :delete
-                     :url (url/ingest-url provider-id concept-type native-id)
-                     :headers (merge {} (when token {"Echo-Token" token}))
-                     :accept accept-format
-                     :throw-exceptions false
-                     :connection-manager (s/conn-mgr)}
+                 :url (url/ingest-url provider-id concept-type native-id)
+                 :headers headers
+                 :accept accept-format
+                 :throw-exceptions false
+                 :connection-manager (s/conn-mgr)}
          params (merge params (when accept-format {:accept accept-format}))
          response (client/request params)]
      (if raw?
@@ -249,31 +240,19 @@
    (validate-concept concept {}))
   ([concept options]
    (let [{:keys [metadata format concept-type concept-id revision-id provider-id native-id]} concept
-<<<<<<< HEAD
-         {:keys [token client-id]} options
-         headers (util/remove-nil-keys {"concept-id" concept-id
-                                        "revision-id" revision-id
-                                        "Echo-Token" token
-                                        "Client-Id" client-id})
-=======
+         {:keys [client-id]} options
          accept-format (get options :accept-format :json)
          ;; added to allow testing of the raw response
          raw? (get options :raw? false)
-         headers (util/remove-nil-keys {"concept-id" concept-id "revision-id" revision-id})
->>>>>>> 9c2ae95f
+         headers (util/remove-nil-keys {"concept-id" concept-id
+                                        "revision-id" revision-id
+                                        "Client-Id" client-id})
          response (client/request
                     {:method :post
                      :url (url/validate-url provider-id concept-type native-id)
                      :body  metadata
                      :content-type format
                      :headers headers
-<<<<<<< HEAD
-                     :accept :json
-                     :throw-exceptions false
-                     :connection-manager (s/conn-mgr)})
-         body (json/decode (:body response) true)]
-     (assoc body :status (:status response)))))
-=======
                      :accept accept-format
                      :throw-exceptions false
                      :connection-manager (s/conn-mgr)})]
@@ -282,7 +261,6 @@
        (assoc (parse-ingest-response accept-format response)
               :status
               (:status response))))))
->>>>>>> 9c2ae95f
 
 (defn validate-granule
   "Validates a granule concept by sending it and optionally its parent collection to the validation
@@ -343,29 +321,6 @@
         body (json/decode (:body response) true)]
     (assoc body :status (:status response))))
 
-<<<<<<< HEAD
-(defn delete-concept
-  "Delete a given concept."
-  ([concept]
-   (delete-concept concept {}))
-  ([concept options]
-   (let [{:keys [provider-id concept-type native-id]} concept
-         {:keys [token client-id]} options
-         headers (util/remove-nil-keys {"Echo-Token" token
-                                        "Client-Id" client-id})
-         response (client/request
-                    {:method :delete
-                     :url (url/ingest-url provider-id concept-type native-id)
-                     :headers headers
-                     :accept :json
-                     :throw-exceptions false
-                     :connection-manager (s/conn-mgr)})
-         body (json/decode (:body response) true)]
-     (assoc body :status (:status response)))))
-
-
-=======
->>>>>>> 9c2ae95f
 (defn ingest-concepts
   "Ingests all the given concepts assuming that they should all be successful."
   [concepts]
