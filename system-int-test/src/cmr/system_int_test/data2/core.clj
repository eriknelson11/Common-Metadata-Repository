--- conflicted
+++ resolved
@@ -79,18 +79,10 @@
               :format-key format-key)
        response))))
 
-<<<<<<< HEAD
-(defn ingest-concept-with-metadata-file
-  "Ingest the given concept with the metadata file. The metadata file has to be on the classpath."
-  [provider-id concept-type format-key metadata-file]
-  (let [metadata (slurp (io/resource metadata-file))
-        concept {:concept-type concept-type
-=======
 (defn ingest-concept-with-metadata
   "Ingest the given concept with the given metadata."
   [provider-id concept-type format-key metadata]
   (let [concept {:concept-type concept-type
->>>>>>> 399c00ef
                  :provider-id provider-id
                  :native-id "native-id"
                  :metadata metadata
@@ -99,8 +91,7 @@
     (merge (umm/parse-concept concept) response)))
 
 (defn ingest-concept-with-metadata-file
-  "Ingest the given concept with the metadata file. The metadata file has to be located under
-  dev-system/resources/data/... and referenced as 'data/...'"
+  "Ingest the given concept with the metadata file. The metadata file has to be located on the classpath."
   [provider-id concept-type format-key metadata-file]
   (let [metadata (slurp (io/resource metadata-file))]
     (ingest-concept-with-metadata provider-id concept-type format-key metadata)))
