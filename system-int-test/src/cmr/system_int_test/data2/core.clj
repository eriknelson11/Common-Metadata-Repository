(ns cmr.system-int-test.data2.core
  "Contains helper functions for data generation and ingest for example based testing in system
  integration tests."
  (:require
   [cheshire.core :as json]
   [clj-time.core :as t]
   [clj-time.format :as f]
   [clojure.java.io :as io]
   [clojure.string :as str]
   [clojure.test :refer [is]]
   [cmr.common.mime-types :as mime-types]
   [cmr.common.util :as util]
   [cmr.system-int-test.system :as s]
   [cmr.system-int-test.utils.ingest-util :as ingest]
   [cmr.system-int-test.utils.url-helper :as url]
   [cmr.umm-spec.legacy :as umm-legacy]
   [cmr.umm-spec.test.location-keywords-helper :as lkt]
   [cmr.umm-spec.umm-spec-core :as umm-spec]
   [cmr.umm.umm-core :as umm]))

(defn- item->native-id
  "Returns the native id of a UMM record."
  [item]
  (let [entry-title (some #(get item %) [:entry-title :EntryTitle])]
    ;; If the item contains an entry title it will be trimmed.
    (or (some-> entry-title str/trim)
        (some #(get item %) [:granule-ur :native-id]))))

(def context (lkt/setup-context-for-test lkt/sample-keyword-map))

(defn item->concept
  "Returns a concept map from a UMM item or tombstone. Default provider-id to PROV1 if not present."
  ([item]
   (item->concept item :echo10))
  ([item format-key]
   (let [format (mime-types/format->mime-type format-key)]
     (merge {:concept-type (umm-legacy/item->concept-type item)
             :provider-id (or (:provider-id item) "PROV1")
             :native-id (or (:native-id item) (item->native-id item))
             :metadata (when-not (:deleted item)
                         (umm-legacy/generate-metadata
                          context
                          (dissoc item :provider-id) format-key))
             :format format}
            (when (:concept-id item)
              {:concept-id (:concept-id item)})
            (when (:revision-id item)
              {:revision-id (:revision-id item)})))))

(defn ingest
  "Ingests the catalog item. Returns it with concept-id, revision-id, and provider-id set on it.
  Accepts a map of some optional arguments. The options are:

  * :format - The XML Metadata format to use.
  * :token - The token to use.
  * :allow-failure? - Defaults to false. If this is false an exception will be thrown when ingest fails
  * :client-id - The client-id to use
  for some reason. This is useful when you expect ingest to succeed but don't want to check the results.
  Setting it to true will skip this check. Set it true when testing ingest failure cases.
  * :validate-keywords - true or false to indicate if the validate keywords header should be sent
  to enable keyword validation. Defaults to false.
  * :validate-umm-c  - true to enable the return of the UMM-C validation errors. Otherwise, the config values
  of return-umm-json-validation-errors and return-umm-spec-validation-errors will be used"
  ([provider-id item]
   (ingest provider-id item nil))
  ([provider-id item options]
   (let [format-key (get options :format :echo10)
         response (ingest/ingest-concept
                    (item->concept (assoc item :provider-id provider-id) format-key)
                    (select-keys options [:token
                                          :client-id
                                          :user-id
                                          :validate-keywords
                                          :validate-umm-c
<<<<<<< HEAD
                                          :accept-format]))
=======
                                          :accept-format
                                          :warnings]))
>>>>>>> 5a9405db
         status (:status response)]

     ;; This allows this to be used from many places where we don't expect a failure but if there is
     ;; one we'll be alerted immediately instead of through a side effect like searches failing.
     (when (and (not (:allow-failure? options)) (not= status 200))
       (throw (Exception. (str "Ingest failed when expected to succeed: "
                               (pr-str response)))))

     (if (= 200 status)
       (assoc item
              :status status
              :provider-id provider-id
              :user-id (:user-id options)
              :concept-id (:concept-id response)
              :revision-id (:revision-id response)
              :format-key format-key
              :warnings (:warnings response))
       response))))

(defn remove-ingest-associated-keys
  "Removes the keys associated into the item from the ingest function."
  [item]
  (dissoc item :user-id :concept-id :revision-id :collection-concept-id :provider-id :status :format-key))

(defn ingest-concept-with-metadata
  "Ingest the given concept with the given metadata."
  [{:keys [provider-id concept-type format format-key metadata native-id]}]
  (let [concept  {:concept-type concept-type
                  :provider-id  provider-id
                  :native-id    (or native-id "native-id")
                  :metadata     metadata
                  :format       (or format (mime-types/format->mime-type format-key))}
        response (ingest/ingest-concept concept)]
    (merge (umm-legacy/parse-concept context concept) response)))

(defn ingest-concept-with-metadata-file
  "Ingest the given concept with the metadata file. The metadata file has to be located on the
  classpath. Takes a metadata-filename and an ingest parameter map.
  ingest-params must contain the following keys: provider-id concept-type, and format-key. It can
  optionally contain native-id."
  [metadata-filename ingest-params]
  (let [metadata (slurp (io/resource metadata-filename))]
    (ingest-concept-with-metadata (assoc ingest-params :metadata metadata))))

(defn mimic-ingest-retrieve-metadata-conversion
  "To mimic ingest, convert a collection to metadata in its native format then back to UMM. If
  native format is umm-json, do not do conversion since that will convert to echo10 in the
  parse-concept."
  ([collection]
   (mimic-ingest-retrieve-metadata-conversion collection (:format-key collection)))
  ([collection format-key]
   (if (= format-key :umm-json)
     collection
     (let [original-metadata (umm-legacy/generate-metadata context collection format-key)]
       (umm-legacy/parse-concept context {:metadata original-metadata
                                          :concept-type (umm-legacy/item->concept-type collection)
                                          :format (mime-types/format->mime-type format-key)})))))

(defn item->ref
  "Converts an item into the expected reference"
  [item]
  (let [{:keys [concept-id revision-id deleted]} item
        ref {:name (item->native-id item)
             :id concept-id
             :location (format "%s%s/%s" (url/location-root) (:concept-id item) revision-id)
             :revision-id revision-id}]
    (if deleted
      (-> ref
          (assoc :deleted true)
          (dissoc :location))
      ref)))

(defmulti item->metadata-result
  "Converts an item into the expected metadata result"
  (fn [echo-compatible? format-key item]
    echo-compatible?))

(defmethod item->metadata-result false
  [_ format-key item]
  (let [{:keys [concept-id revision-id collection-concept-id]} item
        original-format (:format-key item)
        ;; Remove test core added fields so they don't end up in the expected UMM JSON
        item (remove-ingest-associated-keys item)
        ;; Translate to native format metadata and back to mimic ingest. Do not translate
        ;; when umm-json since that will translate to echo10
        parsed-item (mimic-ingest-retrieve-metadata-conversion item original-format)]
    (util/remove-nil-keys
      {:revision-id revision-id
       :concept-id concept-id
       :format format-key
       :collection-concept-id collection-concept-id
       :metadata (umm-legacy/generate-metadata context parsed-item format-key)})))

(defmethod item->metadata-result true
  [_ format-key item]
  (let [{:keys [concept-id revision-id collection-concept-id]} item
        original-format (:format-key item)
        ;; Remove test core added fields so they don't end up in the expected UMM JSON
        item (remove-ingest-associated-keys item)
        ;; Translate to native format metadata and back to mimic ingest. Do not translate
        ;; when umm-json since that will translate to echo10
        parsed-item (mimic-ingest-retrieve-metadata-conversion item original-format)]
    (if collection-concept-id
      (util/remove-nil-keys
       {:echo_granule_id concept-id
        :echo_dataset_id collection-concept-id
        :format format-key
        :metadata (umm-legacy/generate-metadata context parsed-item format-key)})
      (util/remove-nil-keys
       {:echo_dataset_id concept-id
        :format format-key
        :metadata (umm-legacy/generate-metadata context parsed-item format-key)}))))

(defn- items-match?
  "Returns true if the search result items match the expected items. The argument echo-compatible?
  when set to true converts the expected items to echo compatible format before comparing with the
  result items. format-item is a function which can be used to do additional formatting on the data
  before the comparison. Default is to not do any additional formatting."
  [format-key items result-items options]
  (let [option-defaults {:echo-compatible? false :assert? false :format-item identity}
        {:keys [echo-compatible? format-item assert?]} (merge option-defaults options)
        expected (set (map #(format-item (item->metadata-result echo-compatible? format-key %)) items))
        actual (set (map #(format-item (dissoc % :granule-count)) result-items))]
    (if assert?
      (is (= expected actual))
      (= expected actual))))

(defn- echo10-coverted-iso-mends-metadata-match?
  "Returns true if the concept-ids match and the result metadata indicates it is generated by xslt"
  [items search-items]
  (let [expected-ids (map :concept-id items)
        found-ids (map :concept-id search-items)]
    (and (= (set expected-ids) (set found-ids))
         (every?
           (partial re-find
                    #"Translated from ECHO using ECHOToISO.xsl Version: 1.33")
           (map :metadata search-items)))))

(defn- remove-metadata-ids
  "Remove random uuid strings that are added to iso mends xmls during its creation so that the xmls can be compared as strings"
  [item]
  (update-in item [:metadata]
             (fn [metadata]
               (-> metadata
                   (str/replace (re-pattern "(id=)\"[a-z0-9-]*\"") "$1\"\"")
                   (str/replace (re-pattern "(xlink:href=)\"#[a-z0-9-]*\"") "$1\"\"")))))

(defn- iso-mends-metadata-results-match?
  "Returns true if the iso-mends metadata results match the expected items"
  [format-key items search-result]
  (let [{echo10-items true non-echo10-items false} (group-by #(= :echo10 (:format-key %)) items)
        search-items (:items search-result)
        echo10-concept-ids (map :concept-id echo10-items)
        echo10-search-items (filter #(some #{(:concept-id %)} echo10-concept-ids) search-items)
        non-echo10-search-items (filter #(not (some #{(:concept-id %)} echo10-concept-ids)) search-items)]
    (and (echo10-coverted-iso-mends-metadata-match? echo10-items echo10-search-items)
         (items-match? format-key non-echo10-items non-echo10-search-items
                       {:format-item (partial remove-metadata-ids)}))))

(defn metadata-results-match?
  "Returns true if the metadata results match the expected items"
  ([format-key items search-result]
   (metadata-results-match? format-key items search-result nil))
  ([format-key items search-result options]
   (if (= :iso19115 format-key)
     (iso-mends-metadata-results-match? format-key items search-result)
     (items-match? format-key items (:items search-result) options))))

(defn assert-metadata-results-match
  "Returns true if the metadata results match the expected items"
  [format-key items search-result]
  (if (and (some? (:status search-result)) (not= 200 (:status search-result)))
    (is (= 200 (:status search-result)) (pr-str search-result))
    (metadata-results-match? format-key items search-result {:assert? true :echo-compatible? false})))

(defn assert-echo-compatible-metadata-results-match
  "Returns true if the metadata results match the expected items"
  [format-key items search-result]
  (metadata-results-match? format-key items search-result {:assert? true :echo-compatible? true}))

(defn echo-compatible-refs-match?
  "Returns true if the echo compatible references match the expected items"
  [items search-result]
  (= (set (map #(dissoc % :revision-id) (map item->ref items)))
     (set (map #(dissoc % :score) (:refs search-result)))))

(defn refs-match?
  "Returns true if the references match the expected items"
  [items search-result]
<<<<<<< HEAD
  (is (= (set (map item->ref items))
         ;; need to remove score etc. because it won't be available in collections
         ;; to which we are comparing
         (set (map #(dissoc % :score :granule-count) (:refs search-result))))))
=======
  (= (set (map item->ref items))
     ;; need to remove score etc. because it won't be available in collections
     ;; to which we are comparing
     (set (map #(dissoc % :score :granule-count :warnings) (:refs search-result)))))
>>>>>>> 5a9405db

(defn assert-refs-match
  "Asserts that the references match the results returned. Use this in place of refs-match? to
  get better output during tests."
  [items search-result]
  (is (= (set (map item->ref items))
         ;; need to remove score etc. because it won't be available in collections
         ;; to which we are comparing
         (set (map #(dissoc % :score :granule-count) (:refs search-result))))))

(defn refs-match-order?
  "Returns true if the references match the expected items in the order specified"
  [items search-result]
  (= (map item->ref items)
     (map #(dissoc % :score :granule-count) (:refs search-result))))

(defn unique-num
  "Creates a unique number and returns it"
  []
  (swap! (:unique-num-atom (s/system)) inc))

(defn unique-str
  "Creates a unique string and returns it"
  ([]
   (unique-str "string"))
  ([prefix]
   (str prefix (unique-num))))

(defn make-datetime
  "Creates a datetime from a number added onto a base datetime"
  ([n]
   (make-datetime n true))
  ([n to-string?]
   (when n
     (let [date (t/plus (t/date-time 2012 1 1 0 0 0)
                        (t/days n)
                        (t/hours n))]
       (if to-string?
         (f/unparse (f/formatters :date-time) date)
         date)))))

(defn make-time
  "Creates a time from a number added onto a base datetime"
  ([n]
   (make-time n true))
  ([n to-string?]
   (when n
     (let [date (t/plus (t/date-time 1970 1 1 0 0 0)
                        (t/minutes n)
                        (t/seconds n))]
       (if to-string?
         (f/unparse (f/formatters :hour-minute-second) date)
         date)))))

(defn make-date
  "Creates a date from a number added onto a base datetime"
  ([n]
   (make-date n true))
  ([n to-string?]
   (when n
     (let [date (t/plus (t/date-time 2012 1 1 0 0 0)
                        (t/days n))]
       (if to-string?
         (f/unparse (f/formatters :date) date)
         date)))))<|MERGE_RESOLUTION|>--- conflicted
+++ resolved
@@ -72,12 +72,8 @@
                                           :user-id
                                           :validate-keywords
                                           :validate-umm-c
-<<<<<<< HEAD
-                                          :accept-format]))
-=======
                                           :accept-format
                                           :warnings]))
->>>>>>> 5a9405db
          status (:status response)]
 
      ;; This allows this to be used from many places where we don't expect a failure but if there is
@@ -267,17 +263,10 @@
 (defn refs-match?
   "Returns true if the references match the expected items"
   [items search-result]
-<<<<<<< HEAD
   (is (= (set (map item->ref items))
          ;; need to remove score etc. because it won't be available in collections
          ;; to which we are comparing
-         (set (map #(dissoc % :score :granule-count) (:refs search-result))))))
-=======
-  (= (set (map item->ref items))
-     ;; need to remove score etc. because it won't be available in collections
-     ;; to which we are comparing
-     (set (map #(dissoc % :score :granule-count :warnings) (:refs search-result)))))
->>>>>>> 5a9405db
+         (set (map #(dissoc % :score :granule-count :warnings) (:refs search-result))))))
 
 (defn assert-refs-match
   "Asserts that the references match the results returned. Use this in place of refs-match? to
