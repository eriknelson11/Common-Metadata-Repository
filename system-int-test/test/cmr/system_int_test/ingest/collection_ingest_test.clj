(ns cmr.system-int-test.ingest.collection-ingest-test
  "CMR collection ingest integration tests"
  (:require [clojure.test :refer :all]
            [cmr.system-int-test.utils.ingest-util :as ingest]
            [cmr.system-int-test.utils.index-util :as index]
            [ring.util.io :as io]
            [clj-http.client :as client]
            [clojure.string :as string]
            [cmr.system-int-test.utils.ingest-util :as ingest]
            [cmr.system-int-test.data2.collection :as dc]
            [cmr.system-int-test.data2.granule :as dg]
            [cmr.system-int-test.data2.core :as d]
            [clj-time.core :as t]
            [cmr.common.mime-types :as mt]
            [cmr.common.log :as log :refer (debug info warn error)]
            [cmr.system-int-test.utils.search-util :as search]))


(use-fixtures :each (ingest/reset-fixture {"provguid1" "PROV1" "provguid2" "PROV2"}))

;; tests
;; ensure metadata, indexer and ingest apps are accessable on ports 3001, 3004 and 3002 resp;
;;;;;;;;;;;;;;;;;;;;;;;;;;;;;;;;;;;;;;;;;;;

;; Verify a new concept is ingested successfully.
(deftest collection-ingest-test
  (testing "ingest of a new concept"
    (let [concept (dc/collection-concept {})
          {:keys [concept-id revision-id]} (ingest/ingest-concept concept)]
      (index/wait-until-indexed)
      (is (ingest/concept-exists-in-mdb? concept-id revision-id))
      (is (= 1 revision-id)))))

;; Collection with concept-id ingest and update scenarios.
(deftest collection-w-concept-id-ingest-test
  (let [supplied-concept-id "C1000-PROV1"
        concept (dc/collection-concept {:concept-id supplied-concept-id
                                        :native-id "Atlantic-1"})]
    (testing "ingest of a new concept with concept-id present"
      (let [{:keys [concept-id revision-id]} (ingest/ingest-concept concept)]
        (index/wait-until-indexed)
        (is (ingest/concept-exists-in-mdb? concept-id revision-id))
        (is (= [supplied-concept-id 1] [concept-id revision-id]))))

    (testing "Update the concept with the concept-id"
      (let [{:keys [concept-id revision-id]} (ingest/ingest-concept concept)]
        (index/wait-until-indexed)
        (is (= [supplied-concept-id 2] [concept-id revision-id]))))

    (testing "update the concept without the concept-id"
      (let [{:keys [concept-id revision-id]} (ingest/ingest-concept (dissoc concept :concept-id))]
        (index/wait-until-indexed)
        (is (= [supplied-concept-id 3] [concept-id revision-id]))))

    (testing "update concept with a different concept-id is invalid"
      (let [{:keys [status errors]} (ingest/ingest-concept (assoc concept :concept-id "C1111-PROV1"))]
        (index/wait-until-indexed)
        (is (= [400 ["Concept-id [C1111-PROV1] does not match the existing concept-id [C1000-PROV1] for native-id [Atlantic-1]"]]
               [status errors]))))))
(comment
  (cmr.metadata-db.int-test.utility/find-concepts :collection
                                                  {:provider-id "PROV1"}))

;; Note entry-id only exists in the DIF format.  For other formats we set the entry ID to be a
;; a concatenation of short name and version ID.
(deftest collection-w-entry-id-validation-test
  (let [collection (dc/collection-dif {:concept-id "C1-PROV1"
                                       :entry-id "EID-1"
                                       :entry-title "ET-1"
                                       :native-id "NID-1"})]

    (d/ingest "PROV1" collection :dif)

    (testing "update the collection with a different entry-id is OK"
      (let [{:keys [status concept-id revision-id errors]}
            (d/ingest "PROV1" (assoc collection :entry-id "EID-2") :dif)]
        (is (= ["C1-PROV1" 2 200 nil] [concept-id revision-id status errors]))))

    (testing "ingest collection with entry-id used by a different collection within the same provider is invalid"
      (let [{:keys [status errors]} (d/ingest "PROV1" (assoc collection
                                                             :concept-id "C2-PROV1"
                                                             :native-id "NID-2"
                                                             :entry-title "EID-2") :dif)]
        (is (= [409 ["The Entry Id [EID-1] must be unique. The following concepts with the same entry id were found: [C1-PROV1]."]]
               [status errors]))))

    (testing "entry-id and entry-title constraint violations return multiple errors"
      (let [{:keys [status errors]} (d/ingest "PROV1" (assoc collection
                                                             :concept-id "C2-PROV1"
                                                             :native-id "NID-2") :dif)]
<<<<<<< HEAD

        (is (= 409 status))
        ;; The error message returns the concepts "C1-PROV1" and "C2-PROV1" in different orders when
        ;; using in-memory db vs. external.  As a result we use pattern matching here.
        (is (re-find #"The Entry Title \[ET-1\] must be unique. The following concepts with the same entry title were found: \[C[12]-PROV1, C[12]-PROV1\]."
                     (first errors)))
        (is (re-find #"The Entry Id \[EID-1\] must be unique. The following concepts with the same entry id were found: \[C[12]-PROV1, C[12]-PROV1\]."
                     (last errors)))))
=======
        (is (= [409 ["The Entry Title [ET-1] must be unique. The following concepts with the same entry title were found: [C1-PROV1]."
                     "The Entry Id [EID-1] must be unique. The following concepts with the same entry id were found: [C1-PROV1]."]]
               [status errors]))))
>>>>>>> 93432f7b

    (testing "ingest collection with entry-id used by a collection in a different provider is OK"
      (let [{:keys [status]} (d/ingest "PROV2" (assoc collection :concept-id "C1-PROV2") :dif)]
        (is (= 200 status))))))

;; Ingest same concept N times and verify same concept-id is returned and
;; revision id is 1 greater on each subsequent ingest
(deftest repeat-same-collection-ingest-test
  (testing "ingest same concept n times ..."
    (let [n 4
          concept (dc/collection-concept {})
          created-concepts (take n (repeatedly n #(ingest/ingest-concept concept)))]
      (index/wait-until-indexed)
      (is (apply = (map :concept-id created-concepts)))
      (is (= (range 1 (inc n)) (map :revision-id created-concepts))))))

(deftest update-collection-with-different-formats-test
  (testing "update collection in different formats ..."
    (doseq [[expected-rev coll-format] (map-indexed #(vector (inc %1) %2) [:echo10 :dif :iso19115 :iso-smap])]
      (let [coll (d/ingest "PROV1"
                           (dc/collection {:entry-id "S1"
                                           :short-name "S1"
                                           :version-id "V1"
                                           :entry-title "ET1"
                                           :long-name "L4"
                                           :summary (name coll-format)
                                           ;; The following fields are needed for DIF to pass xml validation
                                           :science-keywords [(dc/science-keyword {:category "upcase"
                                                                                   :topic "Cool"
                                                                                   :term "Mild"})]
                                           :organizations [(dc/org :distribution-center "Larc")]})
                           coll-format)]
        (index/wait-until-indexed)
        (is (= expected-rev (:revision-id coll)))
        (is (= 1 (:hits (search/find-refs :collection {:keyword (name coll-format)}))))))))

;; Verify ingest behaves properly if empty body is presented in the request.
(deftest empty-collection-ingest-test
  (let [concept-with-empty-body  (assoc (dc/collection-concept {}) :metadata "")
        {:keys [status errors]} (ingest/ingest-concept concept-with-empty-body)]
    (index/wait-until-indexed)
    (is (= status 400))
    (is (re-find #"XML content is too short." (first errors)))))

;; Verify old DeleteTime concept results in 400 error.
(deftest old-delete-time-collection-ingest-test
  (let [coll (dc/collection {:delete-time "2000-01-01T12:00:00Z"})
        {:keys [status errors]} (ingest/ingest-concept
                                  (d/item->concept (assoc coll :provider-id "PROV1") :echo10))]
    (index/wait-until-indexed)
    (is (= status 400))
    (is (re-find #"DeleteTime 2000-01-01T12:00:00.000Z is before the current time." (first errors)))))

;; Verify existing concept can be deleted and operation results in revision id 1 greater than
;; max revision id of the concept prior to the delete
(deftest delete-collection-test-old
  (let [concept (dc/collection-concept {})
        ingest-result (ingest/ingest-concept concept)
        delete-result (ingest/delete-concept concept)
        ingest-revision-id (:revision-id ingest-result)
        delete-revision-id (:revision-id delete-result)]
    (index/wait-until-indexed)
    (is (= 1 (- delete-revision-id ingest-revision-id)))))

(comment

  (ingest/reset)
  (ingest/create-provider "provguid1" "PROV1")
  (def coll1 (d/ingest "PROV1" (dc/collection)))
  (ingest/delete-concept coll1)
  (get-in user/system [:apps :metadata-db :db])
  )

(deftest delete-collection-test
  (let [coll1 (d/ingest "PROV1" (dc/collection))
        gran1 (d/ingest "PROV1" (dg/granule coll1))
        gran2 (d/ingest "PROV1" (dg/granule coll1))
        coll2 (d/ingest "PROV1" (dc/collection))
        gran3 (d/ingest "PROV1" (dg/granule coll2))]
    (index/wait-until-indexed)

    ;; delete collection
    (is (= 200 (:status (ingest/delete-concept (d/item->concept coll1 :echo10)))))
    (index/wait-until-indexed)

    (is (:deleted (ingest/get-concept (:concept-id coll1))) "The collection should be deleted")
    (is (not (ingest/concept-exists-in-mdb? (:concept-id gran1) (:revision-id gran1)))
        "Granules in the collection should be deleted")
    (is (not (ingest/concept-exists-in-mdb? (:concept-id gran2) (:revision-id gran2)))
        "Granules in the collection should be deleted")

    (is (empty? (:refs (search/find-refs :collection {"concept-id" (:concept-id coll1)}))))
    (is (empty? (:refs (search/find-refs :granule {"concept-id" (:concept-id gran1)}))))
    (is (empty? (:refs (search/find-refs :granule {"concept-id" (:concept-id gran2)}))))


    (is (ingest/concept-exists-in-mdb? (:concept-id coll2) (:revision-id coll2)))
    (is (ingest/concept-exists-in-mdb? (:concept-id gran3) (:revision-id gran3)))

    (is (d/refs-match?
          [coll2]
          (search/find-refs :collection {"concept-id" (:concept-id coll2)})))
    (is (d/refs-match?
          [gran3]
          (search/find-refs :granule {"concept-id" (:concept-id gran3)})))))


;; Verify ingest is successful for request with content type that has parameters
(deftest content-type-with-parameter-ingest-test
  (let [concept (assoc (dc/collection-concept {})
                       :format "application/echo10+xml; charset=utf-8")
        {:keys [status]} (ingest/ingest-concept concept)]
    (index/wait-until-indexed)
    (is (= status 200))))

;; Verify ingest behaves properly if request is missing content type.
(deftest missing-content-type-ingest-test
  (let [concept-with-no-content-type  (assoc (dc/collection-concept {}) :format "")
        {:keys [status errors]} (ingest/ingest-concept concept-with-no-content-type)]
    (index/wait-until-indexed)
    (is (= status 400))
    (is (re-find #"Invalid content-type" (first errors)))))

;; Verify ingest behaves properly if request contains invalid  content type.
(deftest invalid-content-type-ingest-test
  (let [concept (assoc (dc/collection-concept {}) :format "blah")
        {:keys [status errors]} (ingest/ingest-concept concept)]
    (index/wait-until-indexed)
    (is (= status 400))
    (is (re-find #"Invalid content-type" (first errors)))))

;; Verify deleting same concept twice is not an error if ignore conflict is true.
(deftest delete-same-collection-twice-test
  (let [concept (dc/collection-concept {})
        ingest-result (ingest/ingest-concept concept)
        delete1-result (ingest/delete-concept concept)
        delete2-result (ingest/delete-concept concept)]
    (index/wait-until-indexed)
    (is (= 200 (:status ingest-result)))
    (is (= 200 (:status delete1-result)))
    (is (= 200 (:status delete2-result)))))

;; Verify that collections with embedded / (%2F) in the native-id are handled correctly
(deftest ingest-collection-with-slash-in-native-id-test
  (let [crazy-id "`1234567890-=qwertyuiop[]\\asdfghjkl;'zxcvbnm,./ ~!@#$%^&*()_+QWERTYUIOP{}ASDFGHJKL:\"ZXCVBNM<>?"
        collection (dc/collection-concept {:entry-title crazy-id})
        {:keys [concept-id revision-id] :as response} (ingest/ingest-concept collection)
        ingested-concept (ingest/get-concept concept-id)]
    (index/wait-until-indexed)
    (is (= 200 (:status response)))
    (is (ingest/concept-exists-in-mdb? concept-id revision-id))
    (is (= 1 revision-id))
    (is (= crazy-id (:native-id ingested-concept)))

    (testing "delete"
      (let [delete-result (ingest/delete-concept ingested-concept)]
        (is (= 200 (:status delete-result)))))))

(deftest schema-validation-test
  (are [concept-format validation-errors]
       (let [concept (dc/collection-concept
                       {:beginning-date-time "2010-12-12T12:00:00Z"} concept-format)
             {:keys [status errors]}
             (ingest/ingest-concept
               (assoc concept
                      :format (mt/format->mime-type concept-format)
                      :metadata (-> concept
                                    :metadata
                                    (string/replace "2010-12-12T12:00:00" "A")
                                    ;; this is to cause validation error for iso19115 format
                                    (string/replace "fileIdentifier" "XXXX")
                                    ;; this is to cause validation error for iso-smap format
                                    (string/replace "gmd:DS_Series" "XXXX"))))]
         (index/wait-until-indexed)
         (= [400 validation-errors] [status errors]))

       :echo10 ["Line 1 - cvc-datatype-valid.1.2.1: 'A.000Z' is not a valid value for 'dateTime'."
                "Line 1 - cvc-type.3.1.3: The value 'A.000Z' of element 'BeginningDateTime' is not valid."]

       :dif [(str "Line 1 - cvc-complex-type.2.4.a: Invalid content was found "
                  "starting with element 'Temporal_Coverage'. "
                  "One of '{\"http://gcmd.gsfc.nasa.gov/Aboutus/xml/dif/\":Data_Set_Citation, "
                  "\"http://gcmd.gsfc.nasa.gov/Aboutus/xml/dif/\":Personnel, "
                  "\"http://gcmd.gsfc.nasa.gov/Aboutus/xml/dif/\":Discipline, "
                  "\"http://gcmd.gsfc.nasa.gov/Aboutus/xml/dif/\":Parameters}' is expected.")]

       :iso19115 [(str "Line 1 - cvc-complex-type.2.4.a: Invalid content was found "
                       "starting with element 'gmd:XXXX'. One of "
                       "'{\"http://www.isotc211.org/2005/gmd\":fileIdentifier, "
                       "\"http://www.isotc211.org/2005/gmd\":language, "
                       "\"http://www.isotc211.org/2005/gmd\":characterSet, "
                       "\"http://www.isotc211.org/2005/gmd\":parentIdentifier, "
                       "\"http://www.isotc211.org/2005/gmd\":hierarchyLevel, "
                       "\"http://www.isotc211.org/2005/gmd\":hierarchyLevelName, "
                       "\"http://www.isotc211.org/2005/gmd\":contact}' is expected.")]

       :iso-smap ["Line 1 - cvc-elt.1: Cannot find the declaration of element 'XXXX'."]))
<|MERGE_RESOLUTION|>--- conflicted
+++ resolved
@@ -88,20 +88,10 @@
       (let [{:keys [status errors]} (d/ingest "PROV1" (assoc collection
                                                              :concept-id "C2-PROV1"
                                                              :native-id "NID-2") :dif)]
-<<<<<<< HEAD
-
-        (is (= 409 status))
-        ;; The error message returns the concepts "C1-PROV1" and "C2-PROV1" in different orders when
-        ;; using in-memory db vs. external.  As a result we use pattern matching here.
-        (is (re-find #"The Entry Title \[ET-1\] must be unique. The following concepts with the same entry title were found: \[C[12]-PROV1, C[12]-PROV1\]."
-                     (first errors)))
-        (is (re-find #"The Entry Id \[EID-1\] must be unique. The following concepts with the same entry id were found: \[C[12]-PROV1, C[12]-PROV1\]."
-                     (last errors)))))
-=======
+
         (is (= [409 ["The Entry Title [ET-1] must be unique. The following concepts with the same entry title were found: [C1-PROV1]."
                      "The Entry Id [EID-1] must be unique. The following concepts with the same entry id were found: [C1-PROV1]."]]
                [status errors]))))
->>>>>>> 93432f7b
 
     (testing "ingest collection with entry-id used by a collection in a different provider is OK"
       (let [{:keys [status]} (d/ingest "PROV2" (assoc collection :concept-id "C1-PROV2") :dif)]
