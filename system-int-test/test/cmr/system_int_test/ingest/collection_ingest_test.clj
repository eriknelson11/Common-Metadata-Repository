(ns cmr.system-int-test.ingest.collection-ingest-test
  "CMR collection ingest integration tests"
  (:require [clojure.test :refer :all]
            [cmr.system-int-test.utils.metadata-db-util :as mdb]
            [cmr.system-int-test.utils.ingest-util :as ingest]
            [cmr.system-int-test.utils.index-util :as index]
            [ring.util.io :as io]
            [clj-http.client :as client]
            [clojure.string :as string]
            [cmr.system-int-test.utils.ingest-util :as ingest]
            [cmr.system-int-test.data2.collection :as dc]
            [cmr.system-int-test.data2.granule :as dg]
            [cmr.system-int-test.data2.core :as d]
            [cmr.mock-echo.client.echo-util :as e]
            [clj-time.core :as t]
            [cmr.common.util :as util]
            [cmr.common.mime-types :as mt]
            [cmr.common.log :as log :refer (debug info warn error)]
            [cmr.system-int-test.system :as s]
            [cmr.system-int-test.utils.search-util :as search]
            [cmr.system-int-test.utils.dev-system-util :as dev-sys-util]
            [cmr.umm-spec.core :as umm-spec]
            [cmr.umm-spec.test.expected-conversion :as exc]))


(use-fixtures :each (ingest/reset-fixture {"provguid1" "PROV1" "provguid2" "PROV2"}))

;; tests
;; ensure metadata, indexer and ingest apps are accessable on ports 3001, 3004 and 3002 resp;
;;;;;;;;;;;;;;;;;;;;;;;;;;;;;;;;;;;;;;;;;;;

;; Verify a new concept is ingested successfully.
(deftest collection-ingest-test
  (testing "ingest of a new concept"
    (let [concept (dc/collection-concept {})
          {:keys [concept-id revision-id]} (ingest/ingest-concept concept)]
      (index/wait-until-indexed)
      (is (mdb/concept-exists-in-mdb? concept-id revision-id))
      (is (= 1 revision-id))))
  (testing "ingest of a concept with a revision id"
    (let [concept (dc/collection-concept {:revision-id 5})
          {:keys [concept-id revision-id]} (ingest/ingest-concept concept)]
      (index/wait-until-indexed)
      (is (= 5 revision-id))
      (is (mdb/concept-exists-in-mdb? concept-id 5)))))

(defn- assert-user-id
  "Assert concept with the given concept-id and revision-id in metadata db has user id equal to expected-user-id"
  [concept-id revision-id expected-user-id]
  (is (= expected-user-id (:user-id (mdb/get-concept concept-id revision-id)))))

;; Verify that user-id is saved from User-Id or token header
(deftest collection-ingest-user-id-test
  (testing "ingest of new concept"
    (util/are2 [ingest-headers expected-user-id]
               (let [concept (dc/collection-concept {})
                     {:keys [concept-id revision-id]} (ingest/ingest-concept concept ingest-headers)]
                 (index/wait-until-indexed)
                 (assert-user-id concept-id revision-id expected-user-id))

               "user id from token"
               {:token (e/login (s/context) "user1")} "user1"

               "user id from user-id header"
               {:user-id "user2"} "user2"

               "both user-id and token in the header results in the revision getting user id from user-id header"
               {:token (e/login (s/context) "user3")
                :user-id "user4"} "user4"

               "neither user-id nor token in the header"
               {} nil))
  (testing "update of existing concept with new user-id"
    (util/are2 [ingest-header1 expected-user-id1
                ingest-header2 expected-user-id2
                ingest-header3 expected-user-id3
                ingest-header4 expected-user-id4]
               (let [concept (dc/collection-concept {})
                     {:keys [concept-id revision-id]} (ingest/ingest-concept concept ingest-header1)]
                 (ingest/ingest-concept concept ingest-header2)
                 (ingest/delete-concept concept ingest-header3)
                 (ingest/ingest-concept concept ingest-header4)
                 (index/wait-until-indexed)
                 (assert-user-id concept-id revision-id expected-user-id1)
                 (assert-user-id concept-id (inc revision-id) expected-user-id2)
                 (assert-user-id concept-id (inc (inc revision-id)) expected-user-id3)
                 (assert-user-id concept-id (inc (inc (inc revision-id))) expected-user-id4))

               "user id from token"
               {:token (e/login (s/context) "user1")} "user1"
               {:token (e/login (s/context) "user2")} "user2"
               {:token (e/login (s/context) "user3")} "user3"
               {:token nil} nil

               "user id from user-id header"
               {:user-id "user1"} "user1"
               {:user-id "user2"} "user2"
               {:user-id "user3"} "user3"
               {:user-id nil} nil)))

;; Verify deleting non-existent concepts returns good error messages
(deftest deletion-of-non-existent-concept-error-message-test
  (testing "collection"
    (let [concept (dc/collection-concept {})
          response (ingest/delete-concept concept {:raw? true})
          {:keys [errors]} (ingest/parse-ingest-body :xml response)]
      (is (re-find #"Collection with native id \[.*?\] in provider \[PROV1\] does not exist"
                   (first errors))))))

;; Collection with concept-id ingest and update scenarios.
(deftest collection-w-concept-id-ingest-test
  (let [supplied-concept-id "C1000-PROV1"
        concept (dc/collection-concept {:concept-id supplied-concept-id
                                        :native-id "Atlantic-1"})]
    (testing "ingest of a new concept with concept-id present"
      (let [{:keys [concept-id revision-id]} (ingest/ingest-concept concept)]
        (index/wait-until-indexed)
        (is (mdb/concept-exists-in-mdb? concept-id revision-id))
        (is (= [supplied-concept-id 1] [concept-id revision-id]))))

    (testing "Update the concept with the concept-id"
      (let [{:keys [concept-id revision-id]} (ingest/ingest-concept concept)]
        (index/wait-until-indexed)
        (is (= [supplied-concept-id 2] [concept-id revision-id]))))

    (testing "update the concept without the concept-id"
      (let [{:keys [concept-id revision-id]} (ingest/ingest-concept (dissoc concept :concept-id))]
        (index/wait-until-indexed)
        (is (= [supplied-concept-id 3] [concept-id revision-id]))))

    (testing "update concept with a different concept-id is invalid"
      (let [{:keys [status errors]} (ingest/ingest-concept (assoc concept :concept-id "C1111-PROV1"))]
        (index/wait-until-indexed)
        (is (= [422 ["Concept-id [C1111-PROV1] does not match the existing concept-id [C1000-PROV1] for native-id [Atlantic-1]"]]
               [status errors]))))))
(comment
  (cmr.metadata-db.int-test.utility/find-concepts :collection
                                                  {:provider-id "PROV1"}))

;; Verify that the accept header works
(deftest collection-ingest-accept-header-response-test
  (testing "json response"
    (let [concept (dc/collection-concept {:concept-id "C1200000000-PROV1"})
          response (ingest/ingest-concept concept {:accept-format :json :raw? true})]
      (is (= {:concept-id (:concept-id concept) :revision-id 1}
             (ingest/parse-ingest-body :json response)))))
  (testing "xml response"
    (let [concept (dc/collection-concept {:concept-id "C1200000001-PROV1"})
          response (ingest/ingest-concept concept {:accept-format :xml :raw? true})]
      (is (= {:concept-id (:concept-id concept) :revision-id 1}
             (ingest/parse-ingest-body :xml response))))))

;; Verify that the accept header works with returned errors
(deftest collection-ingest-with-errors-accept-header-test
  (testing "json response"
    (let [concept-with-empty-body  (assoc (dc/collection-concept {}) :metadata "")
          response (ingest/ingest-concept concept-with-empty-body
                                          {:accept-format :json :raw? true})
          {:keys [errors]} (ingest/parse-ingest-body :json response)]
      (is (re-find #"XML content is too short." (first errors)))))
  (testing "xml response"
    (let [concept-with-empty-body  (assoc (dc/collection-concept {}) :metadata "")
          response (ingest/ingest-concept concept-with-empty-body
                                          {:accept-format :xml :raw? true})
          {:keys [errors]} (ingest/parse-ingest-body :xml response)]
      (is (re-find #"XML content is too short." (first errors))))))

;; Verify that XML is returned for ingest errros when the headers aren't set
(deftest collection-ingest-with-errors-no-accept-header-test
  (testing "xml response"
    (let [concept-with-empty-body  (assoc (dc/collection-concept {}) :metadata "")
          response (ingest/ingest-concept concept-with-empty-body
                                          {:raw? true})
          {:keys [errors]} (ingest/parse-ingest-body :xml response)]
      (is (re-find #"XML content is too short." (first errors))))))

;; Verify that the accept header works with deletions
(deftest delete-collection-with-accept-header-test
  (testing "json response"
    (let [coll1 (d/ingest "PROV1" (dc/collection))
          response (ingest/delete-concept (d/item->concept coll1 :echo10) {:accept-format :json
                                                                           :raw? true})]
      (is (= {:concept-id (:concept-id coll1) :revision-id 2}
             (ingest/parse-ingest-body :json response)))))
  (testing "xml response"
    (let [coll1 (d/ingest "PROV1" (dc/collection))
          _ (index/wait-until-indexed)
          response (ingest/delete-concept (d/item->concept coll1 :echo10) {:accept-format :xml
                                                                           :raw? true})]
      (is (= {:concept-id (:concept-id coll1) :revision-id 2}
             (ingest/parse-ingest-body :xml response))))))

;; Verify that XML is returned for deletion errros when the accept header isn't set
(deftest collection-deletion-with-errors-no-accept-header-test
  (testing "xml response"
    (let [concept (dc/collection-concept {})
          response (ingest/delete-concept concept {:raw? true})
          {:keys [errors]} (ingest/parse-ingest-body :xml response)]
      (is (re-find #"Collection with native id \[.*?\] in provider \[PROV1\] does not exist"
                   (first errors))))))

;; Verify that xml response is returned for ingests of xml content type
(deftest collection-ingest-with-reponse-format-from-content-type
  (testing "echo10"
    (let [concept (dc/collection-concept {:concept-id "C1-PROV1"} :echo10)
          response (ingest/ingest-concept concept {:raw? true})]
      (is (= {:concept-id "C1-PROV1" :revision-id 1}
             (ingest/parse-ingest-body :xml response)))))
  (testing "dif"
    (let [concept (d/item->concept (assoc (dc/collection-dif {:concept-id "C2-PROV1"})
                                          :provider-id "PROV1") :dif)
          response (ingest/ingest-concept concept {:raw? true})]
      (is (= {:concept-id "C2-PROV1" :revision-id 1}
             (ingest/parse-ingest-body :xml response)))))
  (testing "iso"
    (let [concept (dc/collection-concept {:concept-id "C3-PROV1"} :iso-smap)
          response (ingest/ingest-concept concept {:raw? true})]
      (is (= {:concept-id "C3-PROV1" :revision-id 1}
             (ingest/parse-ingest-body :xml response))))))

;; Note entry-id only exists in the DIF format.  For other formats we set the entry ID to be a
;; a concatenation of short name and version ID.
(deftest collection-w-entry-id-validation-test
  (let [coll1-1 (dc/collection-dif {:concept-id "C1-PROV1"
                                    :short-name "EID-1"
                                    :entry-title "ET-1"
                                    :native-id "NID-1"})
        coll1-2 (assoc-in coll1-1 [:product :short-name] "EID-2")]
    (d/ingest "PROV1" coll1-1 {:format :dif})

    (testing "update the collection with a different entry-id is OK"
      (let [{:keys [status concept-id revision-id errors]}
            (d/ingest "PROV1" coll1-2 {:format :dif})]
        (is (= ["C1-PROV1" 2 200 nil] [concept-id revision-id status errors]))))

    (testing "ingest collection with entry-id used by a different collection latest revision within the same provider is invalid"
      (let [{:keys [status errors]} (d/ingest "PROV1"
                                              (assoc coll1-2
                                                     :concept-id "C2-PROV1"
                                                     :native-id "NID-2"
                                                     :entry-title "EID-2")
                                              {:format :dif :allow-failure? true})]
        (is (= [409 ["The Entry Id [EID-2] must be unique. The following concepts with the same entry id were found: [C1-PROV1]."]]
               [status errors]))))

    (testing "ingest collection with entry-id used by a different collection, but not the latest revision within the same provider is OK"
      (let [{:keys [status concept-id revision-id errors]}
            (d/ingest "PROV1"
                      (assoc coll1-1
                             :concept-id "C2-PROV1"
                             :native-id "NID-2"
                             :entry-title "EID-2")
                      {:format :dif :allow-failure? true})]
        (is (= ["C2-PROV1" 1 200 nil] [concept-id revision-id status errors]))))

    (testing "entry-id and entry-title constraint violations return multiple errors"
      (let [{:keys [status errors]} (d/ingest "PROV1"
                                              (assoc coll1-2
                                                     :concept-id "C3-PROV1"
                                                     :native-id "NID-3")
                                              {:format :dif :allow-failure? true})]

        (is (= [409 ["The Entry Title [ET-1] must be unique. The following concepts with the same entry title were found: [C1-PROV1]."
                     "The Entry Id [EID-2] must be unique. The following concepts with the same entry id were found: [C1-PROV1]."]]
               [status errors]))))

    (testing "ingest collection with entry-id used by a collection in a different provider is OK"
      (let [{:keys [status]} (d/ingest "PROV2"
                                       (assoc coll1-2 :concept-id "C1-PROV2")
                                       {:format :dif})]
        (is (= 200 status))))))

;; Ingest same concept N times and verify same concept-id is returned and
;; revision id is 1 greater on each subsequent ingest
(deftest repeat-same-collection-ingest-test
  (testing "ingest same concept n times ..."
    (let [n 4
          concept (dc/collection-concept {})
          created-concepts (take n (repeatedly n #(ingest/ingest-concept concept)))]
      (index/wait-until-indexed)
      (is (apply = (map :concept-id created-concepts)))
      (is (= (range 1 (inc n)) (map :revision-id created-concepts))))))

(deftest update-collection-with-different-formats-test
  (testing "update collection in different formats ..."
    (doseq [[expected-rev coll-format] (map-indexed #(vector (inc %1) %2) [:echo10 :dif :dif10 :iso19115 :iso-smap])]
      (let [coll (d/ingest "PROV1"
                           (dc/collection {:short-name "S1"
                                           :version-id "V1"
                                           :entry-title "ET1"
                                           :long-name "L4"
                                           :summary (name coll-format)
                                           ;; The following fields are needed for DIF to pass xml validation
                                           :science-keywords [(dc/science-keyword {:category "upcase"
                                                                                   :topic "Cool"
                                                                                   :term "Mild"})]
                                           :organizations [(dc/org :distribution-center "Larc")]
                                           ;; The following fields are needed for DIF10 to pass xml validation
                                           :beginning-date-time "1965-12-12T12:00:00Z"
                                           :ending-date-time "1967-12-12T12:00:00Z"})
                           {:format coll-format})]
        (index/wait-until-indexed)
        (is (= expected-rev (:revision-id coll)))
        (is (= 1 (:hits (search/find-refs :collection {:keyword (name coll-format)}))))))))

;; Verify ingest behaves properly if empty body is presented in the request.
(deftest empty-collection-ingest-test
  (let [concept-with-empty-body  (assoc (dc/collection-concept {}) :metadata "")
        {:keys [status errors]} (ingest/ingest-concept concept-with-empty-body)]
    (index/wait-until-indexed)
    (is (= status 400))
    (is (re-find #"XML content is too short." (first errors)))))

;; Verify old DeleteTime concept results in 400 error.
(deftest old-delete-time-collection-ingest-test
  (let [coll (dc/collection {:delete-time "2000-01-01T12:00:00Z"})
        {:keys [status errors]} (ingest/ingest-concept
                                  (d/item->concept (assoc coll :provider-id "PROV1") :echo10))]
    (index/wait-until-indexed)
    (is (= status 422))
    (is (re-find #"DeleteTime 2000-01-01T12:00:00.000Z is before the current time." (first errors)))))

(deftest delete-collection-test-old
  (testing "It should be possible to delete existing concept and the operation without revision id should
           result in revision id 1 greater than max revision id of the concept prior to the delete"
           (let [concept (dc/collection-concept {})
                 ingest-result (ingest/ingest-concept concept)
                 delete-result (ingest/delete-concept concept)
                 ingest-revision-id (:revision-id ingest-result)
                 delete-revision-id (:revision-id delete-result)]
             (index/wait-until-indexed)
             (is (= (inc ingest-revision-id) delete-revision-id))))
  (testing "Deleting existing concept with a revision-id should respect the revision id"
    (let [concept (dc/collection-concept {})
          ingest-result (ingest/ingest-concept concept)
          delete-result (ingest/delete-concept concept {:revision-id 5})
          delete-revision-id (:revision-id delete-result)]
      (index/wait-until-indexed)
      (is (= 5 delete-revision-id))
      (is (mdb/concept-exists-in-mdb? (:concept-id ingest-result) 5)))))


(comment

  (dev-sys-util/reset)
  (ingest/create-provider {:provider-guid "provguid1" :provider-id "PROV1"})
  (def coll1 (d/ingest "PROV1" (dc/collection)))
  (ingest/delete-concept coll1)
  (get-in user/system [:apps :metadata-db :db])
  )

(deftest delete-collection-test
  (let [coll1 (d/ingest "PROV1" (dc/collection))
        gran1 (d/ingest "PROV1" (dg/granule coll1))
        gran2 (d/ingest "PROV1" (dg/granule coll1))
        coll2 (d/ingest "PROV1" (dc/collection))
        gran3 (d/ingest "PROV1" (dg/granule coll2))]
    (index/wait-until-indexed)

    ;; delete collection
    (is (= 200 (:status (ingest/delete-concept (d/item->concept coll1 :echo10)))))
    (index/wait-until-indexed)

    (is (:deleted (mdb/get-concept (:concept-id coll1))) "The collection should be deleted")
    (is (not (mdb/concept-exists-in-mdb? (:concept-id gran1) (:revision-id gran1)))
        "Granules in the collection should be deleted")
    (is (not (mdb/concept-exists-in-mdb? (:concept-id gran2) (:revision-id gran2)))
        "Granules in the collection should be deleted")

    (is (empty? (:refs (search/find-refs :collection {"concept-id" (:concept-id coll1)}))))
    (is (empty? (:refs (search/find-refs :granule {"concept-id" (:concept-id gran1)}))))
    (is (empty? (:refs (search/find-refs :granule {"concept-id" (:concept-id gran2)}))))


    (is (mdb/concept-exists-in-mdb? (:concept-id coll2) (:revision-id coll2)))
    (is (mdb/concept-exists-in-mdb? (:concept-id gran3) (:revision-id gran3)))

    (is (d/refs-match?
          [coll2]
          (search/find-refs :collection {"concept-id" (:concept-id coll2)})))
    (is (d/refs-match?
          [gran3]
          (search/find-refs :granule {"concept-id" (:concept-id gran3)})))))

(deftest delete-deleted-collection-with-new-revision-id-returns-404
  (let [coll (d/ingest "PROV1" (dc/collection))
        concept-id (:concept-id coll)
        native-id (:entry-title coll)
        coll-del1 (ingest/delete-concept (d/item->concept coll :echo10) {:revision-id 5})
        coll-del2 (ingest/delete-concept (d/item->concept coll :echo10) {:revision-id 7})]
    (is (= 200 (:status coll-del1)))
    (is (= 404 (:status coll-del2)))
    (is (= [(format "Concept with native-id [%s] and concept-id [%s] is already deleted."
                   native-id concept-id)]
           (:errors coll-del2)))
    (is (= 5 (:revision-id coll-del1)))
    (index/wait-until-indexed)
    (is (empty? (:refs (search/find-refs :collection {"concept-id" concept-id}))))
    (is (mdb/concept-exists-in-mdb? concept-id 5))
    (is (not (mdb/concept-exists-in-mdb? concept-id 7)))))

;; Verify ingest is successful for request with content type that has parameters
(deftest content-type-with-parameter-ingest-test
  (let [concept (assoc (dc/collection-concept {})
                       :format "application/echo10+xml; charset=utf-8")
        {:keys [status]} (ingest/ingest-concept concept)]
    (index/wait-until-indexed)
    (is (= status 200))))

;; Verify ingest behaves properly if request is missing content type.
(deftest missing-content-type-ingest-test
  (let [concept-with-no-content-type  (assoc (dc/collection-concept {}) :format "")
        response (ingest/ingest-concept concept-with-no-content-type {:accept-format :json :raw? true})
        status (:status response)
        {:keys [errors]} (ingest/parse-ingest-body :json response)]
    (index/wait-until-indexed)
    (is (= 415 status))
    (is (re-find #"Invalid content-type" (first errors)))))

;; Verify ingest behaves properly if request contains invalid content type.
(deftest invalid-content-type-ingest-test
  (let [concept (assoc (dc/collection-concept {}) :format "blah")
        response (ingest/ingest-concept concept {:accept-format :json :raw? true})
        status (:status response)
        {:keys [errors]} (ingest/parse-ingest-body :json response)]
    (index/wait-until-indexed)
    (is (= 415 status))
    (is (re-find #"Invalid content-type" (first errors)))))

;; Verify that collections with embedded / (%2F) in the native-id are handled correctly
(deftest ingest-collection-with-slash-in-native-id-test
  (let [crazy-id "`1234567890-=qwertyuiop[]\\asdfghjkl;'zxcvbnm,./ ~!@#$%^&*()_+QWERTYUIOP{}ASDFGHJKL:\"ZXCVBNM<>?"
        collection (dc/collection-concept {:entry-title crazy-id})
        {:keys [concept-id revision-id] :as response} (ingest/ingest-concept collection)
        ingested-concept (mdb/get-concept concept-id)]
    (index/wait-until-indexed)
    (is (= 200 (:status response)))
    (is (mdb/concept-exists-in-mdb? concept-id revision-id))
    (is (= 1 revision-id))
    (is (= crazy-id (:native-id ingested-concept)))

    (testing "delete"
      (let [delete-result (ingest/delete-concept ingested-concept)]
        (is (= 200 (:status delete-result)))))))

(deftest schema-validation-test
  (are [concept-format validation-errors]
       (let [concept (dc/collection-concept
                       {:beginning-date-time "2010-12-12T12:00:00Z"} concept-format)
             {:keys [status errors]}
             (ingest/ingest-concept
               (assoc concept
                      :format (mt/format->mime-type concept-format)
                      :metadata (-> concept
                                    :metadata
                                    (string/replace "2010-12-12T12:00:00" "A")
                                    ;; this is to cause validation error for iso19115 format
                                    (string/replace "fileIdentifier" "XXXX")
                                    ;; this is to cause validation error for iso-smap format
                                    (string/replace "gmd:DS_Series" "XXXX"))))]
         (index/wait-until-indexed)
         (= [400 validation-errors] [status errors]))

       :echo10 ["Line 1 - cvc-datatype-valid.1.2.1: 'A.000Z' is not a valid value for 'dateTime'."
                "Line 1 - cvc-type.3.1.3: The value 'A.000Z' of element 'BeginningDateTime' is not valid."]

       :dif [(str "Line 1 - cvc-complex-type.2.4.a: Invalid content was found "
                  "starting with element 'Summary'. "
                  "One of '{\"http://gcmd.gsfc.nasa.gov/Aboutus/xml/dif/\":Data_Set_Language, "
                  "\"http://gcmd.gsfc.nasa.gov/Aboutus/xml/dif/\":Originating_Center, "
                  "\"http://gcmd.gsfc.nasa.gov/Aboutus/xml/dif/\":Data_Center}' is expected.")]

       :dif10 ["Line 1 - cvc-datatype-valid.1.2.3: 'A.000Z' is not a valid value of union type 'DateOrTimeOrEnumType'."
               "Line 1 - cvc-type.3.1.3: The value 'A.000Z' of element 'Beginning_Date_Time' is not valid."
               (str "Line 1 - cvc-complex-type.2.4.a: Invalid content was found starting with element 'Summary'."
                    " One of '{\"http://gcmd.gsfc.nasa.gov/Aboutus/xml/dif/\":Dataset_Language,"
                    " \"http://gcmd.gsfc.nasa.gov/Aboutus/xml/dif/\":Originating_Center,"
                    " \"http://gcmd.gsfc.nasa.gov/Aboutus/xml/dif/\":Organization}' is expected.")]

       :iso19115 [(str "Line 1 - cvc-complex-type.2.4.a: Invalid content was found "
                       "starting with element 'gmd:XXXX'. One of "
                       "'{\"http://www.isotc211.org/2005/gmd\":fileIdentifier, "
                       "\"http://www.isotc211.org/2005/gmd\":language, "
                       "\"http://www.isotc211.org/2005/gmd\":characterSet, "
                       "\"http://www.isotc211.org/2005/gmd\":parentIdentifier, "
                       "\"http://www.isotc211.org/2005/gmd\":hierarchyLevel, "
                       "\"http://www.isotc211.org/2005/gmd\":hierarchyLevelName, "
                       "\"http://www.isotc211.org/2005/gmd\":contact}' is expected.")]

       :iso-smap ["Line 1 - cvc-elt.1: Cannot find the declaration of element 'XXXX'."]))

(deftest ingest-umm-json
  (let [json (umm-spec/generate-metadata :collection :umm-json exc/example-record)
        coll-map {:provider-id "PROV1"
                  :native-id "umm_json_coll_V1"
                  :revision-id "1"
                  :concept-type :collection
                  :format "application/umm+json"
                  :metadata json}
        response (ingest/ingest-concept coll-map)]
    (is (= 200 (:status response)))
    (index/wait-until-indexed)
    (is (mdb/concept-exists-in-mdb? (:concept-id response) 1))
    (is (= 1 (:revision-id response)))

<<<<<<< HEAD
    ;; The UMM-JSON concept should NOT be searchable until CMR-2153 is implemented.
    (is (empty? (:refs (search/find-refs :collection {"entry-title" "The entry title V5"}))))

    #_(testing "Updating a UMM-JSON collection"
=======
    (testing "UMM-JSON collections are searchable after ingest"
      (is (= 1 (count (:refs (search/find-refs :collection {"entry-title" "The entry title V5"}))))))
    
    (testing "Updating a UMM-JSON collection"
>>>>>>> e3b57325
      (let [response (ingest/ingest-concept (assoc coll-map :revision-id "2"))]
        (is (= 200 (:status response)))
        (index/wait-until-indexed)
        (is (mdb/concept-exists-in-mdb? (:concept-id response) 2))
        (is (= 2 (:revision-id response)))))))

;; Verify ingest of collection with string larger than 80 characters for project(campaign) long name is successful (CMR-1361)
(deftest project-long-name-can-be-upto-1024-characters
  (let [project (dc/project "p1" (str "A long name longer than eighty characters should not result"
                                      " in a schema validation error"))
        concept (assoc (dc/collection-concept {:projects [project]})
                       :format "application/echo10+xml; charset=utf-8")
        {:keys [status]} (ingest/ingest-concept concept)]
    (index/wait-until-indexed)
    (is (= status 200))))<|MERGE_RESOLUTION|>--- conflicted
+++ resolved
@@ -503,17 +503,11 @@
     (is (mdb/concept-exists-in-mdb? (:concept-id response) 1))
     (is (= 1 (:revision-id response)))
 
-<<<<<<< HEAD
-    ;; The UMM-JSON concept should NOT be searchable until CMR-2153 is implemented.
-    (is (empty? (:refs (search/find-refs :collection {"entry-title" "The entry title V5"}))))
-
-    #_(testing "Updating a UMM-JSON collection"
-=======
     (testing "UMM-JSON collections are searchable after ingest"
+
       (is (= 1 (count (:refs (search/find-refs :collection {"entry-title" "The entry title V5"}))))))
     
     (testing "Updating a UMM-JSON collection"
->>>>>>> e3b57325
       (let [response (ingest/ingest-concept (assoc coll-map :revision-id "2"))]
         (is (= 200 (:status response)))
         (index/wait-until-indexed)
