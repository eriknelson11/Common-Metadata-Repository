(ns ^{:doc "CMR collection ingest integration tests"}
  cmr.system-int-test.ingest.collection-ingest-test
  (:require [clojure.test :refer :all]
            [cmr.system-int-test.utils.ingest-util :as ingest]
            [cmr.system-int-test.utils.index-util :as index]
            [ring.util.io :as io]
            [clj-http.client :as client]
            [clojure.string :as string]
            [cmr.system-int-test.utils.ingest-util :as ingest]
            [cmr.system-int-test.utils.old-ingest-util :as old-ingest]
            [cmr.system-int-test.data2.collection :as dc]
            [cmr.system-int-test.data2.granule :as dg]
            [cmr.system-int-test.data2.core :as d]
            [clj-time.core :as t]
            [cmr.common.mime-types :as mt]
            [cmr.common.log :as log :refer (debug info warn error)]
            [cmr.system-int-test.utils.search-util :as search]))


(use-fixtures :each (ingest/reset-fixture {"provguid1" "PROV1" "provguid2" "PROV2"}))

;; tests
;; ensure metadata, indexer and ingest apps are accessable on ports 3001, 3004 and 3002 resp;
;;;;;;;;;;;;;;;;;;;;;;;;;;;;;;;;;;;;;;;;;;;

;; Verify a new concept is ingested successfully.
(deftest collection-ingest-test
  (println "collection-ingest-test")
  (testing "ingest of a new concept"
    (let [concept (dc/collection-concept {})
          {:keys [concept-id revision-id]} (ingest/ingest-concept concept)]
      (index/wait-until-indexed)
      (is (ingest/concept-exists-in-mdb? concept-id revision-id))
      (is (= 1 revision-id)))))

;; Collection with concept-id ingest and update scenarios.
(deftest collection-w-concept-id-ingest-test
<<<<<<< HEAD
  (println "collection-w-concept-id-ingest-test")
  (testing "ingest of a new concept with concept-id present"
    (let [concept (dc/collection-for-ingest {:concept-id "C1000-PROV1"})
          supplied-concept-id (:concept-id concept)
          {:keys [concept-id revision-id]} (ingest/ingest-concept concept)]
      (index/wait-until-indexed)
      (is (ingest/concept-exists-in-mdb? concept-id revision-id))
      (is (= supplied-concept-id concept-id))
      (is (= 1 revision-id)))))
=======
  (let [supplied-concept-id "C1000-PROV1"
        concept (dc/collection-concept {:concept-id supplied-concept-id
                                        :native-id "Atlantic-1"})]
    (testing "ingest of a new concept with concept-id present"
      (let [{:keys [concept-id revision-id]} (ingest/ingest-concept concept)]
        (is (ingest/concept-exists-in-mdb? concept-id revision-id))
        (is (= [supplied-concept-id 1] [concept-id revision-id]))))

    (testing "Update the concept with the concept-id"
      (let [{:keys [concept-id revision-id]} (ingest/ingest-concept concept)]
        (is (= [supplied-concept-id 2] [concept-id revision-id]))))

    (testing "update the concept without the concept-id"
      (let [{:keys [concept-id revision-id]} (ingest/ingest-concept (dissoc concept :concept-id))]
        (is (= [supplied-concept-id 3] [concept-id revision-id]))))

    (testing "update concept with a different concept-id is invalid"
      (let [{:keys [status errors]} (ingest/ingest-concept (assoc concept :concept-id "C1111-PROV1"))]
        (is (= [400 ["Concept-id [C1111-PROV1] does not match the existing concept-id [C1000-PROV1] for native-id [Atlantic-1]"]]
               [status errors]))))))

(deftest collection-w-entry-id-validation-test
  (let [supplied-concept-id "C1000-PROV1"
        coll1 (dc/collection-concept {:concept-id supplied-concept-id
                                      :short-name "OceanTemperature"
                                      :version-id "1"
                                      :native-id "Atlantic-1"})
        coll2 (dc/collection-concept {:concept-id supplied-concept-id
                                      :short-name "OceanTemperature"
                                      :version-id "2"
                                      :native-id "Atlantic-1"})
        coll3 (dc/collection-concept {:short-name "OceanTemperature"
                                      :version-id "3"
                                      :native-id "Atlantic-3"})
        coll4 (dc/collection-concept {:concept-id "C1111-PROV1"
                                      :short-name "OceanTemperature"
                                      :version-id "3"
                                      :native-id "Atlantic-1"})
        coll5 (dc/collection-concept {:short-name "OceanTemperature"
                                      :version-id "1"
                                      :native-id "Atlantic-2"
                                      :provider-id "PROV2"})]
    (ingest/ingest-concept coll1)

    (testing "update the collection with a different entry-id is OK"
      (let [{:keys [concept-id revision-id]} (ingest/ingest-concept coll2)]
        (is (= [supplied-concept-id 2] [concept-id revision-id]))))

    (testing "ingest collection with entry-id used by a different collection within the same provider is invalid"
      (let [{:keys [status errors]} (ingest/ingest-concept (assoc coll1 :native-id "Atlantic-2"))]
        (is (= [400 ["The EntryId was not unique. The collection with native id [Atlantic-2] in provider [PROV1] had the same EntryId [OceanTemperature_1]."]]
               [status errors]))))

    (testing "ingest collection with entry-id used by a collection in a different provider is OK"
      (let [{:keys [status]} (ingest/ingest-concept coll5)]
        (is (= 200 status))))

    (testing "multiple validation errors"
      (let [;; ingest coll3 to set up entry-id collision condition
            _ (ingest/ingest-concept coll3)
            {:keys [status errors]} (ingest/ingest-concept coll4)]
        (is (= [400 ["Concept-id [C1111-PROV1] does not match the existing concept-id [C1000-PROV1] for native-id [Atlantic-1]"
                     "The EntryId was not unique. The collection with native id [Atlantic-1] in provider [PROV1] had the same EntryId [OceanTemperature_3]."]]
               [status errors]))))))
>>>>>>> 6b4fd2ce

;; Ingest same concept N times and verify same concept-id is returned and
;; revision id is 1 greater on each subsequent ingest
(deftest repeat-same-collection-ingest-test
  (println "repeat-same-collection-ingest-test")
  (testing "ingest same concept n times ..."
    (let [n 4
<<<<<<< HEAD
          concept (dc/collection-for-ingest {})
          created-concepts (doall (take n (repeatedly n #(ingest/ingest-concept concept))))]
      (index/wait-until-indexed)
=======
          concept (dc/collection-concept {})
          created-concepts (take n (repeatedly n #(ingest/ingest-concept concept)))]
>>>>>>> 6b4fd2ce
      (is (apply = (map :concept-id created-concepts)))
      (is (= (range 1 (inc n)) (map :revision-id created-concepts))))))

(deftest update-collection-with-different-formats-test
  (println "update-collection-with-different-formats-test")
  (testing "update collection in different formats ..."
    (doseq [[expected-rev coll-format] (map-indexed #(vector (inc %1) %2) [:echo10 :dif :iso19115 :iso-smap])]
      (let [coll (d/ingest "PROV1"
                           (dc/collection {:entry-id "S1"
                                           :short-name "S1"
                                           :version-id "V1"
                                           :entry-title "ET1"
                                           :long-name "L4"
                                           :summary (name coll-format)
                                           ;; The following fields are needed for DIF to pass xml validation
                                           :science-keywords [(dc/science-keyword {:category "upcase"
                                                                                   :topic "Cool"
                                                                                   :term "Mild"})]
                                           :organizations [(dc/org :distribution-center "Larc")]})
                           coll-format)]
        (index/wait-until-indexed)
        (is (= expected-rev (:revision-id coll)))
        (is (= 1 (:hits (search/find-refs :collection {:keyword (name coll-format)}))))))))

;; Verify ingest behaves properly if empty body is presented in the request.
(deftest empty-collection-ingest-test
<<<<<<< HEAD
  (println "empty-collection-ingest-test")
  (let [concept-with-empty-body  (assoc (dc/collection-for-ingest {}) :metadata "")
=======
  (let [concept-with-empty-body  (assoc (dc/collection-concept {}) :metadata "")
>>>>>>> 6b4fd2ce
        {:keys [status errors]} (ingest/ingest-concept concept-with-empty-body)]
    (index/wait-until-indexed)
    (is (= status 400))
    (is (re-find #"XML content is too short." (first errors)))))

;; Verify old DeleteTime concept results in 400 error.
(deftest old-delete-time-collection-ingest-test
  (println "old-delete-time-collection-ingest-test")
  (let [coll (dc/collection {:delete-time "2000-01-01T12:00:00Z"})
        {:keys [status errors]} (ingest/ingest-concept
                                  (d/item->concept (assoc coll :provider-id "PROV1") :echo10))]
    (index/wait-until-indexed)
    (is (= status 400))
    (is (re-find #"DeleteTime 2000-01-01T12:00:00.000Z is before the current time." (first errors)))))

<<<<<<< HEAD
;; Verify non-existent concept deletion results in not found / 404 error.
(deftest delete-non-existent-collection-test
  (println "delete-non-existent-collection-test")
  (let [concept (dc/collection-for-ingest {})
        fake-provider-id (str (:provider-id concept) (:native-id concept))
        non-existent-concept (assoc concept :provider-id fake-provider-id)
        {:keys [status]} (ingest/delete-concept non-existent-concept)]
    (index/wait-until-indexed)
    (is (= status 404))))

;; Verify existing concept can be deleted and operation results in revision id 1 greater than
;; max revision id of the concept prior to the delete
(deftest delete-collection-test-old
  (println "delete-collection-test-old")
  (let [concept (dc/collection-for-ingest {})
=======
;; Verify existing concept can be deleted and operation results in revision id 1 greater than
;; max revision id of the concept prior to the delete
(deftest delete-collection-test-old
  (let [concept (dc/collection-concept {})
>>>>>>> 6b4fd2ce
        ingest-result (ingest/ingest-concept concept)
        delete-result (ingest/delete-concept concept)
        ingest-revision-id (:revision-id ingest-result)
        delete-revision-id (:revision-id delete-result)]
    (index/wait-until-indexed)
    (is (= 1 (- delete-revision-id ingest-revision-id)))))

(comment

  (ingest/reset)
  (ingest/create-provider "provguid1" "PROV1")
  (def coll1 (d/ingest "PROV1" (dc/collection)))
  (ingest/delete-concept coll1)
  (get-in user/system [:apps :metadata-db :db])
  )

(deftest delete-collection-test
  (println "delete-collection-test")
  (let [coll1 (d/ingest "PROV1" (dc/collection))
        gran1 (d/ingest "PROV1" (dg/granule coll1))
        gran2 (d/ingest "PROV1" (dg/granule coll1))
        coll2 (d/ingest "PROV1" (dc/collection))
        gran3 (d/ingest "PROV1" (dg/granule coll2))]
    (index/wait-until-indexed)

    ;; delete collection
    (is (= 200 (:status (ingest/delete-concept (d/item->concept coll1 :echo10)))))
    (index/wait-until-indexed)

    (is (:deleted (ingest/get-concept (:concept-id coll1))) "The collection should be deleted")
    (is (not (ingest/concept-exists-in-mdb? (:concept-id gran1) (:revision-id gran1)))
        "Granules in the collection should be deleted")
    (is (not (ingest/concept-exists-in-mdb? (:concept-id gran2) (:revision-id gran2)))
        "Granules in the collection should be deleted")

    (is (empty? (:refs (search/find-refs :collection {"concept-id" (:concept-id coll1)}))))
    (is (empty? (:refs (search/find-refs :granule {"concept-id" (:concept-id gran1)}))))
    (is (empty? (:refs (search/find-refs :granule {"concept-id" (:concept-id gran2)}))))


    (is (ingest/concept-exists-in-mdb? (:concept-id coll2) (:revision-id coll2)))
    (is (ingest/concept-exists-in-mdb? (:concept-id gran3) (:revision-id gran3)))

    (is (d/refs-match?
          [coll2]
          (search/find-refs :collection {"concept-id" (:concept-id coll2)})))
    (is (d/refs-match?
          [gran3]
          (search/find-refs :granule {"concept-id" (:concept-id gran3)})))))


;; Verify ingest is successful for request with content type that has parameters
(deftest content-type-with-parameter-ingest-test
<<<<<<< HEAD
  (println "content-type-with-parameter-ingest-test")
  (let [concept  (assoc (dc/collection-for-ingest {})
=======
  (let [concept  (assoc (dc/collection-concept {})
>>>>>>> 6b4fd2ce
                        :format "application/echo10+xml; charset=utf-8")
        {:keys [status]} (ingest/ingest-concept concept)]
    (index/wait-until-indexed)
    (is (= status 200))))

;; Verify ingest behaves properly if request is missing content type.
(deftest missing-content-type-ingest-test
<<<<<<< HEAD
  (println "missing-content-type-ingest-test")
  (let [concept-with-no-content-type  (assoc (dc/collection-for-ingest {}) :format "")
=======
  (let [concept-with-no-content-type  (assoc (dc/collection-concept {}) :format "")
>>>>>>> 6b4fd2ce
        {:keys [status errors]} (ingest/ingest-concept concept-with-no-content-type)]
    (index/wait-until-indexed)
    (is (= status 400))
    (is (re-find #"Invalid content-type" (first errors)))))

;; Verify ingest behaves properly if request contains invalid  content type.
(deftest invalid-content-type-ingest-test
<<<<<<< HEAD
  (println "invalid-content-type-ingest-test")
  (let [concept (assoc (dc/collection-for-ingest {}) :format "blah")
=======
  (let [concept (assoc (dc/collection-concept {}) :format "blah")
>>>>>>> 6b4fd2ce
        {:keys [status errors]} (ingest/ingest-concept concept)]
    (index/wait-until-indexed)
    (is (= status 400))
    (is (re-find #"Invalid content-type" (first errors)))))

;; Verify deleting same concept twice is not an error if ignore conflict is true.
(deftest delete-same-collection-twice-test
<<<<<<< HEAD
  (println "delete-same-collection-twice-test")
  (let [concept (dc/collection-for-ingest {})
=======
  (let [concept (dc/collection-concept {})
>>>>>>> 6b4fd2ce
        ingest-result (ingest/ingest-concept concept)
        delete1-result (ingest/delete-concept concept)
        delete2-result (ingest/delete-concept concept)]
    (index/wait-until-indexed)
    (is (= 200 (:status ingest-result)))
    (is (= 200 (:status delete1-result)))
    (is (= 200 (:status delete2-result)))))

;; Verify that collections with embedded / (%2F) in the native-id are handled correctly
(deftest ingest-collection-with-slash-in-native-id-test
  (println "ingest-collection-with-slash-in-native-id-test")
  (let [crazy-id "`1234567890-=qwertyuiop[]\\asdfghjkl;'zxcvbnm,./ ~!@#$%^&*()_+QWERTYUIOP{}ASDFGHJKL:\"ZXCVBNM<>?"
        collection (dc/collection-concept {:entry-title crazy-id})
        {:keys [concept-id revision-id] :as response} (ingest/ingest-concept collection)
        ingested-concept (ingest/get-concept concept-id)]
    (index/wait-until-indexed)
    (is (= 200 (:status response)))
    (is (ingest/concept-exists-in-mdb? concept-id revision-id))
    (is (= 1 revision-id))
    (is (= crazy-id (:native-id ingested-concept)))

    (testing "delete"
      (let [delete-result (ingest/delete-concept ingested-concept)]
        (is (= 200 (:status delete-result)))))))

(deftest schema-validation-test
  (println "schema-validation-test")
  (are [concept-format validation-errors]
       (let [concept (dc/collection-concept
                       {:beginning-date-time "2010-12-12T12:00:00Z"} concept-format)
             {:keys [status errors]}
             (ingest/ingest-concept
               (assoc concept
                      :format (mt/format->mime-type concept-format)
                      :metadata (-> concept
                                    :metadata
                                    (string/replace "2010-12-12T12:00:00" "A")
                                    ;; this is to cause validation error for iso19115 format
                                    (string/replace "fileIdentifier" "XXXX")
                                    ;; this is to cause validation error for iso-smap format
                                    (string/replace "gmd:DS_Series" "XXXX"))))]
         (index/wait-until-indexed)
         (= [400 validation-errors] [status errors]))

       :echo10 ["Line 1 - cvc-datatype-valid.1.2.1: 'A.000Z' is not a valid value for 'dateTime'."
                "Line 1 - cvc-type.3.1.3: The value 'A.000Z' of element 'BeginningDateTime' is not valid."]

       :dif [(str "Line 1 - cvc-complex-type.2.4.a: Invalid content was found "
                  "starting with element 'Temporal_Coverage'. "
                  "One of '{\"http://gcmd.gsfc.nasa.gov/Aboutus/xml/dif/\":Data_Set_Citation, "
                  "\"http://gcmd.gsfc.nasa.gov/Aboutus/xml/dif/\":Personnel, "
                  "\"http://gcmd.gsfc.nasa.gov/Aboutus/xml/dif/\":Discipline, "
                  "\"http://gcmd.gsfc.nasa.gov/Aboutus/xml/dif/\":Parameters}' is expected.")]

       :iso19115 [(str "Line 1 - cvc-complex-type.2.4.a: Invalid content was found "
                       "starting with element 'gmd:XXXX'. One of "
                       "'{\"http://www.isotc211.org/2005/gmd\":fileIdentifier, "
                       "\"http://www.isotc211.org/2005/gmd\":language, "
                       "\"http://www.isotc211.org/2005/gmd\":characterSet, "
                       "\"http://www.isotc211.org/2005/gmd\":parentIdentifier, "
                       "\"http://www.isotc211.org/2005/gmd\":hierarchyLevel, "
                       "\"http://www.isotc211.org/2005/gmd\":hierarchyLevelName, "
                       "\"http://www.isotc211.org/2005/gmd\":contact}' is expected.")]

       :iso-smap ["Line 1 - cvc-elt.1: Cannot find the declaration of element 'XXXX'."]))
<|MERGE_RESOLUTION|>--- conflicted
+++ resolved
@@ -25,7 +25,6 @@
 
 ;; Verify a new concept is ingested successfully.
 (deftest collection-ingest-test
-  (println "collection-ingest-test")
   (testing "ingest of a new concept"
     (let [concept (dc/collection-concept {})
           {:keys [concept-id revision-id]} (ingest/ingest-concept concept)]
@@ -35,35 +34,28 @@
 
 ;; Collection with concept-id ingest and update scenarios.
 (deftest collection-w-concept-id-ingest-test
-<<<<<<< HEAD
-  (println "collection-w-concept-id-ingest-test")
-  (testing "ingest of a new concept with concept-id present"
-    (let [concept (dc/collection-for-ingest {:concept-id "C1000-PROV1"})
-          supplied-concept-id (:concept-id concept)
-          {:keys [concept-id revision-id]} (ingest/ingest-concept concept)]
-      (index/wait-until-indexed)
-      (is (ingest/concept-exists-in-mdb? concept-id revision-id))
-      (is (= supplied-concept-id concept-id))
-      (is (= 1 revision-id)))))
-=======
   (let [supplied-concept-id "C1000-PROV1"
         concept (dc/collection-concept {:concept-id supplied-concept-id
                                         :native-id "Atlantic-1"})]
     (testing "ingest of a new concept with concept-id present"
       (let [{:keys [concept-id revision-id]} (ingest/ingest-concept concept)]
+        (index/wait-until-indexed)
         (is (ingest/concept-exists-in-mdb? concept-id revision-id))
         (is (= [supplied-concept-id 1] [concept-id revision-id]))))
 
     (testing "Update the concept with the concept-id"
       (let [{:keys [concept-id revision-id]} (ingest/ingest-concept concept)]
+        (index/wait-until-indexed)
         (is (= [supplied-concept-id 2] [concept-id revision-id]))))
 
     (testing "update the concept without the concept-id"
       (let [{:keys [concept-id revision-id]} (ingest/ingest-concept (dissoc concept :concept-id))]
+        (index/wait-until-indexed)
         (is (= [supplied-concept-id 3] [concept-id revision-id]))))
 
     (testing "update concept with a different concept-id is invalid"
       (let [{:keys [status errors]} (ingest/ingest-concept (assoc concept :concept-id "C1111-PROV1"))]
+        (index/wait-until-indexed)
         (is (= [400 ["Concept-id [C1111-PROV1] does not match the existing concept-id [C1000-PROV1] for native-id [Atlantic-1]"]]
                [status errors]))))))
 
@@ -110,22 +102,15 @@
         (is (= [400 ["Concept-id [C1111-PROV1] does not match the existing concept-id [C1000-PROV1] for native-id [Atlantic-1]"
                      "The EntryId was not unique. The collection with native id [Atlantic-1] in provider [PROV1] had the same EntryId [OceanTemperature_3]."]]
                [status errors]))))))
->>>>>>> 6b4fd2ce
 
 ;; Ingest same concept N times and verify same concept-id is returned and
 ;; revision id is 1 greater on each subsequent ingest
 (deftest repeat-same-collection-ingest-test
-  (println "repeat-same-collection-ingest-test")
   (testing "ingest same concept n times ..."
     (let [n 4
-<<<<<<< HEAD
-          concept (dc/collection-for-ingest {})
-          created-concepts (doall (take n (repeatedly n #(ingest/ingest-concept concept))))]
-      (index/wait-until-indexed)
-=======
           concept (dc/collection-concept {})
           created-concepts (take n (repeatedly n #(ingest/ingest-concept concept)))]
->>>>>>> 6b4fd2ce
+      (index/wait-until-indexed)
       (is (apply = (map :concept-id created-concepts)))
       (is (= (range 1 (inc n)) (map :revision-id created-concepts))))))
 
@@ -152,12 +137,7 @@
 
 ;; Verify ingest behaves properly if empty body is presented in the request.
 (deftest empty-collection-ingest-test
-<<<<<<< HEAD
-  (println "empty-collection-ingest-test")
-  (let [concept-with-empty-body  (assoc (dc/collection-for-ingest {}) :metadata "")
-=======
   (let [concept-with-empty-body  (assoc (dc/collection-concept {}) :metadata "")
->>>>>>> 6b4fd2ce
         {:keys [status errors]} (ingest/ingest-concept concept-with-empty-body)]
     (index/wait-until-indexed)
     (is (= status 400))
@@ -173,28 +153,10 @@
     (is (= status 400))
     (is (re-find #"DeleteTime 2000-01-01T12:00:00.000Z is before the current time." (first errors)))))
 
-<<<<<<< HEAD
-;; Verify non-existent concept deletion results in not found / 404 error.
-(deftest delete-non-existent-collection-test
-  (println "delete-non-existent-collection-test")
-  (let [concept (dc/collection-for-ingest {})
-        fake-provider-id (str (:provider-id concept) (:native-id concept))
-        non-existent-concept (assoc concept :provider-id fake-provider-id)
-        {:keys [status]} (ingest/delete-concept non-existent-concept)]
-    (index/wait-until-indexed)
-    (is (= status 404))))
-
-;; Verify existing concept can be deleted and operation results in revision id 1 greater than
-;; max revision id of the concept prior to the delete
-(deftest delete-collection-test-old
-  (println "delete-collection-test-old")
-  (let [concept (dc/collection-for-ingest {})
-=======
 ;; Verify existing concept can be deleted and operation results in revision id 1 greater than
 ;; max revision id of the concept prior to the delete
 (deftest delete-collection-test-old
   (let [concept (dc/collection-concept {})
->>>>>>> 6b4fd2ce
         ingest-result (ingest/ingest-concept concept)
         delete-result (ingest/delete-concept concept)
         ingest-revision-id (:revision-id ingest-result)
@@ -212,7 +174,6 @@
   )
 
 (deftest delete-collection-test
-  (println "delete-collection-test")
   (let [coll1 (d/ingest "PROV1" (dc/collection))
         gran1 (d/ingest "PROV1" (dg/granule coll1))
         gran2 (d/ingest "PROV1" (dg/granule coll1))
@@ -248,12 +209,7 @@
 
 ;; Verify ingest is successful for request with content type that has parameters
 (deftest content-type-with-parameter-ingest-test
-<<<<<<< HEAD
-  (println "content-type-with-parameter-ingest-test")
-  (let [concept  (assoc (dc/collection-for-ingest {})
-=======
   (let [concept  (assoc (dc/collection-concept {})
->>>>>>> 6b4fd2ce
                         :format "application/echo10+xml; charset=utf-8")
         {:keys [status]} (ingest/ingest-concept concept)]
     (index/wait-until-indexed)
@@ -261,12 +217,7 @@
 
 ;; Verify ingest behaves properly if request is missing content type.
 (deftest missing-content-type-ingest-test
-<<<<<<< HEAD
-  (println "missing-content-type-ingest-test")
-  (let [concept-with-no-content-type  (assoc (dc/collection-for-ingest {}) :format "")
-=======
   (let [concept-with-no-content-type  (assoc (dc/collection-concept {}) :format "")
->>>>>>> 6b4fd2ce
         {:keys [status errors]} (ingest/ingest-concept concept-with-no-content-type)]
     (index/wait-until-indexed)
     (is (= status 400))
@@ -274,12 +225,7 @@
 
 ;; Verify ingest behaves properly if request contains invalid  content type.
 (deftest invalid-content-type-ingest-test
-<<<<<<< HEAD
-  (println "invalid-content-type-ingest-test")
-  (let [concept (assoc (dc/collection-for-ingest {}) :format "blah")
-=======
   (let [concept (assoc (dc/collection-concept {}) :format "blah")
->>>>>>> 6b4fd2ce
         {:keys [status errors]} (ingest/ingest-concept concept)]
     (index/wait-until-indexed)
     (is (= status 400))
@@ -287,12 +233,7 @@
 
 ;; Verify deleting same concept twice is not an error if ignore conflict is true.
 (deftest delete-same-collection-twice-test
-<<<<<<< HEAD
-  (println "delete-same-collection-twice-test")
-  (let [concept (dc/collection-for-ingest {})
-=======
   (let [concept (dc/collection-concept {})
->>>>>>> 6b4fd2ce
         ingest-result (ingest/ingest-concept concept)
         delete1-result (ingest/delete-concept concept)
         delete2-result (ingest/delete-concept concept)]
