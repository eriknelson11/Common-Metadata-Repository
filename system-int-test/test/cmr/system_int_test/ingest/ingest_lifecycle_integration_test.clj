--- conflicted
+++ resolved
@@ -111,128 +111,9 @@
 
 
 (deftest mmt-ingest-round-trip
-<<<<<<< HEAD
-    (testing "ingest and search UMM JSON metadata"
-      (let [example-collection-record expected-conversion/example-collection-record
-            umm-json (umm-spec/generate-metadata example-collection-record :umm-json)
-            coll (d/ingest-concept-with-metadata {:provider-id "PROV1"
-                                                  :concept-type :collection
-                                                  :format-key :umm-json
-                                                  :metadata umm-json})]
-        (index/wait-until-indexed)
-        ;; parameter queries
-         (are2 [items params]
-           (d/refs-match? items (search/find-refs :collection params))
-
-           "entry-title matches"
-           [coll] {:entry_title "The entry title V5"}
-           "entry-title not matches"
-           [] {:entry_title "foo"}
-
-           "entry-id matches"
-           [coll] {:entry_id (eid/entry-id (:ShortName example-collection-record) (:Version example-collection-record))}
-           "entry-id not matches"
-           [] {:entry_id "foo"}
-
-           "native-id matches"
-           [coll] {:native_id "native-id"}
-           "native-id not matches"
-           [] {:native_id "foo"}
-
-           "short-name matches"
-           [coll] {:short_name "short"}
-           "short-name not matches"
-           [] {:short_name "foo"}
-
-           "version matches"
-           [coll] {:version "V5"}
-           "version not matches"
-           [] {:version "foo"}
-
-           "updated-since matches"
-           [coll] {:updated_since "2000-01-01T10:00:00Z"}
-           "updated-since not matches"
-           [] {:updated_since "3000-01-01T10:00:00Z"}
-
-           "revision-date matches"
-           [coll] {:revision_date "2000-01-01T10:00:00Z,3000-01-01T10:00:00Z"}
-           "revision-date not matches"
-           [] {:revision_date "3000-01-01T10:00:00Z,3001-01-01T10:00:00Z"}
-
-           "processing level matches"
-           [coll] {:processing_level "3"}
-           "processing level not matches"
-           [] {:processing_level "foo"}
-
-           "collection data type matches"
-           [coll] {"collection_data_type[]" "SCIENCE_QUALITY"}
-
-           "temporal matches"
-           [coll] {:temporal "2000-01-01T00:00:00Z,2015-12-04T13:55:29Z"}
-           "temporal not matches"
-           [] {:temporal "3000-01-01T10:00:00Z,3001-01-01T10:00:00Z"}
-
-           "concept-id matches"
-           [coll] {:concept_id "C1200000000-PROV1"}
-           "concept-id not matches"
-           [] {:concept-id "C1200000001-PROV1"}
-
-           "platform matches"
-           [coll] {:platform "Platform 1"}
-           "platform not matches"
-           [] {:platform "foo"}
-
-           "instrument"
-           [coll] {:instrument "An Instrument"}
-
-           "sensor"
-           [coll] {:sensor "ABC"}
-
-           "project matches"
-           [coll] {:project "project short_name"}
-           "project not matches"
-           [] {:project "foo"}
-
-           ;; archive-center, data-center - TODO still need to figure out how to tell them apart in
-           ;; UMM-C (CMR-2265).
-
-           "spatial keywords match"
-           [coll] {"spatial_keyword[]" "SPK1"}
-           "non-matching spatial keyword"
-           [] {"spatial_keyword[]" "foobar"}
-
-           "temporal keywords match"
-           [coll] {:keyword "temporal keyword 1"}
-
-           "two-d-coordinate-system-name matches"
-           [coll] {:two-d-coordinate-system-name "Tiling System Name"}
-
-           "science-keywords"
-           [coll] {:science-keywords {:0 {:category "EARTH SCIENCE"
-                                          :topic "top"
-                                          :term "ter"}}}
-
-           "additional attributes match"
-           [coll] {"attribute[]" "PercentGroundHit"}
-
-           "downloadable matches"
-           [] {:downloadable false}
-           "downloadable not matches"
-           [coll] {:downloadable true}
-
-           "browsable matches"
-           [coll] {:browsable true}
-           "browsable not matches"
-           [] {:browsable false}
-
-           "bounding box"
-           [coll] {:bounding_box "-180,-90,180,90"}
-
-           ))))
-=======
   (testing "ingest and search UMM JSON metadata"
     (let [example-collection-record expected-conversion/example-collection-record
-          umm-json (umm-spec/generate-metadata :collection :umm-json example-collection-record)
+          umm-json (umm-spec/generate-metadata example-collection-record :umm-json)
           coll (d/ingest-concept-with-metadata {:provider-id "PROV1"
                                                 :concept-type :collection
                                                 :format-key :umm-json
@@ -344,9 +225,6 @@
 
             "bounding box"
             [coll] {:bounding_box "-180,-90,180,90"}))))
-
-
->>>>>>> 6e3be0b1
 
 ;; Tests that over the lifecycle of a collection and granule the right data will be found.
 ;; Test Outline
