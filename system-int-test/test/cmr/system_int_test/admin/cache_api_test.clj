(ns cmr.system-int-test.admin.cache-api-test
  "Verifies the cache api is working."
  (:require
   [cheshire.core :as json]
   [clj-http.client :as client]
   [clojure.test :refer :all]
   [cmr.mock-echo.client.echo-util :as e]
   [cmr.search.services.content-service :as content-service]
   [cmr.system-int-test.data2.collection :as dc]
   [cmr.system-int-test.data2.core :as d]
   [cmr.system-int-test.system :as s]
   [cmr.system-int-test.utils.index-util :as index]
   [cmr.system-int-test.utils.ingest-util :as ingest]
   [cmr.system-int-test.utils.search-util :as search]
   [cmr.system-int-test.utils.url-helper :as url]))

(use-fixtures :each (ingest/reset-fixture
                     {"prov1guid" "PROV1" "prov2guid" "PROV2" "prov3guid" "PROV3"}))

(defn- list-caches-for-app
  "Gets a list of the caches for the given url."
  [url token]
  (let [response (client/request {:url url
                                  :method :get
                                  :query-params {:token token}
                                  :connection-manager (s/conn-mgr)
                                  :throw-exceptions false})
        status (:status response)]

    ;; Make sure the status returned is success
    (when (not= status 200)
      (throw (Exception. (str "Unexpected status " status " response:" (:body response)))))
    (json/decode (:body response) true)))

(defn- list-cache-keys
  "Gets a list of the cache keys for the given cache at the given url."
  [url cache-name token]
  (let [full-url (str url "/" cache-name)
        response (client/request {:url full-url
                                  :method :get
                                  :query-params {:token token}
                                  :connection-manager (s/conn-mgr)
                                  :throw-exceptions false})
        status (:status response)]
    ;; Make sure the status returned is success
    (when (not= status 200)
      (throw (Exception. (str "Unexpected status " status " response:" (:body response)))))
    (json/decode (:body response) true)))

(defn- get-cache-value
  "Gets the value for a given key from the given cache."
  [url cache-name cache-key token]
  (let [full-url (str url "/" cache-name "/" cache-key)
        response (client/request {:url full-url
                                  :method :get
                                  :query-params {:token token}
                                  :connection-manager (s/conn-mgr)
                                  :throw-exceptions false})
        status (:status response)]
    ;; Make sure the status returned success
    (when (not= status 200)
      (throw (Exception. (str "Unexpected status " status " response:" (:body response)))))
    (json/decode (:body response) true)))

(deftest cache-apis
  ;; login as a member of group 1
  (let [admin-read-group-concept-id (e/get-or-create-group (s/context) "admin-read-group")
        admin-read-token (e/login (s/context) "admin" [admin-read-group-concept-id])
        normal-user-token (e/login (s/context) "user")
        _ (e/grant-group-admin (s/context) admin-read-group-concept-id :read)
        coll1 (d/ingest "PROV1" (dc/collection {:entry-title "coll1"}))]

    (testing "list caches"
      (are [url caches]
           (is (= (set caches) (set (list-caches-for-app url admin-read-token))))
        ;; XXX It would be better if we used the respective vars here instead
        ;; of string values. That way we can change cache names if needed
        ;; without updating tests.
<<<<<<< HEAD
        (url/indexer-read-caches-url) ["acls"
                                       "collection-granule-aggregation-cache"
                                       "health"
                                       "humanizer-cache"
                                       "indexer-index-set-cache"
                                       "kms"
                                       "token-imp"
                                       "usage-metrics-cache"]
        (url/mdb-read-caches-url) ["health"
                                   "token-imp"]
        (url/ingest-read-caches-url) ["acls"
                                      "health"
                                      "humanizer-alias-cache"
                                      "xsl-transformer-templates"
                                      "kms"
                                      "providers"
                                      "token-imp"
                                      "token-smp"
                                      "token-sid"
                                      "token-user-id"
                                      "token-user-ids"
                                      "write-enabled"]
        (url/access-control-read-caches-url) ["acls"
                                              "group-ids-guids"
                                              "health"
                                              "write-enabled"]
        (url/search-read-caches-url) ["acls"
                                      "collections-for-gran-acls"
                                      "has-granules-map"
                                      "has-granules-or-cwic-map"
                                      "health"
                                      "humanizer-report-cache"
                                      "index-names"
                                      "kms"
                                      "metadata-cache"
                                      "scroll-id-cache"
                                      "scroll-first-page-cache"
                                      "token-imp"
                                      "token-sid"
                                      "token-user-id"
                                      "write-enabled"
                                      "xsl-transformer-templates"])
=======
        (url/indexer-read-caches-url) [
         "acls"
         "collection-granule-aggregation-cache"
         "health"
         "humanizer-cache"
         "indexer-index-set-cache"
         "kms"
         "token-imp"
         "usage-metrics-cache"]
        (url/mdb-read-caches-url) [
         "health"
         "token-imp"]
        (url/ingest-read-caches-url) [
         "acls"
         "health"
         "humanizer-alias-cache"
         "xsl-transformer-templates"
         "kms"
         "providers"
         "token-imp"
         "token-smp"
         "token-sid"
         "token-user-id"
         "token-user-ids"
         "write-enabled"]
        (url/access-control-read-caches-url) [
         "acls"
         "group-ids-guids"
         "health"
         "providers"
         "write-enabled"]
        (url/search-read-caches-url) [
         "acls"
         "collections-for-gran-acls"
         "has-granules-map"
         "has-granules-or-cwic-map"
         "health"
         "humanizer-range-facet-cache"
         "humanizer-report-cache"
         "index-names"
         "kms"
         "metadata-cache"
         "scroll-id-cache"
         "token-imp"
         "token-sid"
         "token-user-id"
         "write-enabled"
         "xsl-transformer-templates"])
>>>>>>> a80e1520
      ;; CMR-4337 - bootstrap
      #_(s/only-with-real-database
         (testing "list caches for bootstrap"
           (let [response (list-caches-for-app (url/bootstrap-read-caches-url) admin-read-token)]
             (is (= ["token-imp" "kms" "health"] response))))))

    (testing "normal user cannot access cache list API"
      (are [url]
           (let [response (client/request {:url url
                                           :method :get
                                           :query-params {:token normal-user-token}
                                           :connection-manager (s/conn-mgr)
                                           :throw-exceptions false})
                 errors (:errors (json/decode (:body response) true))]
             (is (= 401 (:status response)))
             (is (= ["You do not have permission to perform that action."] errors)))
        (url/indexer-read-caches-url)
        (url/mdb-read-caches-url)
        (url/ingest-read-caches-url)
        (url/access-control-read-caches-url)
        (url/search-read-caches-url))
      (s/only-with-real-database
       (testing "normal user cannot access cache list API for bootstrap"
         (let [response (client/request {:url (url/bootstrap-read-caches-url)
                                         :method :get
                                         :query-params {:token normal-user-token}
                                         :connection-manager (s/conn-mgr)
                                         :throw-exceptions false})
               errors (:errors (json/decode (:body response) true))]
           (is (= 401 (:status response)))
           (is (= ["You do not have permission to perform that action."] errors))))))

    (testing "retrieval of keys for non-existent cache results in a 404"
      (let [response (client/request {:url (str (url/indexer-read-caches-url) "/INVALID-CACHE-ABC")
                                      :method :get
                                      :query-params {:token admin-read-token}
                                      :connection-manager (s/conn-mgr)
                                      :throw-exceptions false})]
        (is (= 404 (:status response)))
        (is (= "Not Found" (:body response)))))

    (testing "normal user cannot retrieve cache keys"
      (are [url]
           (let [response (client/request {:url url
                                           :method :get
                                           :query-params {:token normal-user-token}
                                           :connection-manager (s/conn-mgr)
                                           :throw-exceptions false})
                 errors (:errors (json/decode (:body response) true))]
             (is (= 401 (:status response)))
             (is (= ["You do not have permission to perform that action."] errors)))
        (str (url/indexer-read-caches-url) "/acls")
        (str (url/mdb-read-caches-url) "/acls")
        (str (url/ingest-read-caches-url) "/acls")
        (str (url/access-control-read-caches-url) "/acls")
        (str (url/search-read-caches-url) "/acls"))
      (s/only-with-real-database
       (testing "normal user cannot retrieve cache keys for bootstrap"
         (let [response (client/request {:url (url/bootstrap-read-caches-url)
                                         :method :get
                                         :query-params {:token normal-user-token}
                                         :connection-manager (s/conn-mgr)
                                         :throw-exceptions false})
               errors (:errors (json/decode (:body response) true))]
           (is (= 401 (:status response)))
           (is (= ["You do not have permission to perform that action."] errors))))))

    (testing "list cache keys"
      (are [url cache cache-keys]
           (let [response (list-cache-keys url cache admin-read-token)]
             (is (= (set cache-keys) (set response))))

        (url/indexer-read-caches-url) "acls" ["acls"]
        (url/indexer-read-caches-url) "indexer-index-set-cache" ["concept-indices" "concept-mapping-types"]
        (url/indexer-read-caches-url) "token-imp" [["ABC-2" "read"] ["ABC-1" "read"]]
        (url/mdb-read-caches-url) "token-imp" [["mock-echo-system-token" "update"]
                                               ["ABC-1" "read"]
                                               ["ABC-2" "read"]]
        (url/ingest-read-caches-url) "token-imp" [[nil "update"]
                                                  ["ABC-1" "read"]
                                                  ["ABC-2" "read"]]
        (url/search-read-caches-url) "acls" ["acls"]
        (url/search-read-caches-url) "collections-for-gran-acls" []
        (url/search-read-caches-url) "has-granules-map" []
        (url/search-read-caches-url) "index-names" []
        (url/search-read-caches-url) "token-imp" [["ABC-1" "read"] ["ABC-2" "read"]]
        (url/search-read-caches-url) "token-sid" ["ABC-2" "ABC-1"]
        (url/search-read-caches-url) "xsl-transformer-templates" []
        (url/search-read-caches-url) "token-user-id" ["ABC-1" "ABC-2"])
      ;; CMR-4337 bootstrap
      #_(s/only-with-real-database
         (testing "list cache keys for bootstrap"
           (let [response (list-cache-keys (url/bootstrap-read-caches-url) "token-imp" admin-read-token)]
             (is (every? (set response)
                         [["ABC-1" "read"]
                          ["ABC-2" "read"]])))))) (testing "normal user cannot retrieve cache values"
                                                    (are [url]
                                                         (let [response (client/request {:url url
                                                                                         :method :get
                                                                                         :query-params {:token normal-user-token}
                                                                                         :connection-manager (s/conn-mgr)
                                                                                         :throw-exceptions false})
                                                               errors (:errors (json/decode (:body response) true))]
                                                           (is (= 401 (:status response)))
                                                           (is (= ["You do not have permission to perform that action."] errors)))
                                                      (str (url/indexer-read-caches-url) "/acls/acls")
                                                      (str (url/mdb-read-caches-url) "/acls/acls")
                                                      (str (url/access-control-read-caches-url) "/acls/acls")
                                                      (str (url/ingest-read-caches-url) "/acls/acls")
                                                      (str (url/search-read-caches-url) "/acls/acls"))
                                                    (s/only-with-real-database
                                                     (testing "normal user cannot retrieve cache values for bootstrap"
                                                       (let [response (client/request {:url (url/bootstrap-read-caches-url)
                                                                                       :method :get
                                                                                       :query-params {:token normal-user-token}
                                                                                       :connection-manager (s/conn-mgr)
                                                                                       :throw-exceptions false})
                                                             errors (:errors (json/decode (:body response) true))]
                                                         (is (= 401 (:status response)))
                                                         (is (= ["You do not have permission to perform that action."] errors))))))

    (testing "retrieval of value for non-existent key results in a 404"
      (let [response (client/request {:url (str (url/indexer-read-caches-url)
                                                "/acls/INVALID-CACHE-ABC")
                                      :method :get
                                      :query-params {:token admin-read-token}
                                      :connection-manager (s/conn-mgr)
                                      :throw-exceptions false})]
        (is (= 404 (:status response)))
        (is (= "Not Found" (:body response)))))

    (testing "lookup value for cache key"
      (are [url cache cache-key value]
           (let [response (get-cache-value url cache cache-key admin-read-token)]
             (is (= (set value) (set response))))
        (url/indexer-read-caches-url)
        "indexer-index-set-cache"
        "concept-mapping-types"
        {:collection "properties"
         :granule "properties"
         :tag "properties"
         :variable "properties"
         :service "properties"
         :tool "properties"
         :subscription "properties"}))))<|MERGE_RESOLUTION|>--- conflicted
+++ resolved
@@ -76,50 +76,6 @@
         ;; XXX It would be better if we used the respective vars here instead
         ;; of string values. That way we can change cache names if needed
         ;; without updating tests.
-<<<<<<< HEAD
-        (url/indexer-read-caches-url) ["acls"
-                                       "collection-granule-aggregation-cache"
-                                       "health"
-                                       "humanizer-cache"
-                                       "indexer-index-set-cache"
-                                       "kms"
-                                       "token-imp"
-                                       "usage-metrics-cache"]
-        (url/mdb-read-caches-url) ["health"
-                                   "token-imp"]
-        (url/ingest-read-caches-url) ["acls"
-                                      "health"
-                                      "humanizer-alias-cache"
-                                      "xsl-transformer-templates"
-                                      "kms"
-                                      "providers"
-                                      "token-imp"
-                                      "token-smp"
-                                      "token-sid"
-                                      "token-user-id"
-                                      "token-user-ids"
-                                      "write-enabled"]
-        (url/access-control-read-caches-url) ["acls"
-                                              "group-ids-guids"
-                                              "health"
-                                              "write-enabled"]
-        (url/search-read-caches-url) ["acls"
-                                      "collections-for-gran-acls"
-                                      "has-granules-map"
-                                      "has-granules-or-cwic-map"
-                                      "health"
-                                      "humanizer-report-cache"
-                                      "index-names"
-                                      "kms"
-                                      "metadata-cache"
-                                      "scroll-id-cache"
-                                      "scroll-first-page-cache"
-                                      "token-imp"
-                                      "token-sid"
-                                      "token-user-id"
-                                      "write-enabled"
-                                      "xsl-transformer-templates"])
-=======
         (url/indexer-read-caches-url) [
          "acls"
          "collection-granule-aggregation-cache"
@@ -163,12 +119,12 @@
          "kms"
          "metadata-cache"
          "scroll-id-cache"
+        "scroll-first-page-cache"
          "token-imp"
          "token-sid"
          "token-user-id"
          "write-enabled"
          "xsl-transformer-templates"])
->>>>>>> a80e1520
       ;; CMR-4337 - bootstrap
       #_(s/only-with-real-database
          (testing "list caches for bootstrap"
