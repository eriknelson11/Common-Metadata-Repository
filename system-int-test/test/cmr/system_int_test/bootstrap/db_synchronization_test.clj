--- conflicted
+++ resolved
@@ -218,13 +218,8 @@
   [concepts]
   (doseq [concept concepts]
     (is (= concept
-<<<<<<< HEAD
-           (-> (ingest/get-concept (:concept-id concept) (:revision-id concept))
+           (-> (mdb/get-concept (:concept-id concept) (:revision-id concept))
                (dissoc :revision-date :user-id))))))
-=======
-           (-> (mdb/get-concept (:concept-id concept) (:revision-id concept))
-               (dissoc :revision-date))))))
->>>>>>> 0d6af2a3
 
 (defn assert-concepts-not-in-mdb
   "Checks that all of the concepts with the indicated revisions are not in metadata db."
