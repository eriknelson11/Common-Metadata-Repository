--- conflicted
+++ resolved
@@ -329,7 +329,26 @@
         (and (= 400 (:status response))
              (= ["/1 object has missing required properties ([\"concept-id\"])"] errors))))))
 
-<<<<<<< HEAD
+(deftest virtual-product-non-cmr-only-provider-test
+  (let [_ (ingest/update-ingest-provider {:provider-id "LPDAAC_ECS"
+                                          :short-name "LPDAAC_ECS"
+                                          :cmr-only false
+                                          :small false})
+        ast-coll (d/ingest "LPDAAC_ECS"
+                           (dc/collection
+                             {:entry-title "ASTER L1A Reconstructed Unprocessed Instrument Data V003"})
+                           {:client-id "ECHO"})
+        vp-colls (ingest-virtual-collections [ast-coll] {:client-id "ECHO"})
+        granule-ur "SC:AST_L1A.003:2006227720"
+        ast-l1a-gran (d/ingest "LPDAAC_ECS" (dg/granule ast-coll {:granule-ur granule-ur})
+                               {:client-id "ECHO"})
+        expected-granule-urs (vp/source-granule->virtual-granule-urs ast-l1a-gran)
+        all-expected-granule-urs (cons (:granule-ur ast-l1a-gran) expected-granule-urs)]
+    (index/wait-until-indexed)
+    (assert-matching-granule-urs
+      all-expected-granule-urs
+      (search/find-refs :granule {:page-size 50}))))
+
 (deftest omi-aura-configuration-test
   (let [omi-coll (d/ingest "GSFCS4PA"
                            (dc/collection
@@ -355,26 +374,4 @@
                                  "/OMUVBd.003/2013/" ur-suffix
                                  ".nc?ErythemalDailyDose,ErythemalDoseRate,UVindex")]
     (is (= granule-ur (first (:values (first (:product-specific-attributes virt-gran-umm))))))
-    (is (= expected-access-url (:url (first (:related-urls virt-gran-umm)))))))
-=======
-
-(deftest virtual-product-non-cmr-only-provider-test
-  (let [_ (ingest/update-ingest-provider {:provider-id "LPDAAC_ECS"
-                                          :short-name "LPDAAC_ECS"
-                                          :cmr-only false
-                                          :small false})
-        ast-coll (d/ingest "LPDAAC_ECS"
-                           (dc/collection
-                             {:entry-title "ASTER L1A Reconstructed Unprocessed Instrument Data V003"})
-                           {:client-id "ECHO"})
-        vp-colls (ingest-virtual-collections [ast-coll] {:client-id "ECHO"})
-        granule-ur "SC:AST_L1A.003:2006227720"
-        ast-l1a-gran (d/ingest "LPDAAC_ECS" (dg/granule ast-coll {:granule-ur granule-ur})
-                               {:client-id "ECHO"})
-        expected-granule-urs (vp/source-granule->virtual-granule-urs ast-l1a-gran)
-        all-expected-granule-urs (cons (:granule-ur ast-l1a-gran) expected-granule-urs)]
-    (index/wait-until-indexed)
-    (assert-matching-granule-urs
-      all-expected-granule-urs
-      (search/find-refs :granule {:page-size 50}))))
->>>>>>> e599f4e8
+    (is (= expected-access-url (:url (first (:related-urls virt-gran-umm)))))))