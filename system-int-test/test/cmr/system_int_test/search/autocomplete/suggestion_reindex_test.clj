(ns cmr.system-int-test.search.autocomplete.suggestion-reindex-test
  "This tests re-indexes autocomplete suggestions."
  (:require
   [clojure.test :refer :all]
   [cmr.common.util :as util :refer [are3]]
   [cmr.mock-echo.client.echo-util :as e]
   [cmr.system-int-test.data2.collection :as dc]
   [cmr.system-int-test.data2.core :as d]
   [cmr.system-int-test.data2.umm-spec-collection :as data-umm-spec]
   [cmr.system-int-test.data2.umm-spec-common :as umm-spec-common]
   [cmr.system-int-test.search.facets.facets-util :as fu]
   [cmr.system-int-test.system :as s]
   [cmr.system-int-test.utils.humanizer-util :as hu]
   [cmr.system-int-test.utils.index-util :as index]
   [cmr.system-int-test.utils.ingest-util :as ingest]
   [cmr.system-int-test.utils.search-util :as search]))

(defn- scores-descending?
  [results]
  (->> results
       (map :score)
       (apply >=)))

(defn compare-autocomplete-results
  "Compare expected to actual response for the following:
  - Items are ordered by score in descending order
  - Ensure that the other fields match"
  [actual expected]
  ;; check score returns
  (when (seq actual)
    (is (scores-descending? actual) actual))

  ;; compare values
  (let [expected (map #(dissoc % :score) expected)
        actual (map #(dissoc % :score) actual)]
    (is (= expected actual))))

(def sk1 (umm-spec-common/science-keyword {:Category "Earth science"
                                           :Topic "Topic1"
                                           :Term "Term1"
                                           :VariableLevel1 "Level1-1"
                                           :VariableLevel2 "Level1-2"
                                           :VariableLevel3 "Level1-3"
                                           :DetailedVariable "Detail1"}))

(def sk2 (umm-spec-common/science-keyword {:Category "EARTH SCIENCE"
                                           :Topic "Popular"
                                           :Term "Extreme"
                                           :VariableLevel1 "Level2-1"
                                           :VariableLevel2 "Level2-2"
                                           :VariableLevel3 "Level2-3"
                                           :DetailedVariable "UNIVERSAL"}))

(def sk3 (umm-spec-common/science-keyword {:Category "EARTH SCIENCE"
                                           :Topic "Popular"
                                           :Term "UNIVERSAL"}))

(def sk4 (umm-spec-common/science-keyword {:Category "EARTH SCIENCE"
                                           :Topic "Popular"
                                           :Term "Alpha"}))

(def sk5 (umm-spec-common/science-keyword {:Category "EARTH SCIENCE"
                                           :Topic "Popular"
                                           :Term "Beta"}))

(def sk6 (umm-spec-common/science-keyword {:Category "EARTH SCIENCE"
                                           :Topic "Popular"
                                           :Term "Omega"}))

(def sk7 (umm-spec-common/science-keyword {:Category "missing"
                                           :Topic "value"
                                           :Term "Not Provided"}))

(def sk8 (umm-spec-common/science-keyword {:Category "missing"
                                           :Topic "value"
                                           :Term "Not Applicable"}))

(def sk9 (umm-spec-common/science-keyword {:Category "missing"
                                           :Topic "value"
                                           :Term "None"}))

(def sk10 (umm-spec-common/science-keyword {:Category "missing"
                                            :Topic "value"
                                            :Term "na"}))

(def sk11 (umm-spec-common/science-keyword {:Category "EARTH SCIENCE"
                                            :Topic "BIOSPHERE"
                                            :Term "Nothofagus"}))

(def gdf1 {:FileDistributionInformation
           [{:FormatType "Binary"
             :AverageFileSize 50
             :AverageFileSizeUnit "MB"
             :Fees "None currently"
             :Format "NetCDF-3"}]})

<<<<<<< HEAD
(use-fixtures :each (join-fixtures
                      [(ingest/reset-fixture {"provguid1" "PROV1"})
                       hu/grant-all-humanizers-fixture
                       hu/save-sample-humanizers-fixture]))

(deftest reindex-suggestions-test
  (testing "verify no results come back before reindexing has occurred"
    (let [before (get-in [:feed :entry] (search/get-autocomplete-json "q=sol"))]
      ;; Verify index does not return results before re-indexing
      (is (= 0 (count before)))))
  
  (testing "after running a reindex values should exist"
    (let [coll1 (d/ingest "PROV1"
                          (dc/collection
                            {:DataCenters [(data-umm-spec/data-center {:Roles ["ARCHIVER"] :ShortName "DOI/USGS/CMG/WHSC"})]
                             :ArchiveAndDistributionInformation gdf1
                             :SpatialKeywords ["DC" "Miami"]
                             :ProcessingLevelId (:ProcessingLevelId (fu/processing-level-id "PL1"))
                             :Projects [(:Projects (fu/projects "proj1" "PROJ2"))]
                             :Platforms [(:Platforms (fu/platforms fu/FROM_KMS 2 2 1))]
                             :ScienceKeywords [(:ScienceKeywords (fu/science-keywords sk1 sk2))]}))

          coll2 (fu/make-coll
                  2
                  "PROV1"
                  (fu/science-keywords sk1 sk3)
                  (fu/projects "proj1" "PROJ2")
                  (fu/platforms fu/FROM_KMS 2 2 1)
                  (fu/processing-level-id "PL1")
                  {:DataCenters [(data-umm-spec/data-center {:Roles ["ARCHIVER"] :ShortName "DOI/USGS/CMG/WHSC"})]
                   :ScienceKeywords [(:ScienceKeywords (fu/science-keywords sk1 sk2))]})

          coll3 (d/ingest-concept-with-metadata-file "CMR-6287/C1000000029-EDF_OPS.xml"
                                                     {:provider-id "PROV1"
                                                      :concept-type :collection
                                                      :format-key :echo10})
          _ (index/wait-until-indexed)
          _ (index/reindex-suggestions)
          _ (index/wait-until-indexed)]
      (testing "Check various types of facets for correct indexing"
        (are3
          [query expected]
          (let [results (search/get-autocomplete-json query)
                actual (get-in results [:feed :entry])]
            (compare-autocomplete-results actual expected))
          
          "science keywords"
          "q=sol"
          [{:score 1.4852101
            :type "science_keywords"
            :value "Solar Irradiance"
            :fields "Sun-Earth Interactions:Solar Activity:Solar Irradiance"}
           {:score 1.4239408
            :type "science_keywords"
            :value "Solar Irradiance"
            :fields "Atmosphere:Atmospheric Radiation:Solar Irradiance"}]
          
          "platforms"
          "q=dia"
          [{:type "platform" :value "diadem-1D" :fields "diadem-1D"}]

          "instruments"
          "q=lVI"
          [{:type "instrument" :value "lVIs" :fields "lVIs"}]
          
          "organizations"
          "q=ACRI&type[]=organization"
          [{:type "organization" :value "ACRIM SCF" :fields "ACRIM SCF"}])))))
=======
(defn autocomplete-reindex-fixture
  [f]
  (let [coll1 (d/ingest "PROV1"
                        (dc/collection
                          {:DataCenters [(data-umm-spec/data-center {:Roles ["ARCHIVER"] :ShortName "DOI/USGS/CMG/WHSC"})]
                           :ArchiveAndDistributionInformation gdf1
                           :SpatialKeywords ["DC" "Miami"]
                           :ProcessingLevelId (:ProcessingLevelId (fu/processing-level-id "PL1"))
                           :Projects [(:Projects (fu/projects "proj1" "PROJ2"))]
                           :Platforms [(:Platforms (fu/platforms fu/FROM_KMS 2 2 1))]
                           :ScienceKeywords [(:ScienceKeywords (fu/science-keywords sk1 sk2))]}))
        coll2 (fu/make-coll 2 "PROV1"
                            (fu/science-keywords sk1 sk3)
                            (fu/projects "proj1" "PROJ2")
                            (fu/platforms fu/FROM_KMS 2 2 1)
                            (fu/processing-level-id "PL1")
                            {:DataCenters [(data-umm-spec/data-center {:Roles ["ARCHIVER"] :ShortName "DOI/USGS/CMG/WHSC"})]
                             :ScienceKeywords [(:ScienceKeywords (fu/science-keywords sk1 sk2))]})
        coll3 (d/ingest-concept-with-metadata-file "CMR-6287/C1000000029-EDF_OPS.xml"
                                                   {:provider-id "PROV1"
                                                    :concept-type :collection
                                                    :format-key :echo10})
        coll4 (fu/make-coll 1 "PROV1" (fu/science-keywords sk1 sk2 sk3 sk4 sk5 sk6 sk7 sk8 sk9 sk10 sk11))]

    (index/wait-until-indexed)
    (index/reindex-suggestions)
    (index/wait-until-indexed)

    (f)))

(use-fixtures :each (join-fixtures
                      [(ingest/reset-fixture {"provguid1" "PROV1"})
                       hu/grant-all-humanizers-fixture
                       hu/save-sample-humanizers-fixture
                       autocomplete-reindex-fixture]))

(deftest reindex-suggestions-test
  (testing "Ensure that response is in proper format and results are correct"
    (compare-autocomplete-results
      (get-in (search/get-autocomplete-json "q=level2") [:feed :entry])
      [{:type "organization" :value "Langley DAAC User Services" :fields "Langley DAAC User Services"}
       {:type "instrument" :value "lVIs" :fields "lVIs"}]))

  (testing "Ensure science keywords are being indexed properly"
    (are3
      [query expected]
      (let [actual (get-in (search/get-autocomplete-json query) [:feed :entry])]
        (compare-autocomplete-results actual expected))

      "shorter match"
      "q=solar"
      [{:type "science_keywords" :value "Solar Irradiance" :fields "Sun-Earth Interactions:Solar Activity:Solar Irradiance"}
       {:type "science_keywords" :value "Solar Irradiance" :fields "Atmosphere:Atmospheric Radiation:Solar Irradiance"}
       {:type "organization" :value "ACRIM SCF" :fields "ACRIM SCF"}
       {:type "organization" :value "Langley DAAC User Services" :fields "Langley DAAC User Services"}]

      "more complete match"
      "q=solar irradiation"
      [{:type "science_keywords" :value "Solar Irradiance" :fields "Sun-Earth Interactions:Solar Activity:Solar Irradiance"}
       {:type "science_keywords" :value "Solar Irradiance" :fields "Atmosphere:Atmospheric Radiation:Solar Irradiance"}
       {:type "organization" :value "ACRIM SCF" :fields "ACRIM SCF"}
       {:type "organization" :value "Langley DAAC User Services" :fields "Langley DAAC User Services"}]))

  (testing "Anti-value filtering"
    (are3
      [query expected]
      (let [results (get-in (search/get-autocomplete-json (str "q=" query)) [:feed :entry])]
        (compare-autocomplete-results results expected))
      
      "excludes 'NA'"
      "na" [{:value "Nothofagus" :type "science_keywords" :fields "Biosphere:Nothofagus"}]
      
      "excludes 'None'"
      "none" [{:value "Nothofagus" :type "science_keywords" :fields "Biosphere:Nothofagus"}]
      
      "excludes 'Not Applicable'"
      "not applicable" [{:type "science_keywords" :value "Nothofagus" :fields "Biosphere:Nothofagus"}
                        {:type "instrument" :value "ATM" :fields "ATM"}
                        {:type "platform" :value "ACRIMSAT" :fields "ACRIMSAT"}
                        {:type "instrument" :value "ACRIM" :fields "ACRIM"}
                        {:type "science_keywords" :value "Alpha" :fields "Popular:Alpha"}
                        {:type "project" :value "ACRIM" :fields "ACRIM"}
                        {:type "organization" :value "ACRIM SCF" :fields "ACRIM SCF"}]
      
      "excludes 'Not Provided'"
      "not provided" [{:type "science_keywords" :value "Nothofagus" :fields "Biosphere:Nothofagus"}
                      {:type "project" :value "proj1" :fields "proj1"}
                      {:type "project" :value "PROJ2" :fields "PROJ2"}
                      {:type "processing_level" :value "PL1" :fields "PL1"}]

      "does not filter 'not' prefixed values"
      "not" [{:value "Nothofagus" :type "science_keywords" :fields "Biosphere:Nothofagus"}])))
>>>>>>> ab873eef
<|MERGE_RESOLUTION|>--- conflicted
+++ resolved
@@ -94,76 +94,6 @@
              :Fees "None currently"
              :Format "NetCDF-3"}]})
 
-<<<<<<< HEAD
-(use-fixtures :each (join-fixtures
-                      [(ingest/reset-fixture {"provguid1" "PROV1"})
-                       hu/grant-all-humanizers-fixture
-                       hu/save-sample-humanizers-fixture]))
-
-(deftest reindex-suggestions-test
-  (testing "verify no results come back before reindexing has occurred"
-    (let [before (get-in [:feed :entry] (search/get-autocomplete-json "q=sol"))]
-      ;; Verify index does not return results before re-indexing
-      (is (= 0 (count before)))))
-  
-  (testing "after running a reindex values should exist"
-    (let [coll1 (d/ingest "PROV1"
-                          (dc/collection
-                            {:DataCenters [(data-umm-spec/data-center {:Roles ["ARCHIVER"] :ShortName "DOI/USGS/CMG/WHSC"})]
-                             :ArchiveAndDistributionInformation gdf1
-                             :SpatialKeywords ["DC" "Miami"]
-                             :ProcessingLevelId (:ProcessingLevelId (fu/processing-level-id "PL1"))
-                             :Projects [(:Projects (fu/projects "proj1" "PROJ2"))]
-                             :Platforms [(:Platforms (fu/platforms fu/FROM_KMS 2 2 1))]
-                             :ScienceKeywords [(:ScienceKeywords (fu/science-keywords sk1 sk2))]}))
-
-          coll2 (fu/make-coll
-                  2
-                  "PROV1"
-                  (fu/science-keywords sk1 sk3)
-                  (fu/projects "proj1" "PROJ2")
-                  (fu/platforms fu/FROM_KMS 2 2 1)
-                  (fu/processing-level-id "PL1")
-                  {:DataCenters [(data-umm-spec/data-center {:Roles ["ARCHIVER"] :ShortName "DOI/USGS/CMG/WHSC"})]
-                   :ScienceKeywords [(:ScienceKeywords (fu/science-keywords sk1 sk2))]})
-
-          coll3 (d/ingest-concept-with-metadata-file "CMR-6287/C1000000029-EDF_OPS.xml"
-                                                     {:provider-id "PROV1"
-                                                      :concept-type :collection
-                                                      :format-key :echo10})
-          _ (index/wait-until-indexed)
-          _ (index/reindex-suggestions)
-          _ (index/wait-until-indexed)]
-      (testing "Check various types of facets for correct indexing"
-        (are3
-          [query expected]
-          (let [results (search/get-autocomplete-json query)
-                actual (get-in results [:feed :entry])]
-            (compare-autocomplete-results actual expected))
-          
-          "science keywords"
-          "q=sol"
-          [{:score 1.4852101
-            :type "science_keywords"
-            :value "Solar Irradiance"
-            :fields "Sun-Earth Interactions:Solar Activity:Solar Irradiance"}
-           {:score 1.4239408
-            :type "science_keywords"
-            :value "Solar Irradiance"
-            :fields "Atmosphere:Atmospheric Radiation:Solar Irradiance"}]
-          
-          "platforms"
-          "q=dia"
-          [{:type "platform" :value "diadem-1D" :fields "diadem-1D"}]
-
-          "instruments"
-          "q=lVI"
-          [{:type "instrument" :value "lVIs" :fields "lVIs"}]
-          
-          "organizations"
-          "q=ACRI&type[]=organization"
-          [{:type "organization" :value "ACRIM SCF" :fields "ACRIM SCF"}])))))
-=======
 (defn autocomplete-reindex-fixture
   [f]
   (let [coll1 (d/ingest "PROV1"
@@ -255,5 +185,4 @@
                       {:type "processing_level" :value "PL1" :fields "PL1"}]
 
       "does not filter 'not' prefixed values"
-      "not" [{:value "Nothofagus" :type "science_keywords" :fields "Biosphere:Nothofagus"}])))
->>>>>>> ab873eef
+      "not" [{:value "Nothofagus" :type "science_keywords" :fields "Biosphere:Nothofagus"}])))