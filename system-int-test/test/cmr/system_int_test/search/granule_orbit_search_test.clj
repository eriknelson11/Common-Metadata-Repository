--- conflicted
+++ resolved
@@ -16,12 +16,9 @@
             [cmr.spatial.ring-relations :as rr]
             [cmr.spatial.derived :as derived]
             [cmr.spatial.codec :as codec]
-<<<<<<< HEAD
-            [cmr.common.util :as u]))
-=======
+            [cmr.common.util :as u]
             [cmr.system-int-test.utils.dev-system-util :as dev-sys-util]
             [cmr.system-int-test.search.ge-helper :as ge-helper]))
->>>>>>> 29aa8607
 
 (use-fixtures :each (ingest/reset-fixture {"provguid1" "PROV1"}))
 
@@ -65,7 +62,7 @@
     [coll (make-gran coll "gran1"
                      70.80471 ; ascending crossing
                      -50 :asc ; start lat, start dir
-                     50 :asc ; end lat end dir
+                     49 :asc ; end lat end dir
                      {:beginning-date-time "2003-09-27T17:03:27.000000Z"
                       :ending-date-time "2003-09-27T17:30:23.000000Z"
                       :orbit-calculated-spatial-domains [{:orbit-number 3838
