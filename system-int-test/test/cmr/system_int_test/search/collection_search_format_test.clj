(ns cmr.system-int-test.search.collection-search-format-test
  "This tests ingesting and searching for collections in different formats."
  (:require [clojure.test :refer :all]
            [cmr.system-int-test.utils.ingest-util :as ingest]
            [cmr.system-int-test.utils.search-util :as search]
            [cmr.system-int-test.utils.index-util :as index]
            [cmr.system-int-test.data2.collection :as dc]
            [cmr.system-int-test.data2.granule :as dg]
            [cmr.system-int-test.data2.core :as d]
            [cmr.system-int-test.data2.atom :as da]
            [cmr.system-int-test.data2.atom-json :as dj]
            [cmr.system-int-test.utils.url-helper :as url]
            [cmr.system-int-test.system :as s]
            [cheshire.core :as json]
            [clj-http.client :as client]
            [cmr.umm.core :as umm]
            [cmr.umm-spec.core :as umm-spec]
            [cmr.spatial.polygon :as poly]
            [cmr.spatial.point :as p]
            [cmr.spatial.mbr :as m]
            [cmr.spatial.line-string :as l]
            [cmr.spatial.ring-relations :as rr]
            [cmr.spatial.codec :as codec]
            [cmr.umm.spatial :as umm-s]
            [clojure.data.xml :as x]
            [cmr.system-int-test.utils.fast-xml :as fx]
            [cmr.common.util :as util]
            [cmr.common.xml :as cx]
            [cmr.system-int-test.data2.kml :as dk]
            [cmr.system-int-test.data2.opendata :as od]
            [cmr.system-int-test.utils.dev-system-util :as dev-sys-util]))

(use-fixtures :each (ingest/reset-fixture
                      {"provguid1" "PROV1" "provguid2" "PROV2" "usgsguid" "USGS_EROS"}))

(comment

  (do
    (dev-sys-util/reset)
    (ingest/create-provider {:provider-guid "provguid1" :provider-id "PROV1"})
    (ingest/create-provider {:provider-guid "provguid2" :provider-id "PROV2"})

    (d/ingest "PROV1" (dc/collection {:short-name "S1"
                                      :version-id "V1"
                                      :entry-title "ET1"})))

  (def c10-umm-json (d/ingest "PROV1"
                              cmr.umm-spec.test.expected-conversion/example-record
                              {:format :umm-json
<<<<<<< HEAD
                               :accept-format :json})))


=======
                               :accept-format :json}))

  )
>>>>>>> b2ad308c

;; Tests that we can ingest and find items in different formats
(deftest multi-format-search-test
  (let [
        c1-echo (d/ingest "PROV1" (dc/collection {:short-name "S1"
                                                  :version-id "V1"
                                                  :entry-title "ET1"})
                          {:format :echo10})
        c2-echo (d/ingest "PROV2" (dc/collection {:short-name "S2"
                                                  :version-id "V2"
                                                  :entry-title "ET2"})
                          {:format :echo10})
        c3-dif (d/ingest "PROV1" (dc/collection-dif {:short-name "S3"
                                                     :version-id "V3"
                                                     :entry-title "ET3"
                                                     :long-name "ET3"})
                         {:format :dif})
        c4-dif (d/ingest "PROV2" (dc/collection-dif {:short-name "S4"
                                                     :version-id "V4"
                                                     :entry-title "ET4"
                                                     :long-name "ET4"})
                         {:format :dif})
        c5-iso (d/ingest "PROV1" (dc/collection {:short-name "S5"
                                                 :version-id "V50"})
                         {:format :iso19115})
        c6-iso (d/ingest "PROV2" (dc/collection {:short-name "S6"
                                                 :version-id "V6"})
                         {:format :iso19115})
        c7-smap (d/ingest "PROV1" (dc/collection-smap {:short-name "S7"
                                                       :version-id "V7"})
                          {:format :iso-smap})
        c8-dif10 (d/ingest "PROV1" (dc/collection-dif10 {:short-name "S8"
                                                         :version-id "V8"
                                                         :entry-title "ET8"
                                                         :long-name "ET8"})
                           {:format :dif10})
        c9-dif10 (d/ingest "PROV2" (dc/collection-dif10 {:short-name "S9"
                                                         :version-id "V9"
                                                         :entry-title "ET9"
                                                         :long-name "ET9"})
                           {:format :dif10})

        c10-umm-json (d/ingest "PROV1"
                               cmr.umm-spec.test.expected-conversion/example-record
                               {:format :umm-json
                                :accept-format :json})

        all-colls [c1-echo c2-echo c3-dif c4-dif c5-iso c6-iso c7-smap c8-dif10 c9-dif10 c10-umm-json]]
    (index/wait-until-indexed)

    (testing "Finding refs ingested in different formats"
      (are [search expected]
           (d/refs-match? expected (search/find-refs :collection search))
           {} all-colls
           {:short-name "S4"} [c4-dif]
           {:entry-title "ET3"} [c3-dif]
           {:version ["V3" "V2"]} [c2-echo c3-dif]
           {:short-name "S5"} [c5-iso]
           {:short-name "S6"} [c6-iso]
           {:version "V50"} [c5-iso]
           {:version ["V50" "V6"]} [c5-iso c6-iso]
           {:short-name "S7"} [c7-smap]
           {:version "V7"} [c7-smap]
           {:short-name "S8"} [c8-dif10]
           {:version "V9"} [c9-dif10]))

    (testing "Retrieving results in native format"
      ;; Native format for search can be specified using Accept header application/metadata+xml
      ;; or the .native extension.
      (util/are2 [concepts format-key extension accept]
                 (let [params {:concept-id (map :concept-id concepts)}
                       options (-> {:accept nil}
                                   (merge (when extension {:url-extension extension}))
                                   (merge (when accept {:accept accept})))
                       response (search/find-metadata :collection format-key params options)]
                   (d/assert-metadata-results-match format-key concepts response))
                 "ECHO10 .native extension" [c1-echo c2-echo] :echo10 "native" nil
                 "DIF .native extension" [c3-dif c4-dif] :dif "native" nil
                 "ISO MENDS .native extension" [c5-iso c6-iso] :iso19115 "native" nil
                 "SMAP ISO .native extension" [c7-smap] :iso-smap "native" nil
                 "ECHO10 accept application/metadata+xml" [c1-echo c2-echo] :echo10 nil "application/metadata+xml"
                 "DIF accept application/metadata+xml" [c3-dif c4-dif] :dif nil "application/metadata+xml"
                 "ISO MENDS accept application/metadata+xml" [c5-iso c6-iso] :iso19115 nil "application/metadata+xml"
                 "SMAP ISO accept application/metadata+xml" [c7-smap] :iso-smap nil "application/metadata+xml"))

    (testing "Retrieving results in echo10"
      (d/assert-metadata-results-match
        :echo10 all-colls
        (search/find-metadata :collection :echo10 {}))
      (testing "as extension"
        (d/assert-metadata-results-match
          :echo10 all-colls
          (search/find-metadata :collection :echo10 {} {:url-extension "echo10"}))))

    (testing "Retrieving results in dif"
      (d/assert-metadata-results-match
        :dif all-colls
        (search/find-metadata :collection :dif {}))
      (testing "as extension"
        (d/assert-metadata-results-match
          :dif all-colls
          (search/find-metadata :collection :dif {} {:url-extension "dif"}))))

    (testing "Retrieving results in MENDS ISO and its aliases"
      (d/assert-metadata-results-match
        :iso19115 all-colls
        (search/find-metadata :collection :iso19115 {}))
      (testing "as extension"
        (are [url-extension]
             (d/assert-metadata-results-match
               :iso19115 all-colls
               (search/find-metadata :collection :iso19115 {} {:url-extension url-extension}))
             "iso"
             "iso19115")))

    (testing "Retrieving results in SMAP ISO format is not supported"
      (is (= {:errors ["The mime types specified in the accept header [application/iso:smap+xml] are not supported."],
              :status 400}
             (search/get-search-failure-xml-data
               (search/find-metadata :collection :iso-smap {}))))
      (testing "as extension"
        (is (= {:errors ["The URL extension [iso_smap] is not supported."],
                :status 400}
               (search/get-search-failure-xml-data
                 (search/find-concepts-in-format
                   nil :collection {} {:url-extension "iso_smap"}))))))

    (testing "Retrieving results in dif10"
      (d/assert-metadata-results-match
        :dif10 all-colls
        (search/find-metadata :collection :dif10 {}))
      (testing "as extension"
        (d/assert-metadata-results-match
          :dif10 all-colls
          (search/find-metadata :collection :dif10 {} {:url-extension "dif10"}))))


    (testing "Retrieving results as XML References"
      (let [refs (search/find-refs :collection {:short-name "S1"})
            location (:location (first (:refs refs)))]
        (is (d/refs-match? [c1-echo] refs))
        (testing "Location allows retrieval of native XML"
          (let [response (client/get location
                                     {:accept :application/echo10+xml
                                      :connection-manager (s/conn-mgr)})]
            (is (= (umm/umm->xml c1-echo :echo10) (:body response))))))

      (testing "as extension"
        (is (d/refs-match? [c1-echo] (search/find-refs :collection
                                                       {:short-name "S1"}
                                                       {:url-extension "xml"})))))
    (testing "ECHO Compatibility mode"
      (testing "XML References"
        (are [refs]
             (and (d/echo-compatible-refs-match? all-colls refs)
                  (= "array" (:type refs)))
             (search/find-refs :collection {:echo-compatible true})
             (search/find-refs-with-aql :collection [] [] {:query-params {:echo_compatible true}})))

      (testing "ECHO10"
        (d/assert-echo-compatible-metadata-results-match
          :echo10 all-colls
          (search/find-metadata :collection :echo10 {:echo-compatible true}))))))

; Tests that we can ingest and find difs with spatial and that granules in the dif can also be
; ingested and found
(deftest dif-with-spatial
  (let [c1 (d/ingest "PROV1" (dc/collection-dif {:spatial-coverage nil}) {:format :dif})
        g1 (d/ingest "PROV1" (dg/granule c1))

        ;; A collection with a granule spatial representation
        c2 (d/ingest "PROV1" (dc/collection-dif {:spatial-coverage (dc/spatial {:gsr :geodetic})})
                     {:format :dif})
        g2 (d/ingest "PROV1" (dg/granule c2 {:spatial-coverage (dg/spatial (m/mbr -160 45 -150 35))}))


        ;; A collections with a granule spatial representation and spatial data
        c3 (d/ingest "PROV1"
                     (dc/collection-dif
                       {:spatial-coverage (dc/spatial {:gsr :geodetic
                                                       :sr :geodetic
                                                       :geometries [(m/mbr -10 9 0 -10)]})})
                     {:format :dif})
        g3 (d/ingest "PROV1" (dg/granule c3 {:spatial-coverage (dg/spatial m/whole-world)}))]
    (index/wait-until-indexed)

    (testing "spatial search for dif collections"
      (are [wnes items]
           (let [found (search/find-refs :collection {:bounding-box (codec/url-encode (apply m/mbr wnes))})
                 matches? (d/refs-match? items found)]
             (when-not matches?
               (println "Expected:" (pr-str (map :entry-title items)))
               (println "Actual:" (->> found :refs (map :name) pr-str)))
             matches?)
           ;; whole world
           [-180 90 180 -90] [c3]
           [-180 90 -11 -90] []
           [-20 20 20 -20] [c3]))

    (testing "spatial search for granules in dif collections"
      (are [wnes items]
           (let [found (search/find-refs :granule {:bounding-box (codec/url-encode (apply m/mbr wnes))})
                 matches? (d/refs-match? items found)]
             (when-not matches?
               (println "Expected:" (pr-str (map :entry-title items)))
               (println "Actual:" (->> found :refs (map :name) pr-str)))
             matches?)
           ;; whole world
           [-180 90 180 -90] [g2 g3]
           [0 90 180 -90] [g3]
           [-180 90 0 -90] [g2 g3]))))

(deftest search-collection-various-formats
  (let [ru1 (dc/related-url {:type "GET DATA" :mime-type "application/json" :url "http://example.com"})
        ru2 (dc/related-url {:type "GET DATA" :mime-type "text/xml" :url "http://example2.com"})
        ru3 (dc/related-url {:type "GET RELATED VISUALIZATION" :mime-type "application/xml" :url "http://example.com/browse"})
        ru4 (dc/related-url {:type "VIEW PROJECT HOME PAGE" :url "http://example.com"})
        pr1 (dc/projects "project-short-name1" "project-short-name2" "project-short-name3")
        p1 (dc/personnel "John" "Smith" "jsmith@nasa.gov")
        p2 (dc/personnel "Jane" "Doe" nil)
        p3 (dc/personnel "Dummy" "Johnson" "johnson@nasa.gov")
        p4 (dc/personnel "John" "Dummy" "john@nasa.gov")
        op1 {:swath-width 1450.0
             :period 98.88
             :inclination-angle 98.15
             :number-of-orbits 0.5
             :start-circular-latitude -90.0}
        sk1 (dc/science-keyword {:category "Cat1"
                                 :topic "Topic1"
                                 :term "Term1"
                                 :variable-level-1 "Level1-1"
                                 :variable-level-2 "Level1-2"
                                 :variable-level-3 "Level1-3"
                                 :detailed-variable "Detail1"})
        sk2 (dc/science-keyword {:category "Hurricane"
                                 :topic "Popular"
                                 :term "Extreme"
                                 :variable-level-1 "Level2-1"
                                 :variable-level-2 "Level2-2"
                                 :variable-level-3 "Level2-3"
                                 :detailed-variable "UNIVERSAL"})

        ;; polygon with holes
        outer (umm-s/ords->ring -5.26,-2.59, 11.56,-2.77, 10.47,8.71, -5.86,8.63, -5.26,-2.59)
        hole1 (umm-s/ords->ring 6.95,2.05, 2.98,2.06, 3.92,-0.08, 6.95,2.05)
        hole2 (umm-s/ords->ring 5.18,6.92, -1.79,7.01, -2.65,5, 4.29,5.05, 5.18,6.92)
        polygon-with-holes (poly/polygon [outer hole1 hole2])
        polygon-without-holes (poly/polygon [(umm-s/ords->ring -70 20, 70 20, 70 30, -70 30, -70 20)])

        coll1 (d/ingest "PROV1"
                        (dc/collection {:entry-title "Dataset1"
                                        :short-name "ShortName#1"
                                        :version-id "Version1"
                                        :summary "Summary of coll1"
                                        :organizations [(dc/org :archive-center "Larc")]
                                        :personnel [p1]
                                        :collection-data-type "NEAR_REAL_TIME"
                                        :processing-level-id "L1"
                                        :beginning-date-time "2010-01-01T12:00:00Z"
                                        :ending-date-time "2010-01-11T12:00:00Z"
                                        :related-urls [ru1 ru2]
                                        :associated-difs ["DIF-1" "DIF-2"]
                                        :science-keywords [sk1]
                                        :spatial-coverage
                                        (dc/spatial {:sr :geodetic
                                                     :gsr :geodetic
                                                     :geometries [polygon-without-holes
                                                                  polygon-with-holes
                                                                  (p/point 1 2)
                                                                  (p/point -179.9 89.4)
                                                                  (l/ords->line-string nil [0 0, 0 1, 0 -90, 180 0])
                                                                  (l/ords->line-string nil [1 2, 3 4, 5 6, 7 8])
                                                                  (m/mbr -180 90 180 -90)
                                                                  (m/mbr -10 20 30 -40)]})}))
        coll2 (d/ingest "PROV1"
                        (dc/collection {:entry-title "Dataset2"
                                        :short-name "ShortName#2"
                                        :version-id "Version2"
                                        :summary "Summary of coll2"
                                        :personnel [p2]
                                        :beginning-date-time "2010-01-01T12:00:00Z"
                                        :ending-date-time "2010-01-11T12:00:00Z"
                                        :related-urls [ru3]
                                        :science-keywords [sk1 sk2]
                                        :spatial-coverage
                                        (dc/spatial {:sr :cartesian
                                                     :gsr :cartesian
                                                     :geometries [polygon-without-holes]})}))
        coll3 (d/ingest "PROV1"
                        (dc/collection
                          {:entry-title "Dataset3"
                           :personnel [p3]
                           :spatial-coverage (dc/spatial {:gsr :orbit
                                                          :orbit op1})}))
        coll4 (d/ingest "PROV1" (dc/collection {:entry-title "Dataset4"}) {:format :iso-smap})
        coll5 (d/ingest "PROV1" (dc/collection-dif {:entry-title "Dataset5"}) {:format :dif})
        coll6 (d/ingest "PROV1" (dc/collection {:entry-title "Dataset6"
                                                :short-name "ShortName#6"
                                                :version-id "Version6"
                                                :summary "Summary of coll6"
                                                :organizations [(dc/org :archive-center "Larc")]
                                                :projects pr1
                                                :related-urls [ru4]
                                                :beginning-date-time "2010-01-01T12:00:00Z"
                                                :ending-date-time "2010-01-11T12:00:00Z"
                                                :spatial-coverage
                                                (dc/spatial {:sr :cartesian
                                                             :gsr :cartesian
                                                             :geometries [(p/point 1 2)
                                                                          (p/point -179.9 89.4)]})}))
        coll7 (d/ingest "PROV1" (dc/collection {:entry-title "Dataset7"
                                                :short-name "ShortName#7"
                                                :version-id "Version7"
                                                :summary "Summary of coll7"
                                                :organizations [(dc/org :archive-center "Larc")]
                                                :personnel [p4]
                                                :beginning-date-time "2010-01-01T12:00:00Z"
                                                :ending-date-time "2010-01-11T12:00:00Z"
                                                :spatial-coverage
                                                (dc/spatial {:sr :cartesian
                                                             :gsr :cartesian
                                                             :geometries [(l/ords->line-string nil [0 0, 0 1, 0 -90, 180 0])
                                                                          (l/ords->line-string nil [1 2, 3 4, 5 6, 7 8])]})}))
        coll8 (d/ingest "USGS_EROS" (dc/collection {:entry-title "Dataset8"
                                                    :short-name "ShortName#8"
                                                    :version-id "Version8"
                                                    :summary "Summary of coll8"
                                                    :organizations [(dc/org :archive-center "Landsat")]
                                                    :beginning-date-time "2010-01-01T12:00:00Z"
                                                    :ending-date-time "2010-01-11T12:00:00Z"
                                                    :spatial-coverage
                                                    (dc/spatial {:sr :cartesian
                                                                 :gsr :cartesian
                                                                 :geometries [(m/mbr -180 90 180 -90)
                                                                              (m/mbr -10 20 30 -40)]})}))
        coll9 (d/ingest "PROV1"
                        (dc/collection-dif10 {:entry-title "Dataset9"})
                        {:format :dif10})]

    (index/wait-until-indexed)

    (testing "kml"
      (let [results (search/find-concepts-kml :collection {})]
        (dk/assert-collection-kml-results-match [coll1 coll2 coll3 coll4 coll5 coll6 coll7
                                                 coll8 coll9] results)))

    (testing "csv is not supported"
      (is (= {:errors ["The mime type [text/csv] is not supported for collections."],
              :status 400}
             (search/find-concepts-csv :collection {})))
      (testing "as csv extension"
        (is (= {:errors ["The mime type [text/csv] is not supported for collections."],
                :status 400}
               (search/find-concepts-csv :collection {} {:url-extension "csv"})))))

    (testing "opendata"
      (let [results (search/find-concepts-opendata :collection {})]
        (od/assert-collection-opendata-results-match [coll1 coll2 coll3 coll4 coll5 coll6 coll7
                                                      coll8 coll9] results))
      (testing "as extension"
        (let [results (search/find-concepts-opendata :collection {} {:url-extension "opendata"})]
          (od/assert-collection-opendata-results-match [coll1 coll2 coll3 coll4 coll5 coll6 coll7
                                                        coll8 coll9] results)))
      (testing "no opendata support for granules"
        (is (= {:errors ["The mime type [application/opendata+json] is not supported for granules."],
                :status 400}
               (search/find-concepts-opendata :granule {})))))

    (testing "ATOM XML"
      (let [coll-atom (da/collections->expected-atom [coll1] "collections.atom?dataset_id=Dataset1")
            response (search/find-concepts-atom :collection {:dataset-id "Dataset1"})
            {:keys [status results]} response]
        (is (= [200 coll-atom] [status results])))

      (let [coll-atom (da/collections->expected-atom [coll1 coll2 coll3 coll4 coll5 coll6 coll7
                                                      coll8 coll9] "collections.atom")
            response (search/find-concepts-atom :collection {})
            {:keys [status results]} response]
        (is (= [200 coll-atom] [status results])))

      (let [coll-atom (da/collections->expected-atom [coll3] "collections.atom?dataset_id=Dataset3")
            response (search/find-concepts-atom :collection {:dataset-id "Dataset3"})
            {:keys [status results]} response]
        (is (= [200 coll-atom] [status results])))

      (testing "as extension"
        (is (= (select-keys
                 (search/find-concepts-atom :collection {:dataset-id "Dataset1"})
                 [:status :results])
               (select-keys
                 (search/find-concepts-atom :collection
                                            {:dataset-id "Dataset1"}
                                            {:url-extension "atom"})
                 [:status :results])))))

    (testing "JSON"
      (let [coll-json (da/collections->expected-atom [coll1] "collections.json?dataset_id=Dataset1")
            response (search/find-concepts-json :collection {:dataset-id "Dataset1"})
            {:keys [status results]} response]
        (is (= [200 coll-json] [status results])))

      (let [coll-json (da/collections->expected-atom [coll1 coll2 coll3 coll4 coll5 coll6 coll7
                                                      coll8 coll9] "collections.json")
            response (search/find-concepts-json :collection {})
            {:keys [status results]} response]
        (is (= [200 coll-json] [status results])))

      (testing "as extension"
        (is (= (select-keys
                 (search/find-concepts-json :collection {:dataset-id "Dataset1"})
                 [:status :results])
               (select-keys
                 (search/find-concepts-json :collection
                                            {:dataset-id "Dataset1"}
                                            {:url-extension "json"})
                 [:status :results])))))))

(deftest formats-have-scores-test
  (let [coll1 (d/ingest "PROV1" (dc/collection {:long-name "ABC!XYZ" :entry-title "Foo"}))]
    (index/wait-until-indexed)
    (testing "XML references"
      (testing "XML has score for keyword search."
        (are [keyword-str scores]
             (= scores
                (map :score (:refs (search/find-refs :collection {:keyword keyword-str}))))
             "ABC" [0.7]
             "ABC Foo" [0.5]))
      (testing "XML has no score field for non-keyword search."
        (are [title-str scores]
             (= scores
                (map :score (:refs (search/find-refs :collection {:entry-title title-str}))))
             "Foo" [nil])))

    (testing "ATOM XML"
      (testing "Atom has score for keyword search."
        (are [keyword-str scores]
             (= scores
                (map :score (get-in (search/find-concepts-atom :collection
                                                               {:keyword keyword-str})
                                    [:results :entries])))
             "ABC" [0.7]
             "ABC Foo" [0.5]))
      (testing "Atom has no score field for non-keyword search."
        (are [title-str scores]
             (= scores
                (map :score (get-in (search/find-concepts-atom :collection {:entry-title title-str})
                                    [:results :entries])))
             "Foo" [nil])))
    (testing "ATOM JSON"
      (testing "JSON has score for keyword search."
        (are [keyword-str scores]
             (= scores
                (map :score (get-in (search/find-concepts-json :collection {:keyword keyword-str})
                                    [:results :entries])))
             "ABC" [0.7]
             "ABC Foo" [0.5]))
      (testing "JSON has no score field for non-keyword search."
        (are [title-str scores]
             (= scores
                (map :score (get-in (search/find-concepts-json :collection {:entry-title title-str})
                                    [:results :entries])))
             "Foo" [nil])))))

(deftest search-errors-in-json-or-xml-format
  (testing "invalid format"
    (is (= {:errors ["The mime types specified in the accept header [application/echo11+xml] are not supported."],
            :status 400}
           (search/get-search-failure-xml-data
             (search/find-concepts-in-format
               "application/echo11+xml" :collection {})))))

  (is (= {:status 400,
          :errors ["Parameter [unsupported] was not recognized."]}
         (search/find-refs :collection {:unsupported "dummy"})))

  (is (= {:status 400,
          :errors ["Parameter [unsupported] was not recognized."]}
         (search/find-concepts-json :collection {:unsupported "dummy"}))))<|MERGE_RESOLUTION|>--- conflicted
+++ resolved
@@ -47,15 +47,8 @@
   (def c10-umm-json (d/ingest "PROV1"
                               cmr.umm-spec.test.expected-conversion/example-record
                               {:format :umm-json
-<<<<<<< HEAD
                                :accept-format :json})))
 
-
-=======
-                               :accept-format :json}))
-
-  )
->>>>>>> b2ad308c
 
 ;; Tests that we can ingest and find items in different formats
 (deftest multi-format-search-test
