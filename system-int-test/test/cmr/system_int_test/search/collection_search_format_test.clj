--- conflicted
+++ resolved
@@ -48,7 +48,7 @@
                               cmr.umm-spec.test.expected-conversion/example-record
                               {:format :umm-json
                                :accept-format :json}))
-  
+
   )
 
 ;; Tests that we can ingest and find items in different formats
@@ -73,12 +73,7 @@
                                                      :long-name "ET4"})
                          {:format :dif})
         c5-iso (d/ingest "PROV1" (dc/collection {:short-name "S5"
-<<<<<<< HEAD
-                                                 :version-id "V5"})
-=======
-                                                 :entry-id "S5"
                                                  :version-id "V50"})
->>>>>>> e3b57325
                          {:format :iso19115})
         c6-iso (d/ingest "PROV2" (dc/collection {:short-name "S6"
                                                  :version-id "V6"})
@@ -101,7 +96,7 @@
                                cmr.umm-spec.test.expected-conversion/example-record
                                {:format :umm-json
                                 :accept-format :json})
-        
+
         all-colls [c1-echo c2-echo c3-dif c4-dif c5-iso c6-iso c7-smap c8-dif10 c9-dif10 c10-umm-json]]
     (index/wait-until-indexed)
 
