(ns cmr.system-int-test.search.granule-campaign-search-test
  "Integration test for CMR granule temporal search"
  (:require [clojure.test :refer :all]
            [cmr.system-int-test.utils.ingest-util :as ingest]
            [cmr.system-int-test.utils.search-util :as search]
            [cmr.system-int-test.utils.index-util :as index]
            [cmr.system-int-test.data2.collection :as dc]
            [cmr.system-int-test.data2.granule :as dg]
            [cmr.system-int-test.data2.core :as d]))

(use-fixtures :each (ingest/reset-fixture {"provguid1" "PROV1"}))

(deftest search-by-campaign
  (let [coll1 (d/ingest "PROV1" (dc/collection {:projects (dc/projects "ABC" "XYZ" "PDQ" "RST")}))
        gran1 (d/ingest "PROV1" (dg/granule coll1 {:granule-ur "Granule1"
                                                   :project-refs ["ABC"]}))
        gran2 (d/ingest "PROV1" (dg/granule coll1 {:granule-ur "Granule2"
                                                   :project-refs ["ABC" "XYZ"]}))
        gran3 (d/ingest "PROV1" (dg/granule coll1 {:granule-ur "Granule3"
<<<<<<< HEAD
                                                       :project-refs ["PDQ" "RST"]}))]
    (index/wait-until-indexed)
=======
                                                   :project-refs ["PDQ" "RST"]}))]
    (index/refresh-elastic-index)
>>>>>>> c4b2798b

    (testing "search by campaign"
      (are [campaign-sn items] (d/refs-match? items (search/find-refs :granule {:campaign campaign-sn}))
           "XYZ" [gran2]
           "ABC" [gran1 gran2]))
    (testing "search by project"
      (are [project-sn items] (d/refs-match? items (search/find-refs :granule {:project project-sn}))
           "XYZ" [gran2]
           "ABC" [gran1 gran2]))
    (testing "search by multiple campaigns"
      (are [campaign-kvs items] (d/refs-match? items (search/find-refs :granule campaign-kvs))
           ;; tests with AND
           {"campaign[]" ["XYZ" "PDQ"], "options[campaign][and]" "false"} [gran2 gran3]
           {"campaign[]" ["XYZ" "ABC"], "options[campaign][and]" "true"} [gran2]
           ;; OR is the default
           {"campaign[]" ["XYZ" "ABC"]} [gran1 gran2]
           ;; some missing campaigns
           {"campaign[]" ["ABC" "LMN"]} [gran1 gran2]
           ;; not found
           {"campaign[]" ["LMN"]} []))

    (testing "search by campaign with aql"
      (are [items campaigns options]
           (let [condition (merge {:CampaignShortName campaigns} options)]
             (d/refs-match? items (search/find-refs-with-aql :granule [condition])))

           [gran2] "XYZ" {}
           [gran1 gran2] "ABC" {}
           [gran2 gran3] ["XYZ" "PDQ"] {}
           [gran1 gran2] ["ABC" "LMN"] {}
           [] "LMN" {}
           [] "abc" {}
           [gran1 gran2] "abc" {:ignore-case true}
           [] "abc" {:ignore-case false}))))<|MERGE_RESOLUTION|>--- conflicted
+++ resolved
@@ -17,13 +17,8 @@
         gran2 (d/ingest "PROV1" (dg/granule coll1 {:granule-ur "Granule2"
                                                    :project-refs ["ABC" "XYZ"]}))
         gran3 (d/ingest "PROV1" (dg/granule coll1 {:granule-ur "Granule3"
-<<<<<<< HEAD
                                                        :project-refs ["PDQ" "RST"]}))]
     (index/wait-until-indexed)
-=======
-                                                   :project-refs ["PDQ" "RST"]}))]
-    (index/refresh-elastic-index)
->>>>>>> c4b2798b
 
     (testing "search by campaign"
       (are [campaign-sn items] (d/refs-match? items (search/find-refs :granule {:campaign campaign-sn}))
