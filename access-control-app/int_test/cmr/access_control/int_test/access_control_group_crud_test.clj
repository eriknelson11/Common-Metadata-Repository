--- conflicted
+++ resolved
@@ -247,7 +247,6 @@
                            (u/create-acl token {:group_permissions [{:user_type :registered
                                                                      :permissions ["update"]}]
                                                 :single_instance_identity {:target "GROUP_MANAGEMENT"
-<<<<<<< HEAD
                                                                            :target_id group-2-concept-id}}))
         acl1 {:group_permissions [{:user_type :registered :permissions ["read"]}
                                   {:group_id group-1-concept-id :permissions ["read"]}
@@ -260,9 +259,6 @@
         resp2 (u/create-acl token acl2)]
 
     (u/wait-until-indexed)
-=======
-                                                                           :target_id group-2-concept-id}}))]
->>>>>>> 09e51283
     (is (= [acl-1-concept-id acl-2-concept-id]
            (sort
              (map :concept_id
