--- conflicted
+++ resolved
@@ -67,13 +67,8 @@
   {:group_permissions [{:user_type "guest" :permissions ["create"]}]
    :catalog_item_identity {:name "REPLACEME"
                            :provider_id "PROV1"
-<<<<<<< HEAD
                            :granule_applicable true
                            :collection_applicable true}})
-=======
-                           :collection_applicable true
-                           :granule_applicable true}})
->>>>>>> 2ece5f1a
 
 (defn system-acl
   "Creates a system acl for testing with the given target."
@@ -696,9 +691,10 @@
          :permitted-user "user2"}
         [acl3 fixtures/*fixture-provider-acl* acl5 acl7]))))
 
-(deftest acl-search-permitted-concept-id-temporal
+(deftest acl-search-permitted-concept-id-through-temporal
    ;; This test is for searching ACLs by permitted concept id.  For a given
-   ;; collection concept id, acls granting permission to this collection by temporal
+   ;; collection concept id or granule concept id,
+   ;; acls granting permission to this collection by temporal
    ;; are returned.
   (let [token (e/login (u/conn-context) "user1")
 
@@ -756,20 +752,20 @@
                                   :provider-id "PROV1"
                                   :temporal-singles #{(t/date-time 2012 1 1 0 0 1)}})
 
-        gran1 (save-granule coll1 {:temporal {:range-date-time {:beginning-date-time (t/date-time 2010)
-                                                                :ending-date-time (t/date-time 2011)}}})
-        gran2 (save-granule coll1 {:temporal {:range-date-time {:beginning-date-time (t/date-time 2009)
-                                                                :ending-date-time (t/date-time 2010)}}})
-        gran3 (save-granule coll1 {:temporal {:range-date-time {:beginning-date-time (t/date-time 2011)
-                                                                :ending-date-time (t/date-time 2012)}}})
-        gran4 (save-granule coll1 {:temporal {:range-date-time {:beginning-date-time (t/date-time 2011 1 1 0 0 1)
-                                                                :ending-date-time (t/date-time 2012)}}})
-        gran5 (save-granule coll1 {:temporal {:range-date-time {:beginning-date-time (t/date-time 2009)
-                                                                :ending-date-time (t/date-time 2009 12 31 12 59 59)}}})
-        gran6 (save-granule coll1 {:temporal {:range-date-time {:beginning-date-time (t/date-time 2009 12 31 12 59 59)
-                                                                :ending-date-time (t/date-time 2012 1 1 0 0 1)}}})
-        gran7 (save-granule coll1 {:temporal {:range-date-time {:beginning-date-time (t/date-time 2009 12 31 12 59 59)}}})
-        gran8 (save-granule coll1 {:temporal {:single-date-time (t/date-time 2012 1 1 0 0 1)}})
+        gran1 (u/save-granule coll1 {:temporal {:range-date-time {:beginning-date-time (t/date-time 2010)
+                                                                  :ending-date-time (t/date-time 2011)}}})
+        gran2 (u/save-granule coll1 {:temporal {:range-date-time {:beginning-date-time (t/date-time 2009)
+                                                                  :ending-date-time (t/date-time 2010)}}})
+        gran3 (u/save-granule coll1 {:temporal {:range-date-time {:beginning-date-time (t/date-time 2011)
+                                                                  :ending-date-time (t/date-time 2012)}}})
+        gran4 (u/save-granule coll1 {:temporal {:range-date-time {:beginning-date-time (t/date-time 2011 1 1 0 0 1)
+                                                                  :ending-date-time (t/date-time 2012)}}})
+        gran5 (u/save-granule coll1 {:temporal {:range-date-time {:beginning-date-time (t/date-time 2009)
+                                                                  :ending-date-time (t/date-time 2009 12 31 12 59 59)}}})
+        gran6 (u/save-granule coll1 {:temporal {:range-date-time {:beginning-date-time (t/date-time 2009 12 31 12 59 59)
+                                                                  :ending-date-time (t/date-time 2012 1 1 0 0 1)}}})
+        gran7 (u/save-granule coll1 {:temporal {:range-date-time {:beginning-date-time (t/date-time 2009 12 31 12 59 59)}}})
+        gran8 (u/save-granule coll1 {:temporal {:single-date-time (t/date-time 2012 1 1 0 0 1)}})
 
         acl1 (ingest-acl token (assoc (catalog-item-acl "Access value 1-10")
                                       :catalog_item_identity {:name "Access value 1-10"
@@ -821,6 +817,39 @@
         (let [response (ac/search-for-acls (u/conn-context) params)]
           (is (= (acls->search-response (count acls) acls)
                  (dissoc response :took))))
+
+        "gran1 test"
+        {:permitted-concept-id gran1}
+        [acl2 acl4 acl5]
+
+        "gran2 test"
+        {:permitted-concept-id gran2}
+        [acl2 acl5]
+
+        "gran3 test"
+        {:permitted-concept-id gran3}
+        [acl2 acl5]
+
+        "gran4 test"
+        {:permitted-concept-id gran4}
+        [acl2 acl6]
+
+        "gran5 test"
+        {:permitted-concept-id gran5}
+        [acl2 acl6]
+
+        "gran6 test"
+        {:permitted-concept-id gran6}
+        [acl2 acl5]
+
+        "gran7 test"
+        {:permitted-concept-id gran7}
+        [acl2 acl5]
+
+        "gran8 test"
+        {:permitted-concept-id gran8}
+        [acl2 acl6]
+
         "coll1 test"
         {:permitted-concept-id coll1}
         [acl2 acl4 acl5]
@@ -853,9 +882,10 @@
         {:permitted-concept-id coll8}
         [acl2 acl6]))))
 
-(deftest acl-search-permitted-concept-id-access-value
+(deftest acl-search-permitted-concept-id-through-access-value
   ;; This test is for searching ACLs by permitted concept id.  For a given
-  ;; collection concept id, acls granting permission to this collection by access-value
+  ;; collection concept id or granule concept id,
+  ;; acls granting permission to this collection by access-value
   ;; are returned.
   (let [token (e/login (u/conn-context) "user1")
         save-access-value-collection (fn [short-name access-value]
@@ -884,16 +914,11 @@
                                   :access-value 2
                                   :provider-id "PROV2"})
 
-<<<<<<< HEAD
         gran1 (u/save-granule coll1 {:access-value 1})
         gran2 (u/save-granule coll1 {:access-value 2})
         gran3 (u/save-granule coll1 {:access-value 3})
         gran4 (u/save-granule coll1 {:access-value nil})
-        gran5 (u/save-granule coll6 {:access-value 2 :provider "PROV2"})
-=======
-        gran1 (u/save-granule coll1 {:provider-id "PROV1"})
-        gran2 (u/save-granule coll6 {:provider-id "PROV2"})
->>>>>>> 2ece5f1a
+        gran5 (u/save-granule coll6 {:access-value 2 :provider-id "PROV2"})
 
         ;; For testing that a full range encompassing multiple collections will
         ;; properly match all collections
@@ -967,6 +992,27 @@
         (let [response (ac/search-for-acls (u/conn-context) params)]
           (is (= (acls->search-response (count acls) acls)
                  (dissoc response :took))))
+
+        "gran1 test"
+        {:permitted-concept-id gran1}
+        [acl1 acl2 acl3 acl7]
+
+        "gran2 test"
+        {:permitted-concept-id gran2}
+        [acl1 acl3 acl4 acl7]
+
+        "gran3 test"
+        {:permitted-concept-id gran3}
+        [acl1 acl4 acl7]
+
+        "gran4 test"
+        {:permitted-concept-id gran4}
+        [acl6 acl7]
+
+        "gran5 test"
+        {:permitted-concept-id gran5}
+        [acl8]
+
         "coll1 test"
         {:permitted-concept-id coll1}
         [acl1 acl2 acl3 acl7]
@@ -983,46 +1029,14 @@
         {:permitted-concept-id coll4}
         [acl6 acl7]
 
-<<<<<<< HEAD
-        "gran1 test"
-        {:permitted-concept-id gran1}
-        [acl1 acl2 acl3 acl7]
-
-        "gran2 test"
-        {:permitted-concept-id gran2}
-        [acl1 acl3 acl4 acl7]
-
-        "gran3 test"
-        {:permitted-concept-id gran3}
-        [acl1 acl4 acl7]
-
-        "gran4 test"
-        {:permitted-concept-id gran4}
-        [acl6 acl7]
-
-        "gran5 test"
-        {:permitted-concept-id gran5}
-        [acl8]
-
-        ;; Will eventually also return acl6
-=======
-        ;; Will eventually not return ACL9 once CMR-3614 is fixed
->>>>>>> 2ece5f1a
         "coll5 test"
         {:permitted-concept-id coll5}
         [acl7 acl9]
 
         "coll6 test"
         {:permitted-concept-id coll6}
-        [acl8]
-
-        "gran1 test"
-        {:permitted-concept-id gran1}
-        [acl7]
-
-        "gran2 test"
-        {:permitted-concept-id gran2}
         [acl8]))))
+
 
 (deftest acl-search-permitted-concept-id-through-entry-title
   (let [token (e/login (u/conn-context) "user1")
