--- conflicted
+++ resolved
@@ -487,18 +487,9 @@
                                                    [:group_permissions 0] {:group_id (:concept_id group1)
                                                                            :permissions ["create"]})
                                          [:provider_identity :provider_id] "PROV4"))
-<<<<<<< HEAD
-
-        acl4 (ingest-acl token (u/catalog-item-acl "Catalog_Item1_PROV1"))
-        acl5 (ingest-acl token (u/catalog-item-acl "Catalog_Item2_PROV1"))
-        acl6 (ingest-acl token (assoc-in (u/catalog-item-acl "Catalog_Item3_PROV2")
-=======
-        ;; required to create catalog item acls
-        _ (u/wait-until-indexed)
         acl4 (u/ingest-acl token (u/catalog-item-acl "Catalog_Item1_PROV1"))
         acl5 (u/ingest-acl token (u/catalog-item-acl "Catalog_Item2_PROV1"))
         acl6 (u/ingest-acl token (assoc-in (u/catalog-item-acl "Catalog_Item3_PROV2")
->>>>>>> 612b27cb
                                          [:catalog_item_identity :provider_id] "PROV2"))
         acl7 (u/ingest-acl token (assoc-in (u/catalog-item-acl "Catalog_Item5_PROV2")
                                          [:catalog_item_identity :provider_id] "PROV2"))
@@ -573,14 +564,7 @@
                                                    [:group_permissions 1] {:group_id (:concept_id group1)
                                                                            :permissions ["create"]})
                                          [:provider_identity :provider_id] "PROV2"))
-<<<<<<< HEAD
-
-        acl5 (ingest-acl token (assoc (u/catalog-item-acl "All Collection")
-=======
-        ;; required to create catalog item acls
-        _ (u/wait-until-indexed)
         acl5 (u/ingest-acl token (assoc (u/catalog-item-acl "All Collection")
->>>>>>> 612b27cb
                                       :group_permissions
                                       [{:group_id (:concept_id group1) :permissions ["create"]}
                                        {:user_type "registered" :permissions ["create"]}]))
@@ -626,571 +610,6 @@
          :permitted-user "user2"}
         [acl3 fixtures/*fixture-provider-acl* acl5 acl7]))))
 
-<<<<<<< HEAD
-(deftest acl-search-permitted-concept-id-through-temporal
-   ;; This test is for searching ACLs by permitted concept id.  For a given
-   ;; collection concept id or granule concept id,
-   ;; acls granting permission to this collection by temporal
-   ;; are returned.
-  (let [token (e/login (u/conn-context) "user1")
-
-        coll1 (u/save-collection {:entry-title "coll1 entry title"
-                                  :short-name "coll1"
-                                  :native-id "coll1"
-                                  :provider-id "PROV1"
-                                  :temporal-range {:BeginningDateTime (t/date-time 2010)
-                                                   :EndingDateTime (t/date-time 2011)}})
-
-        coll2 (u/save-collection {:entry-title "coll2 entry title"
-                                  :short-name "coll2"
-                                  :native-id "coll2"
-                                  :provider-id "PROV1"
-                                  :temporal-range {:BeginningDateTime (t/date-time 2009)
-                                                   :EndingDateTime (t/date-time 2010)}})
-
-        coll3 (u/save-collection {:entry-title "coll3 entry title"
-                                  :short-name "coll3"
-                                  :native-id "coll3"
-                                  :provider-id "PROV1"
-                                  :temporal-range {:BeginningDateTime (t/date-time 2011)
-                                                   :EndingDateTime (t/date-time 2012)}})
-
-        coll4 (u/save-collection {:entry-title "coll4 entry title"
-                                  :short-name "coll4"
-                                  :native-id "coll4"
-                                  :provider-id "PROV1"
-                                  :temporal-range {:BeginningDateTime (t/date-time 2011 1 1 0 0 1)
-                                                   :EndingDateTime (t/date-time 2012)}})
-
-        coll5 (u/save-collection {:entry-title "coll5 entry title"
-                                  :short-name "coll5"
-                                  :native-id "coll5"
-                                  :provider-id "PROV1"
-                                  :temporal-range {:BeginningDateTime (t/date-time 2009)
-                                                   :EndingDateTime (t/date-time 2009 12 31 12 59 59)}})
-
-        coll6 (u/save-collection {:entry-title "coll6 entry title"
-                                  :short-name "coll6"
-                                  :native-id "coll6"
-                                  :provider-id "PROV1"
-                                  :temporal-range {:BeginningDateTime (t/date-time 2009 12 31 12 59 59)
-                                                   :EndingDateTime (t/date-time 2012 1 1 0 0 1)}})
-
-        coll7 (u/save-collection {:entry-title "coll7 entry title"
-                                  :short-name "coll7"
-                                  :native-id "coll7"
-                                  :provider-id "PROV1"
-                                  :temporal-range {:BeginningDateTime (t/date-time 2009 12 31 12 59 59)}})
-
-        coll8 (u/save-collection {:entry-title "coll8 entry title"
-                                  :short-name "coll8"
-                                  :native-id "coll8"
-                                  :provider-id "PROV1"
-                                  :temporal-singles #{(t/date-time 2012 1 1 0 0 1)}})
-
-        gran1 (u/save-granule coll1 {:temporal {:range-date-time {:beginning-date-time (t/date-time 2010)
-                                                                  :ending-date-time (t/date-time 2011)}}})
-        gran2 (u/save-granule coll2 {:temporal {:range-date-time {:beginning-date-time (t/date-time 2009)
-                                                                  :ending-date-time (t/date-time 2010)}}})
-        gran3 (u/save-granule coll3 {:temporal {:range-date-time {:beginning-date-time (t/date-time 2011)
-                                                                  :ending-date-time (t/date-time 2012)}}})
-        gran4 (u/save-granule coll4 {:temporal {:range-date-time {:beginning-date-time (t/date-time 2011 1 1 0 0 1)
-                                                                  :ending-date-time (t/date-time 2012)}}})
-        gran5 (u/save-granule coll5 {:temporal {:range-date-time {:beginning-date-time (t/date-time 2009)
-                                                                  :ending-date-time (t/date-time 2009 12 31 12 59 59)}}})
-        gran6 (u/save-granule coll6 {:temporal {:range-date-time {:beginning-date-time (t/date-time 2009 12 31 12 59 59)
-                                                                  :ending-date-time (t/date-time 2012 1 1 0 0 1)}}})
-        gran7 (u/save-granule coll7 {:temporal {:range-date-time {:beginning-date-time (t/date-time 2009 12 31 12 59 59)}}})
-        gran8 (u/save-granule coll8 {:temporal {:single-date-time (t/date-time 2012 1 1 0 0 1)}})
-
-        acl1 (ingest-acl token (assoc (u/catalog-item-acl "Access value 1-10")
-                                      :catalog_item_identity {:name "Access value 1-10"
-                                                              :collection_applicable true
-                                                              :collection_identifier {:access_value {:min_value 1 :max_value 10}}
-                                                              :granule_applicable true
-                                                              :granule_identifier {:access_value {:min_value 1 :max_value 10}}
-                                                              :provider_id "PROV1"}))
-        acl2 (ingest-acl token (u/catalog-item-acl "No collection identifier"))
-        acl3 (ingest-acl token (assoc-in (u/catalog-item-acl "No collection identifier PROV2")
-                                         [:catalog_item_identity :provider_id] "PROV2"))
-
-        acl4 (ingest-acl token (assoc (u/catalog-item-acl "Temporal contains")
-                                      :catalog_item_identity {:name "Temporal contains"
-                                                              :collection_applicable true
-                                                              :collection_identifier {:temporal {:start_date "2010-01-01T00:00:00Z"
-                                                                                                 :stop_date "2011-01-01T00:00:00Z"
-                                                                                                 :mask "contains"}}
-                                                              :granule_applicable true
-                                                              :granule_identifier {:temporal {:start_date "2010-01-01T00:00:00Z"
-                                                                                              :stop_date "2011-01-01T00:00:00Z"
-                                                                                              :mask "contains"}}
-                                                              :provider_id "PROV1"}))
-        acl5 (ingest-acl token (assoc (u/catalog-item-acl "Temporal intersect")
-                                      :catalog_item_identity {:name "Temporal intersect"
-                                                              :collection_applicable true
-                                                              :collection_identifier {:temporal {:start_date "2010-01-01T00:00:00Z"
-                                                                                                 :stop_date "2011-01-01T00:00:00Z"
-                                                                                                 :mask "intersect"}}
-                                                              :granule_applicable true
-                                                              :granule_identifier {:temporal {:start_date "2010-01-01T00:00:00Z"
-                                                                                              :stop_date "2011-01-01T00:00:00Z"
-                                                                                              :mask "intersect"}}
-                                                              :provider_id "PROV1"}))
-        acl6 (ingest-acl token (assoc (u/catalog-item-acl "Temporal disjoint")
-                                      :catalog_item_identity {:name "Temporal disjoint"
-                                                              :collection_applicable true
-                                                              :collection_identifier {:temporal {:start_date "2010-01-01T00:00:00Z"
-                                                                                                 :stop_date "2011-01-01T00:00:00Z"
-                                                                                                 :mask "disjoint"}}
-                                                              :granule_applicable true
-                                                              :granule_identifier {:temporal {:start_date "2010-01-01T00:00:00Z"
-                                                                                              :stop_date "2011-01-01T00:00:00Z"
-                                                                                              :mask "disjoint"}}
-                                                              :provider_id "PROV1"}))]
-    (testing "collection concept id search temporal"
-      (are3 [params acls]
-        (let [response (ac/search-for-acls (u/conn-context) params)]
-          (is (= (acls->search-response (count acls) acls)
-                 (dissoc response :took))))
-
-        "gran1 test"
-        {:permitted-concept-id gran1}
-        [acl2 acl4 acl5]
-
-        "gran2 test"
-        {:permitted-concept-id gran2}
-        [acl2 acl5]
-
-        "gran3 test"
-        {:permitted-concept-id gran3}
-        [acl2 acl5]
-
-        "gran4 test"
-        {:permitted-concept-id gran4}
-        [acl2 acl6]
-
-        "gran5 test"
-        {:permitted-concept-id gran5}
-        [acl2 acl6]
-
-        "gran6 test"
-        {:permitted-concept-id gran6}
-        [acl2 acl5]
-
-        "gran7 test"
-        {:permitted-concept-id gran7}
-        [acl2 acl5]
-
-        "gran8 test"
-        {:permitted-concept-id gran8}
-        [acl2 acl6]
-
-        "coll1 test"
-        {:permitted-concept-id coll1}
-        [acl2 acl4 acl5]
-
-        "coll2 test"
-        {:permitted-concept-id coll2}
-        [acl2 acl5]
-
-        "coll3 test"
-        {:permitted-concept-id coll3}
-        [acl2 acl5]
-
-        "coll4 test"
-        {:permitted-concept-id coll4}
-        [acl2 acl6]
-
-        "coll5 test"
-        {:permitted-concept-id coll5}
-        [acl2 acl6]
-
-        "coll6 test"
-        {:permitted-concept-id coll6}
-        [acl2 acl5]
-
-        "coll7 test"
-        {:permitted-concept-id coll7}
-        [acl2 acl5]
-
-        "coll8 test"
-        {:permitted-concept-id coll8}
-        [acl2 acl6]))))
-
-(deftest acl-search-permitted-concept-id-through-access-value
-  ;; This test is for searching ACLs by permitted concept id.  For a given
-  ;; collection concept id or granule concept id,
-  ;; acls granting permission to this collection by access-value
-  ;; are returned.
-  (let [token (e/login (u/conn-context) "user1")
-        save-access-value-collection (fn [short-name access-value]
-                                         (u/save-collection {:entry-title (str short-name " entry title")
-                                                             :short-name short-name
-                                                             :native-id short-name
-                                                             :provider-id "PROV1"
-                                                             :access-value access-value}))
-        ;; one collection with a low access value
-        coll1 (save-access-value-collection "coll1" 1)
-        ;; one with an intermediate access value
-        coll2 (save-access-value-collection "coll2" 2)
-        ;; one with a higher access value
-        coll3 (save-access-value-collection "coll3" 3)
-        ;; one with no access value
-        coll4 (save-access-value-collection "coll4" nil)
-        ;; one with FOO entry-title
-        coll5 (u/save-collection {:entry-title "FOO"
-                                  :short-name "coll5"
-                                  :native-id "coll5"
-                                  :provider-id "PROV1"})
-        ;; one with a different provider, shouldn't match
-        coll6 (u/save-collection {:entry-title "coll6 entry title"
-                                  :short-name "coll6"
-                                  :native-id "coll6"
-                                  :access-value 2
-                                  :provider-id "PROV2"})
-
-        gran1 (u/save-granule coll1 {:access-value 1})
-        gran2 (u/save-granule coll2 {:access-value 2})
-        gran3 (u/save-granule coll3 {:access-value 3})
-        gran4 (u/save-granule coll4 {:access-value nil})
-        gran5 (u/save-granule coll6 {:access-value 2 :provider-id "PROV2"})
-
-        ;; For testing that a full range encompassing multiple collections will
-        ;; properly match all collections
-        acl1 (ingest-acl token (assoc (u/catalog-item-acl "Access value 1-3")
-                                      :catalog_item_identity {:name "Access value 1-3"
-                                                              :granule_applicable true
-                                                              :granule_identifier {:access_value {:min_value 1 :max_value 3}}
-                                                              :collection_applicable true
-                                                              :collection_identifier {:access_value {:min_value 1 :max_value 3}}
-                                                              :provider_id "PROV1"}))
-
-        ;; For testing a single access value, instead of a range of multiple access values
-        acl2 (ingest-acl token (assoc (u/catalog-item-acl "Access value 1")
-                                      :catalog_item_identity {:name "Access value 1"
-                                                              :granule_applicable true
-                                                              :granule_identifier {:access_value {:min_value 1 :max_value 1}}
-                                                              :collection_applicable true
-                                                              :collection_identifier {:access_value {:min_value 1 :max_value 1}}
-                                                              :provider_id "PROV1"}))
-        ;; For testing a range, but one that doesn't include all posssible collections, with min value checked
-        acl3 (ingest-acl token (assoc (u/catalog-item-acl "Access value 1-2")
-                                      :catalog_item_identity {:name "Access value 1-2"
-                                                              :granule_applicable true
-                                                              :granule_identifier {:access_value {:min_value 1 :max_value 2}}
-                                                              :collection_applicable true
-                                                              :collection_identifier {:access_value {:min_value 1 :max_value 2}}
-                                                              :provider_id "PROV1"}))
-        ;; For testing a range, but one that doesn't include all posssible collections, with max value checked
-        acl4 (ingest-acl token (assoc (u/catalog-item-acl "Access value 2-3")
-                                      :catalog_item_identity {:name "Access value 2-3"
-                                                              :granule_applicable true
-                                                              :granule_identifier {:access_value {:min_value 2 :max_value 3}}
-                                                              :collection_applicable true
-                                                              :collection_identifier {:access_value {:min_value 2 :max_value 3}}
-                                                              :provider_id "PROV1"}))
-        ;; For testing an access value which will match no collections
-        acl5 (ingest-acl token (assoc (u/catalog-item-acl "Access value 4")
-                                      :catalog_item_identity {:name "Access value 4"
-                                                              :granule_applicable true
-                                                              :granule_identifier {:access_value {:min_value 4 :max_value 4}}
-                                                              :collection_applicable true
-                                                              :collection_identifier {:access_value {:min_value 4 :max_value 4}}
-                                                              :provider_id "PROV1"}))
-        ;; For testing on undefined access values
-        acl6 (ingest-acl token (assoc (u/catalog-item-acl "Access value undefined")
-                                      :catalog_item_identity {:name "include undefined value"
-                                                              :granule_applicable true
-                                                              :granule_identifier {:access_value {:include_undefined_value true}}
-                                                              :collection_applicable true
-                                                              :collection_identifier {:access_value {:include_undefined_value true}}
-                                                              :provider_id "PROV1"}))
-
-        ;; For testing that an ACL with no collection identifier will still match collections with
-        ;; access values
-        acl7 (ingest-acl token (u/catalog-item-acl "No collection identifier"))
-        ;; Same as above, but with a different provider.
-        acl8 (ingest-acl token (assoc-in (u/catalog-item-acl "No collection identifier PROV2")
-                                         [:catalog_item_identity :provider_id] "PROV2"))
-        ;; For testing that an ACL with a collection identifier other than access values
-        ;; does not match
-        acl9 (ingest-acl token (assoc (u/catalog-item-acl "Entry titles FOO")
-                                      :catalog_item_identity {:name "Entry titles FOO"
-                                                              :collection_applicable true
-                                                              :collection_identifier {:entry_titles ["FOO"]}
-                                                              :provider_id "PROV1"}))]
-
-    (testing "collection concept id search access value"
-      (are3 [params acls]
-        (let [response (ac/search-for-acls (u/conn-context) params)]
-          (is (= (acls->search-response (count acls) acls)
-                 (dissoc response :took))))
-
-        "gran1 test"
-        {:permitted-concept-id gran1}
-        [acl1 acl2 acl3 acl7]
-
-        "gran2 test"
-        {:permitted-concept-id gran2}
-        [acl1 acl3 acl4 acl7]
-
-        "gran3 test"
-        {:permitted-concept-id gran3}
-        [acl1 acl4 acl7]
-
-        "gran4 test"
-        {:permitted-concept-id gran4}
-        [acl6 acl7]
-
-        "gran5 test"
-        {:permitted-concept-id gran5}
-        [acl8]
-
-        "coll1 test"
-        {:permitted-concept-id coll1}
-        [acl1 acl2 acl3 acl7]
-
-        "coll2 test"
-        {:permitted-concept-id coll2}
-        [acl1 acl3 acl4 acl7]
-
-        "coll3 test"
-        {:permitted-concept-id coll3}
-        [acl1 acl4 acl7]
-
-        "coll4 test"
-        {:permitted-concept-id coll4}
-        [acl6 acl7]
-
-        "coll5 test"
-        {:permitted-concept-id coll5}
-        [acl7 acl9]
-
-        "coll6 test"
-        {:permitted-concept-id coll6}
-        [acl8]))))
-
-
-(deftest acl-search-permitted-concept-id-through-entry-title
-  (let [token (e/login (u/conn-context) "user1")
-        coll1 (u/save-collection {:entry-title "EI1"
-                                  :short-name "coll1"
-                                  :native-id "coll1"
-                                  :provider-id "PROV1"})
-        coll2 (u/save-collection {:entry-title "ei2"
-                                  :short-name "coll2"
-                                  :native-id "coll2"
-                                  :provider-id "PROV1"})
-        coll3 (u/save-collection {:entry-title "EI3"
-                                  :short-name "coll3"
-                                  :native-id "coll3"
-                                  :provider-id "PROV1"})
-        coll4 (u/save-collection {:entry-title "EI1"
-                                  :short-name "coll4"
-                                  :native-id "coll4"
-                                  :provider-id "PROV2"})
-
-        acl1 (ingest-acl token (assoc (u/catalog-item-acl "PROV1 EI1")
-                                      :catalog_item_identity {:name "Entry title EI1"
-                                                              :collection_applicable true
-                                                              :collection_identifier {:entry_titles ["EI1"]}
-                                                              :provider_id "PROV1"}))
-        acl2 (ingest-acl token (assoc (u/catalog-item-acl "PROV1 ei2")
-                                      :catalog_item_identity {:name "Entry title ei2"
-                                                              :collection_applicable true
-                                                              :collection_identifier {:entry_titles ["ei2"]}
-                                                              :provider_id "PROV1"}))
-        acl3 (ingest-acl token (assoc (u/catalog-item-acl "PROV1 ei2 EI3")
-                                      :catalog_item_identity {:name "Entry title ei2 EI3"
-                                                              :collection_applicable true
-                                                              :collection_identifier {:entry_titles ["EI3" "ei2"]}
-                                                              :provider_id "PROV1"}))
-        acl4 (ingest-acl token (assoc (u/catalog-item-acl "PROV2 EI1")
-                                      :catalog_item_identity {:name "Entry title PROV2 EI1"
-                                                              :collection_applicable true
-                                                              :collection_identifier {:entry_titles ["EI1"]}
-                                                              :provider_id "PROV2"}))
-        ;; ACL references PROV1 with no collection identifier
-        acl5 (ingest-acl token (u/catalog-item-acl "No collection identifier"))]
-
-    (testing "collection concept id search entry title"
-      (are3 [params acls]
-        (let [response (ac/search-for-acls (u/conn-context) params)]
-          (is (= (acls->search-response (count acls) acls)
-                 (dissoc response :took))))
-        "coll1 test"
-        {:permitted-concept-id coll1}
-        [acl1 acl5]
-
-        "coll2 test"
-        {:permitted-concept-id coll2}
-        [acl2 acl3 acl5]
-
-        "coll3 test"
-        {:permitted-concept-id coll3}
-        [acl3 acl5]
-
-        "coll4 test"
-        {:permitted-concept-id coll4}
-        [acl4]))))
-
-(deftest acl-search-permitted-concept-id-through-parent-collection
-  ;; If an ACL is granule applicable, has a collection identifier
-  ;; but doesn't have a granule identifier, then all granules associated with a collection
-  ;; matching this ACL are also matched in the permitted-concept-id search
-  (let [token (e/login (u/conn-context) "user1")
-        coll1 (u/save-collection {:entry-title "coll1 entry title"
-                                  :short-name "coll1"
-                                  :native-id "coll1"
-                                  :provider-id "PROV1"
-                                  :access-value 1
-                                  :temporal-range {:BeginningDateTime (t/date-time 2009)
-                                                   :EndingDateTime (t/date-time 2010)}})
-
-        ;; Needs to exist to create FOO entry title ACL
-        coll2 (u/save-collection {:entry-title "FOO"
-                                  :short-name "coll5"
-                                  :native-id "coll5"
-                                  :provider-id "PROV1"})
-
-        ;; Needs to exist to create PROV2 ACL with "coll1 entry title"
-        coll3 (u/save-collection {:entry-title "coll1 entry title"
-                                  :short-name "coll1-prov2"
-                                  :native-id "coll1-prov2"
-                                  :provider-id "PROV2"})
-
-        gran1 (u/save-granule coll1 {:access-value nil
-                                     :provider-id "PROV1"
-                                     :temporal {:range-date-time {:beginning-date-time (t/date-time 2009)
-                                                                  :ending-date-time (t/date-time 2010)}}})
-
-        ;; Tests combination of granule and collection identifier for granule and its parent collection, should match
-        acl1 (ingest-acl token (assoc (u/catalog-item-acl "Combined granule collection identifier")
-                                      :catalog_item_identity {:name "Combined granule collection identifier"
-                                                              :collection_applicable true
-                                                              :granule_applicable true
-                                                              :granule_identifier {:temporal {:start_date "2009-01-01T00:00:00Z"
-                                                                                              :stop_date "2010-01-01T00:00:00Z"
-                                                                                              :mask "contains"}
-                                                                                   :access_value {:include_undefined_value true}}
-                                                              :collection_identifier {:temporal {:start_date "2009-01-01T00:00:00Z"
-                                                                                                 :stop_date "2010-01-01T00:00:00Z"
-                                                                                                 :mask "contains"}
-                                                                                      :entry_titles ["coll1 entry title"]
-                                                                                      :access_value {:min_value 1 :max_value 1}}
-                                                              :provider_id "PROV1"}))
-
-        ;; Tests combination of granule and collection identifier for granule and its parent collection, shouldn't match
-        ;; granule temporal
-        acl2 (ingest-acl token (assoc (u/catalog-item-acl "Combined granule collection identifier2")
-                                      :catalog_item_identity {:name "Combined granule collection identifier2"
-                                                              :collection_applicable true
-                                                              :granule_applicable true
-                                                              :granule_identifier {:temporal {:start_date "2009-01-01T00:00:00Z"
-                                                                                              :stop_date "2010-01-01T00:00:00Z"
-                                                                                              :mask "disjoint"}
-                                                                                   :access_value {:include_undefined_value true}}
-                                                              :collection_identifier {:temporal {:start_date "2009-01-01T00:00:00Z"
-                                                                                                 :stop_date "2010-01-01T00:00:00Z"
-                                                                                                 :mask "contains"}
-                                                                                      :entry_titles ["coll1 entry title"]
-                                                                                      :access_value {:min_value 1 :max_value 1}}
-                                                              :provider_id "PROV1"}))
-
-        ;; Tests combination of granule and collection identifier for granule and its parent collection, shouldn't match
-        ;; granule access value
-        acl3 (ingest-acl token (assoc (u/catalog-item-acl "Combined granule collection identifier3")
-                                      :catalog_item_identity {:name "Combined granule collection identifier3"
-                                                              :collection_applicable true
-                                                              :granule_applicable true
-                                                              :granule_identifier {:temporal {:start_date "2009-01-01T00:00:00Z"
-                                                                                              :stop_date "2010-01-01T00:00:00Z"
-                                                                                              :mask "contains"}
-                                                                                   :access_value {:min_value 1 :max_value 1}}
-                                                              :collection_identifier {:temporal {:start_date "2009-01-01T00:00:00Z"
-                                                                                                 :stop_date "2010-01-01T00:00:00Z"
-                                                                                                 :mask "contains"}
-                                                                                      :entry_titles ["coll1 entry title"]
-                                                                                      :access_value {:min_value 1 :max_value 1}}
-                                                              :provider_id "PROV1"}))
-
-        ;; Tests combination of granule and collection identifier for granule and its parent collection, shouldn't match
-        ;; parent collection temporal
-        acl4 (ingest-acl token (assoc (u/catalog-item-acl "Combined granule collection identifier4")
-                                      :catalog_item_identity {:name "Combined granule collection identifier4"
-                                                              :collection_applicable true
-                                                              :granule_applicable true
-                                                              :granule_identifier {:temporal {:start_date "2009-01-01T00:00:00Z"
-                                                                                              :stop_date "2010-01-01T00:00:00Z"
-                                                                                              :mask "contains"}
-                                                                                   :access_value {:include_undefined_value true}}
-                                                              :collection_identifier {:temporal {:start_date "2009-01-01T00:00:00Z"
-                                                                                                 :stop_date "2010-01-01T00:00:00Z"
-                                                                                                 :mask "disjoint"}
-                                                                                      :entry_titles ["coll1 entry title"]
-                                                                                      :access_value {:min_value 1 :max_value 1}}
-                                                              :provider_id "PROV1"}))
-
-        ;; Tests combination of granule and collection identifier for granule and its parent collection, shouldn't match
-        ;; parent collection access value
-        acl5 (ingest-acl token (assoc (u/catalog-item-acl "Combined granule collection identifier5")
-                                      :catalog_item_identity {:name "Combined granule collection identifier5"
-                                                              :collection_applicable true
-                                                              :granule_applicable true
-                                                              :granule_identifier {:temporal {:start_date "2009-01-01T00:00:00Z"
-                                                                                              :stop_date "2010-01-01T00:00:00Z"
-                                                                                              :mask "contains"}
-                                                                                   :access_value {:include_undefined_value true}}
-                                                              :collection_identifier {:temporal {:start_date "2009-01-01T00:00:00Z"
-                                                                                                 :stop_date "2010-01-01T00:00:00Z"
-                                                                                                 :mask "contains"}
-                                                                                      :entry_titles ["coll1 entry title"]
-                                                                                      :access_value {:min_value 2 :max_value 2}}
-                                                              :provider_id "PROV1"}))
-
-        ;; Tests combination of granule and collection identifier for granule and its parent collection, shouldn't match
-        ;; parent collection entry-title
-        acl6 (ingest-acl token (assoc (u/catalog-item-acl "Combined granule collection identifier6")
-                                      :catalog_item_identity {:name "Combined granule collection identifier6"
-                                                              :collection_applicable true
-                                                              :granule_applicable true
-                                                              :granule_identifier {:temporal {:start_date "2009-01-01T00:00:00Z"
-                                                                                              :stop_date "2010-01-01T00:00:00Z"
-                                                                                              :mask "contains"}
-                                                                                   :access_value {:include_undefined_value true}}
-                                                              :collection_identifier {:temporal {:start_date "2009-01-01T00:00:00Z"
-                                                                                                 :stop_date "2010-01-01T00:00:00Z"
-                                                                                                 :mask "contains"}
-                                                                                      :entry_titles ["FOO"]
-                                                                                      :access_value {:min_value 1 :max_value 1}}
-                                                              :provider_id "PROV1"}))
-
-        ;; Tests combination of granule and collection identifier for granule and its parent collection, shouldn't match
-        ;; provider
-        acl7 (ingest-acl token (assoc (u/catalog-item-acl "Combined granule collection identifier7")
-                                      :catalog_item_identity {:name "Combined granule collection identifier7"
-                                                              :collection_applicable true
-                                                              :granule_applicable true
-                                                              :granule_identifier {:temporal {:start_date "2009-01-01T00:00:00Z"
-                                                                                              :stop_date "2010-01-01T00:00:00Z"
-                                                                                              :mask "contains"}
-                                                                                   :access_value {:include_undefined_value true}}
-                                                              :collection_identifier {:temporal {:start_date "2009-01-01T00:00:00Z"
-                                                                                                 :stop_date "2010-01-01T00:00:00Z"
-                                                                                                 :mask "contains"}
-                                                                                      :entry_titles ["coll1 entry title"]
-                                                                                      :access_value {:min_value 1 :max_value 1}}
-                                                              :provider_id "PROV2"}))
-
-
-        expected-acls [acl1]]
-   (testing "collection concept id search parent collection"
-     (let [response (ac/search-for-acls (u/conn-context) {:permitted-concept-id gran1})]
-       (is (= (acls->search-response (count expected-acls) expected-acls)
-              (dissoc response :took)))))))
-
-=======
->>>>>>> 612b27cb
 (deftest acl-search-with-legacy-group-guid-test
   (let [token (e/login (u/conn-context) "user1")
         group1-legacy-guid "group1-legacy-guid"
@@ -1267,12 +686,8 @@
          acl1 (u/ingest-acl token (assoc (u/system-acl "METRIC_DATA_POINT_SAMPLE")
                                        :group_permissions
                                        [{:user_type "guest" :permissions ["read"]}]))
-<<<<<<< HEAD
-         acl2 (ingest-acl token (assoc (u/system-acl "ARCHIVE_RECORD")
-=======
          acl1-concept-id (:concept-id acl1)
          acl2 (u/ingest-acl token (assoc (u/system-acl "ARCHIVE_RECORD")
->>>>>>> 612b27cb
                                        :group_permissions
                                        [{:user_type "guest" :permissions ["delete"]}]))
          acl3 (u/ingest-acl token (assoc (u/provider-acl "AUDIT_REPORT")
@@ -1290,13 +705,8 @@
                             (:concept-id acl1))
                     {:query-params {:refresh true}})
 
-<<<<<<< HEAD
      ;; Before reindexing, every ACL but acl1 is returned
-     (is (= (acls->search-response 4 (conj fixture-acls acl2 acl3))
-=======
-     ;; Before reindexing, only the existing fixture acls are found
-     (is (= (u/acls->search-response 2 fixture-acls)
->>>>>>> 612b27cb
+     (is (= (u/acls->search-response 4 (conj fixture-acls acl2 acl3))
             (search-for-all-acls))
          "Found user acls before re-indexing")
 
