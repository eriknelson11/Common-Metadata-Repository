--- conflicted
+++ resolved
@@ -752,6 +752,7 @@
                                   :provider-id "PROV1"
                                   :temporal-singles #{(t/date-time 2012 1 1 0 0 1)}})
 
+
         gran1 (u/save-granule coll1 {:temporal {:range-date-time {:beginning-date-time (t/date-time 2010)
                                                                   :ending-date-time (t/date-time 2011)}}})
         gran2 (u/save-granule coll1 {:temporal {:range-date-time {:beginning-date-time (t/date-time 2009)
@@ -797,8 +798,8 @@
                                                                                                  :mask "intersect"}}
                                                               :granule_applicable true
                                                               :granule_identifier {:temporal {:start_date "2010-01-01T00:00:00Z"
-                                                                                                 :stop_date "2011-01-01T00:00:00Z"
-                                                                                                 :mask "intersect"}}
+                                                                                              :stop_date "2011-01-01T00:00:00Z"
+                                                                                              :mask "intersect"}}
                                                               :provider_id "PROV1"}))
         acl6 (ingest-acl token (assoc (catalog-item-acl "Temporal disjoint")
                                       :catalog_item_identity {:name "Temporal disjoint"
@@ -808,11 +809,11 @@
                                                                                                  :mask "disjoint"}}
                                                               :granule_applicable true
                                                               :granule_identifier {:temporal {:start_date "2010-01-01T00:00:00Z"
-                                                                                                 :stop_date "2011-01-01T00:00:00Z"
-                                                                                                 :mask "disjoint"}}
+                                                                                              :stop_date "2011-01-01T00:00:00Z"
+                                                                                              :mask "disjoint"}}
                                                               :provider_id "PROV1"}))]
     (u/wait-until-indexed)
-    (testing "collection concept id search"
+    (testing "collection concept id search temporal"
       (are3 [params acls]
         (let [response (ac/search-for-acls (u/conn-context) params)]
           (is (= (acls->search-response (count acls) acls)
@@ -914,16 +915,11 @@
                                   :access-value 2
                                   :provider-id "PROV2"})
 
-<<<<<<< HEAD
-        ;gran1 (u/save-granule coll6 {:provider-id "PROV1"})
-        gran2 (u/save-granule coll6 {:provider-id "PROV2"})
-=======
         gran1 (u/save-granule coll1 {:access-value 1})
         gran2 (u/save-granule coll1 {:access-value 2})
         gran3 (u/save-granule coll1 {:access-value 3})
         gran4 (u/save-granule coll1 {:access-value nil})
         gran5 (u/save-granule coll6 {:access-value 2 :provider-id "PROV2"})
->>>>>>> f95be8d8
 
         ;; For testing that a full range encompassing multiple collections will
         ;; properly match all collections
@@ -1040,17 +1036,6 @@
 
         "coll6 test"
         {:permitted-concept-id coll6}
-<<<<<<< HEAD
-        [acl8]
-        ;
-        ; "gran1 test"
-        ; {:permitted-concept-id gran1}
-        ; [acl7]
-
-        "gran2 test"
-        {:permitted-concept-id gran2}
-=======
->>>>>>> f95be8d8
         [acl8]))))
 
 
@@ -1098,7 +1083,7 @@
 
 
     (u/wait-until-indexed)
-    (testing "collection concept id search"
+    (testing "collection concept id search entry title"
       (are3 [params acls]
         (let [response (ac/search-for-acls (u/conn-context) params)]
           (is (= (acls->search-response (count acls) acls)
@@ -1132,11 +1117,13 @@
                                    :short-name "coll5"
                                    :native-id "coll5"
                                    :provider-id "PROV1"})
-         ; _ (u/wait-until-indexed)
+
          gran1 (u/save-granule coll1 {:provider-id "PROV1"})
+         
          acl1 (ingest-acl token (assoc (catalog-item-acl "Temporal contains")
                                        :catalog_item_identity {:name "Temporal contains"
                                                                :collection_applicable true
+                                                               :granule_applicable true
                                                                :collection_identifier {:temporal {:start_date "2009-01-01T00:00:00Z"
                                                                                                   :stop_date "2010-01-01T00:00:00Z"
                                                                                                   :mask "contains"}}
@@ -1144,6 +1131,7 @@
          acl2 (ingest-acl token (assoc (catalog-item-acl "Temporal intersect")
                                        :catalog_item_identity {:name "Temporal intersect"
                                                                :collection_applicable true
+                                                               :granule_applicable true
                                                                :collection_identifier {:temporal {:start_date "2009-06-01T00:00:00Z"
                                                                                                   :stop_date "2010-06-01T00:00:00Z"
                                                                                                   :mask "intersect"}}
@@ -1151,6 +1139,7 @@
          acl3 (ingest-acl token (assoc (catalog-item-acl "Temporal disjoint")
                                        :catalog_item_identity {:name "Temporal disjoint"
                                                                :collection_applicable true
+                                                               :granule_applicable true
                                                                :collection_identifier {:temporal {:start_date "2010-01-02T00:00:00Z"
                                                                                                   :stop_date "2011-01-01T00:00:00Z"
                                                                                                   :mask "disjoint"}}
@@ -1158,39 +1147,40 @@
          acl4 (ingest-acl token (assoc (catalog-item-acl "PROV1 coll1 entry title")
                                        :catalog_item_identity {:name "Entry title coll1 entry title"
                                                                :collection_applicable true
+                                                               :granule_applicable true
                                                                :collection_identifier {:entry_titles ["coll1 entry title"]}
                                                                :provider_id "PROV1"}))
 
          acl5 (ingest-acl token (assoc (catalog-item-acl "Entry titles FOO")
                                        :catalog_item_identity {:name "Entry titles FOO"
                                                                :collection_applicable true
+                                                               :granule_applicable true
                                                                :collection_identifier {:entry_titles ["FOO"]}
                                                                :provider_id "PROV1"}))
 
          acl6 (ingest-acl token (assoc (catalog-item-acl "Access value 1")
                                        :catalog_item_identity {:name "Access value 1"
                                                                :collection_applicable true
+                                                               :granule_applicable true
                                                                :collection_identifier {:access_value {:min_value 1 :max_value 1}}
                                                                :provider_id "PROV1"}))
 
          acl7 (ingest-acl token (assoc (catalog-item-acl "Access value 4")
                                        :catalog_item_identity {:name "Access value 4"
                                                                :collection_applicable true
+                                                               :granule_applicable true
                                                                :collection_identifier {:access_value {:min_value 4 :max_value 4}}
                                                                :provider_id "PROV1"}))
 
          acl8 (ingest-acl token (assoc (catalog-item-acl "Access value undefined")
                                        :catalog_item_identity {:name "include undefined value"
                                                                :collection_applicable true
+                                                               :granule_applicable true
                                                                :collection_identifier {:access_value {:include_undefined_value true}}
-                                                               :provider_id "PROV1"}))]
-
+                                                               :provider_id "PROV1"}))
+         expected-acls [acl1 acl2 acl3 acl4 acl6]]
     (u/wait-until-indexed)
     (testing "collection concept id search parent collection"
-      (are3 [params acls]
-        (let [response (ac/search-for-acls (u/conn-context) params)]
-          (is (= (acls->search-response (count acls) acls)
-                 (dissoc response :took))))
-        "gran1 test"
-        {:permitted-concept-id gran1}
-        [acl1 acl2 acl3 acl4 acl6]))))+      (let [response (ac/search-for-acls (u/conn-context) {:permitted-concept-id gran1})]
+        (is (= (acls->search-response (count expected-acls) expected-acls)
+               (dissoc response :took)))))))