--- conflicted
+++ resolved
@@ -1104,7 +1104,6 @@
         {:permitted-concept-id coll4}
         [acl4]))))
 
-<<<<<<< HEAD
 (deftest acl-search-permitted-concept-id-through-parent-collection
    (let [token (e/login (u/conn-context) "user1")
          coll1 (u/save-collection {:entry-title "coll1 entry title"
@@ -1185,7 +1184,7 @@
       (let [response (ac/search-for-acls (u/conn-context) {:permitted-concept-id gran1})]
         (is (= (acls->search-response (count expected-acls) expected-acls)
                (dissoc response :took)))))))
-=======
+
 (deftest acl-search-with-legacy-group-guid-test
   (let [token (e/login (u/conn-context) "user1")
         group1-legacy-guid "group1-legacy-guid"
@@ -1255,5 +1254,4 @@
             errors (:errors body)]
         (is (= 400 status))
         (is (= ["Parameter include_legacy_group_guid can only be used when include_full_acl is true"]
-               errors))))))
->>>>>>> ef2f0281
+               errors))))))