--- conflicted
+++ resolved
@@ -346,39 +346,19 @@
                                          [:catalog_item_identity :provider_id] "PROV2"))
         acl7 (ingest-acl token (assoc-in (provider-acl "INGEST_MANAGEMENT_ACL")
                                          [:provider_identity :provider_id] "PROV2"))
-<<<<<<< HEAD
-        prov1-acls [acl2 acl3 acl1]
-=======
         acl8 (ingest-acl token (assoc-in (catalog-item-acl "Catalog_Item6_PROV4")
                                          [:catalog_item_identity :provider_id] "PROV4"))
         prov1-acls [acl1 acl2 acl3]
->>>>>>> 6a0fc095
         prov1-and-2-acls [acl1 acl2 acl3 acl4 acl6 acl7]
         prov3-acls [acl5]]
     (u/wait-until-indexed)
     (testing "Search ACLs that grant permissions to objects owned by a single provider
               or by any provider where multiple are specified"
-<<<<<<< HEAD
-      (are [provider-ids acls]
-=======
       (are3 [provider-ids acls]
->>>>>>> 6a0fc095
         (let [response (ac/search-for-acls (u/conn-context) {:provider provider-ids})]
           (= (acls->search-response (count acls) acls)
              (dissoc response :took)))
 
-<<<<<<< HEAD
-        ["PROV1"] prov1-acls
-        ["prov1"] prov1-acls
-
-        ["PROV1" "PROV2"] prov1-and-2-acls
-        ["prov1" "prov2"] prov1-and-2-acls
-
-        ["PROV3"] prov3-acls
-        ["prov3"] prov3-acls
-
-        ["NOT_A_PROVIDER"] []))))
-=======
         "Single provider with multiple results"
         ["PROV1"] prov1-acls
 
@@ -417,5 +397,4 @@
        ["PROV1"] {"options[provider][ignore_case]" true} prov1-acls
 
        "Multiple providers with empty results using ignore_case=false option"
-       ["prov1"] {"options[provider][ignore_case]" false} []))))
->>>>>>> 6a0fc095
+       ["prov1"] {"options[provider][ignore_case]" false} []))))