## API Documentation

***

See the [CMR Data Partner User Guide](https://wiki.earthdata.nasa.gov/display/CMR/CMR+Data+Partner+User+Guide) for a general guide to utilizing the CMR Ingest API as a data partner.
See the [CMR Client Partner User Guide](https://wiki.earthdata.nasa.gov/display/CMR/CMR+Client+Partner+User+Guide) for a general guide to developing a CMR client.
Join the [CMR Client Developer Forum](https://wiki.earthdata.nasa.gov/display/CMR/CMR+Client+Developer+Forum) to ask questions, make suggestions and discuss topics like future CMR capabilities.

### Access Control API Overview

  * [/groups](#groups)
    * [POST - Create Group](#create-group)
    * [GET - Search Groups](#search-groups)
  * /groups/:group-id
    * [GET - Retrieve a group](#retrieve-group)
    * [PUT - Update a group](#update-group)
    * [DELETE - Delete a group](#delete-group)
  * /groups/:group-id/members
    * [GET - Retrieve group members] (#retrieve-group-members)
    * [POST - Add group members] (#add-group-members)
    * [DELETE - Remove group members] (#remove-group-members)
  * [/acls](#acls)
    * [POST - Create ACL](#create-acl)
    * [GET - Search ACLs](#search-acls)
  * /acls/:acl-id
    * [GET - Retrieve an ACL](#retrieve-acl)
    * [PUT - Update an ACL](#update-acl)
    * [DELETE - Delete an ACL](#delete-acl)
  * /permissions
    * [GET - Check User Permissions](#get-permissions)
  * /health
    * [GET - Get the health of the access control application.](#application-health)

***

## <a name="api-conventions"></a> API Conventions

This defines conventions used across the Access Control API.

### <a name="headers"></a> Headers

This defines common headers on the Access Control API.

#### <a name="content-type-header"></a> Content-Type Header

Content-Type is a standard HTTP header that specifies the content type of the body of the request. Access Control only supports `application/json` as the representation type for data.

#### <a name="echo-token-header"></a> Echo-Token Header

All Access Control API operations require specifying a token obtained from URS or ECHO. The token should be specified using the `Echo-Token` header.

***

### <a name="responses"></a> Responses

### <a name="response-headers"></a> Response Headers

#### <a name="CMR-Request-Id-header"></a> cmr-request-id

This header returns the unique id assigned to the request. This can be used to help debug client errors. The value is a long string of the form

    828ef0b8-a876-4579-85db-3cc9d1b5f6e5

#### <a name="http-status-codes"></a> HTTP Status Codes

| Status Code | Description                                                                                                                                |
|-------------|--------------------------------------------------------------------------------------------------------------------------------------------|
| 200         | Success                                                                                                                                    |
| 400         | Bad request. The body will contain errors.                                                                                                 |
| 404         | Not found. This could be returned either because the URL isn't known by access control or the item wasn't found.                           |
| 409         | Conflict. This is returned when a revision id conflict occurred while saving the item.                                                     |
| 415         | Unsupported Media Type. The body will return an error message that contains the list of supported formats.                                 |
| 422         | Unprocessable entity. Access control understood the request, but the concept failed ingest validation rules. The body will contain errors. |
| 500         | Internal error. Contact CMR Operations if this occurs.                                                                                     |
| 503         | Internal error because a service dependency is not available.                                                                              |

#### <a name="successful-responses"></a> Successful Responses

Successful responses will return an HTTP Status code of 200 and a body containing the CMR Concept Id of the item that was updated or deleted along with the revision id.

    {"concept_id":"AG12345-PROV","revision_id":1}

## <a name="groups"></a> Groups

Groups are used to identify sets of users for the assignment of access privileges. Groups are either owned by a provider or the system. Provider level groups define sets of users access to that providers data. System level groups define sets of users for assigning system level access. Groups have the following fields:

* `name` - Required field that uniquely identifies a system group or a group within a provider.
* `provider_id` - Id of the provider that owns the group. If this isn't present then the group will be a system level group.
* `description` - Required field that describes the group.
* `members` - Optional. May be specified in create and update operations.
* `legacy_guid` - Internal use only. This is used for ECHO Kernel interoperability.

### <a name="create-group"></a> Create Group

Groups are created by POSTing a JSON representation of a group to `%CMR-ENDPOINT%/groups` along with a valid ECHO token. The response will contain a concept id identifying the group along with the group revision id. Creating and updating a group is synchronous and the group will be visible in search immediately after the ingest response is returned.

#### Creating a System Level Group

```
curl -XPOST -i -H "Content-Type: application/json" -H "Echo-Token: XXXXX" %CMR-ENDPOINT%/groups -d \
'{
  "name": "Administrators",
  "description": "The group of users that manages the CMR.",
  "members": ["user1", "user2"]
 }'

HTTP/1.1 200 OK
Content-Type: application/json;charset=ISO-8859-1

{"revision_id":1,"concept_id":"AG1200000000-CMR"}
```

#### Creating a Provider Level Group

```
curl -XPOST -i -H "Content-Type: application/json" -H "Echo-Token: XXXXX" %CMR-ENDPOINT%/groups -d \
'{
  "name": "Administrators",
  "provider_id": "PROV1",
  "description": "The group of users that manages PROV1s data holdings."
 }'

HTTP/1.1 200 OK
Content-Type: application/json;charset=ISO-8859-1

{"revision_id":1,"concept_id":"AG1200000001-PROV1"}
```

### <a name="retrieve-group"></a> Retrieve Group

A single group can be retrieved by sending a GET request to `%CMR-ENDPOINT%/groups/<concept-id>` where `concept-id` is the concept id of the group returned when it was created.

```
curl -i -H "Echo-Token: XXXX" %CMR-ENDPOINT%/groups/AG1200000000-CMR?pretty=true

HTTP/1.1 200 OK
Content-Type: application/json

{
  "name" : "Administrators",
  "description" : "The group of users that manages PROV1s data holdings."
}
```

### <a name="update-group"></a> Update Group

Groups are updated by sending a PUT request with the JSON representation of a group to `%CMR-ENDPOINT%/groups/<concept-id>` where `concept-id` is the concept id of the group returned when it was created. The same rules apply when updating a group as when creating it but only the description can be modified. The response will contain the concept id along with the group revision id.

Only keys present in the update request will be updated. For example: if a `"members"` key is specified, then the group's members will be updated with the supplied value, otherwise the group's members will remain unchanged.

```
curl -XPUT -i -H "Content-Type: application/json" -H "Echo-Token: XXXXX" %CMR-ENDPOINT%/groups/AG1200000000-CMR -d \
'{
  "name": "Administrators",
  "description": "The group of users that manages the CMR and related systems."
 }'

HTTP/1.1 200 OK
Content-Type: application/json;charset=ISO-8859-1

{"concept_id":"AG1200000000-CMR","revision_id":2}
```

### <a name="delete-group"></a> Delete Group

Groups are deleted by sending a DELETE request to `%CMR-ENDPOINT%/groups/<concept-id>` where `concept-id` is the concept id of the group returned when it was created. Deleting a group creates a tombstone that marks the group as deleted. The concept id of the group and the revision id of the tombstone are returned from a delete request.

```
curl -XDELETE -i  -H "Echo-Token: XXXXX" %CMR-ENDPOINT%/groups/AG1200000000-CMR

HTTP/1.1 200 OK
Content-Type: application/json;charset=ISO-8859-1

{"concept_id":"AG1200000000-CMR","revision_id":3}
```

### <a name="retrieve-group-members"></a> Retrieve Group Members

The members in a group can be retrieved by sending a GET request to `%CMR-ENDPOINT%/groups/<concept-id>/members` where `concept-id` is the concept id of the group returned when it was created.

```
curl -i -H "Echo-Token: XXXX" %CMR-ENDPOINT%/groups/AG1200000000-CMR/members?pretty=true

HTTP/1.1 200 OK
Content-Type: application/json

["user1", "user2", "user3"]
```

### <a name="add-group-members"></a> Add Group Members

The members in a group can be added by sending a POST request to `%CMR-ENDPOINT%/groups/<concept-id>/members` where `concept-id` is the concept id of the group returned when it was created. The body of the request should be a JSON array of Earthdata Login usernames. The concept id and updated revision number is returned.

```
curl -i -XPOST -H "Echo-Token: XXXX" -H "Content-Type application/json" %CMR-ENDPOINT%/groups/AG1200000000-CMR/members -d
'["user1", "user2", "user3"]'

HTTP/1.1 200 OK
Content-Type: application/json

{"concept_id":"AG1200000000-CMR","revision_id":3}
```

### <a name="remove-group-members"></a> Remove Group Members

The members in a group can be removed by sending a DELETE request to `%CMR-ENDPOINT%/groups/<concept-id>/members` where `concept-id` is the concept id of the group returned when it was created. The body of the request should be a JSON array of Earthdata Login usernames to remove. The concept id and updated revision number is returned.

```
curl -i -XDELETE -H "Echo-Token: XXXX" -H "Content-Type application/json" %CMR-ENDPOINT%/groups/AG1200000000-CMR/members -d
'["user1", "user2", "user3"]'

HTTP/1.1 200 OK
Content-Type: application/json

{"concept_id":"AG1200000000-CMR","revision_id":4}
```

### <a name="search-groups"></a> Search Groups

Groups can be searched for by sending a GET request to `%CMR-ENDPOINT%/groups`

##### Group Search Parameters

The following parameters are supported when searching for groups.

##### Standard Parameters:

* page_size
* page_num
* pretty
* include_members - boolean parameter that indicates if the members of the group should be returned.

##### Group Matching Parameters

These parameters will match fields within a group. They are case insensitive by default. They support options specified. They also support searching with multiple values in the style of `provider[]=PROV1&provider[]=PROV2`.

* provider
  * options: ignore_case, pattern
  * This allows searching for either system level groups or groups owned by a specific provider. Use the provider id of "CMR" to search for system level groups.
* name
  * options: ignore_case, pattern
* legacy_guid
  * options: ignore_case, pattern
* member
  * options: pattern, and
  * Allows searching for groups by member. The Earthdata Login username should be provided. It is always searched case-insensitively.
  * The `and` option allows specifying when sending multiple members whether to find groups that contain at least one of the members passed in (`options[member][and]=false`) or all of the members passed in (`options[member][and]=true`). The option defaults to false.
* concept_id - matches group concept ids

##### Group Search Response

The response is always returned in JSON and includes the following parts.

* hits - How many total groups were found.
* took - How long the search took in milliseconds
* items - a list of the current page of groups with the following fields
  * concept_id
  * revision_id
  * name
  * description
  * provider_id - if a provider level group
  * member_count - The number of users in the group

##### Group Search Example

```
curl -i %CMR-ENDPOINT%/groups?pretty=true

HTTP/1.1 200 OK
Content-Type: application/json; charset=utf-8
CMR-Hits: 4
CMR-Took: 5
CMR-Request-Id: 5689303f-574d-4edf-b2f1-5219dc0ae6c5
Content-Length: 702

{
  "hits" : 4,
  "took" : 5,
  "items" : [ {
    "member_count" : 2,
    "name" : "Administrators",
    "description" : "na",
    "revision_id" : 2,
    "concept_id" : "AG1200000002-PROV1",
    "provider_id" : "PROV1"
  }, {
    "name" : "Administrators",
    "member_count" : 2,
    "description" : "na",
    "revision_id" : 2,
    "concept_id" : "AG1200000000-CMR"
  }, {
    "name" : "Data Readers",
    "member_count" : 2,
    "description" : "na",
    "revision_id" : 2,
    "concept_id" : "AG1200000001-CMR"
  } ]
}
```

## <a name="acls"></a> Access Control Lists (ACLs)

Access Control Lists (ACLs) define permissions within the CMR. Everything is restricted in the CMR by default. ACLs give permission to specific users to take some action on some data.

Every ACL defines three parts like a simple sentence: subject, predicate, and object. The sentence "Science Users can view Provider FOO's granules" is an example. "Science Users" is the subject. "can view" is the predicate. "Provider FOO's granules" is the object.

ACLs are represented by JSON. If "Science Users" was an existing group defined in Provider FOO with concept id AG1234-FOO then an ACL granting that group access to view and order and guests permission to view FOO's granules would look like the following:

```
{
    "group_permissions": [{
        "group_id": "AG1234-FOO",          // Subject
        "permissions": ["read", "order"]   // Predicates
    }, {
        "user_type": "guest",              // Subject
        "permissions": ["read"]            // Predicates
    }],
    "catalog_item_identity": {             // Object
        "name": "All Granules",
        "provider_id": "FOO",
        "granule_applicable": true
    }
}
```

This is like a sentence saying "Science Users can view and order and Guests can view Provider FOO's granules."

The subject and predicate are in `group_permissions`. An ACL can identify multiple permissions per group. There can be multiple subjects and multiple predicates per subject in a single ACL.

Every ACL refers to an object called an "identity". The "identity" identifies what in the CMR is being granted permission by the the ACL. There are 4 kinds of identities:

* System Identities - Identifies a system level thing in the CMR.
* Provider Identities - Identifies a type of object owned by a specific provider.
* Single Instance Identities - Identifies a single instance of something in the CMR. Currently this only applies to managing specific groups.
* Catalog Item Identities - Identifies sets of catalog items (collections and granules) owned by a provider.

### ACL Uniqueness

ACLs are uniquely identified by their identity. There can only be one ACL to a specific identity. For example provider identities contain a provider id and a target. There can only be one ACL in the system for granting permissions to Provider FOO's Option Definitions. The rules for uniquely identifying each type is listed below.

* System Identities - Unique by target
* Provider Identities - Unique by provider id and target
* Single Instance Identities - Unique by target id (Group concept id)
* Catalog Item Identities - Unique by provider id and name.

### <a name="create-acl"></a> Create ACL

ACLs are created by POSTing a JSON representation of an ACL to `%CMR-ENDPOINT%/acls` along with a valid ECHO token. The response will contain a concept id identifying the ACL along with the ACL revision id.

#### Creating an ACL

```
curl -XPOST -i -H "Content-Type: application/json" -H "Echo-Token: XXXXX" %CMR-ENDPOINT%/acls -d \
'{
    "group_permissions": [{
        "group_id": "AG1234-FOO",
        "permissions": ["read", "order"]
    }, {
        "user_type": "guest",
        "permissions": ["read"]
    }],
    "catalog_item_identity": {
        "name": "All Granules",
        "provider_id": "FOO",
        "granule_applicable": true
    }
}'

HTTP/1.1 200 OK
Content-Type: application/json;charset=ISO-8859-1

{"revision_id":1,"concept_id":"ACL1200000000-CMR"}
```

### Grantable Permissions

For system, provider, and single instance identities, the grantable permissions are limited by the target of the ACL.

#### System Identity

| Target                               | Grantable Permissions        |
|--------------------------------------|------------------------------|
| SYSTEM_AUDIT_REPORT                  | read                         |
| METRIC_DATA_POINT_SAMPLE             | read                         |
| SYSTEM_INITIALIZER                   | create                       |
| ARCHIVE_RECORD                       | delete                       |
| ERROR_MESSAGE                        | update                       |
| TOKEN                                | read, delete                 |
| TOKEN_REVOCATION                     | create                       |
| EXTENDED_SERVICE_ACTIVATION          | create                       |
| ORDER_AND_ORDER_ITEMS                | read, delete                 |
| PROVIDER                             | create, delete               |
| TAG_GROUP                            | create, update, delete       |
| TAXONOMY                             | create                       |
| TAXONOMY_ENTRY                       | create                       |
| USER_CONTEXT                         | read                         |
| USER                                 | read, update, delete         |
| GROUP                                | create, read                 |
| ANY_ACL                              | create, read, update, delete |
| EVENT_NOTIFICATION                   | delete                       |
| EXTENDED_SERVICE                     | delete                       |
| SYSTEM_OPTION_DEFINITION             | create, delete               |
| SYSTEM_OPTION_DEFINITION_DEPRECATION | create                       |
| INGEST_MANAGEMENT_ACL                | read, update                 |
| SYSTEM_CALENDAR_EVENT                | create, update, delete       |

#### Provider Identity
| Target                          | Grantable Permissions        |
|---------------------------------|------------------------------|
| AUDIT_REPORT                    | read                         |
| OPTION_ASSIGNMENT               | create, read, delete         |
| OPTION_DEFINITION               | create, delete               |
| OPTION_DEFINITION_DEPRECATION   | create                       |
| DATASET_INFORMATION             | read                         |
| PROVIDER_HOLDINGS               | read                         |
| EXTENDED_SERVICE                | create, update, delete       |
| PROVIDER_ORDER                  | read                         |
| PROVIDER_ORDER_RESUBMISSION     | create                       |
| PROVIDER_ORDER_ACCEPTANCE       | create                       |
| PROVIDER_ORDER_REJECTION        | create                       |
| PROVIDER_ORDER_CLOSURE          | create                       |
| PROVIDER_ORDER_TRACKING_ID      | update                       |
| PROVIDER_INFORMATION            | update                       |
| PROVIDER_CONTEXT                | read                         |
| AUTHENTICATOR_DEFINITION        | create, delete               |
| PROVIDER_POLICIES               | read, update, delete         |
| USER                            | read                         |
| GROUP                           | create, read                 |
| PROVIDER_OBJECT_ACL             | create, read, update, delete |
| CATALOG_ITEM_ACL                | create, read, update, delete |
| INGEST_MANAGEMENT_ACL           | read, update                 |
| DATA_QUALITY_SUMMARY_DEFINITION | create, update, delete       |
| DATA_QUALITY_SUMMARY_ASSIGNMENT | create, delete               |
| PROVIDER_CALENDAR_EVENT         | create, update, delete       |

#### Single Instance Identity

| Target           | Grantable Permissions |
|------------------|-----------------------|
| GROUP_MANAGEMENT | update, delete        |

### <a name="search-acls"></a> Search ACLs

ACLs can be searched for by sending a GET request to `%CMR-ENDPOINT%/acls`. A valid Echo token is required to search ACLs.  If no token is supplied then guest permissions are used.

##### ACL Search Parameters

The following parameters are supported when searching for ACLs.

##### Standard Parameters:

* page_size
* page_num
* pretty
* include_full_acl - boolean parameter that indicates if the full acl details should be included in the search response.

##### ACL Matching Parameters

* permitted_group
  * options: ignore_case
* identity_type
  * options: none (always case-insensitive)
  * The type must be one or more of the following
    * system
    * provider
    * single_instance
    * catalog_item
* permitted_user
  * options: none (always case-insensitive)
  * user is a URS user name corresponding to a member of a group that has access to an ACL.
* provider - Matches ACLs which reference a provider through a catalog item identity or a provider identity.
  * options: ignore_case
* group_permission
  * options: none (always case-insensitive)
  * This is a nested parameter that has subfields 'permitted_group' and 'permission'. It can contain both subfields or just one.
<<<<<<< HEAD
* collection_concept_id
  * Matches ACls that grant permission to the collection through access value.
=======
* permitted_concept_id
  * Matches ACLs that grant permission to the collection through access value.
>>>>>>> dcc14b16

##### ACL Search Response

The response is always returned in JSON and includes the following parts.

* hits - How many total ACLs were found.
* took - How long the search took in milliseconds
* items - a list of the current page of ACLs with the following fields
  * concept_id
  * revision_id
  * name - This will be the catalog item identity name or a string containing "<identity type> - <target>". For example "System - PROVIDER"
  * identity_type - String of "provider", "system", "single_instance", or "catalog_item"
  * location - A URL to retrieve the ACL
  * acl - full JSON of the ACL. Included if `include_full_acl=true` parameter is set.

##### ACL Search Examples

###### By permitted_group

```
curl -i "%CMR-ENDPOINT%/acls?permitted_group\[\]=guest&permitted_group\[\]=registered&pretty=true"

HTTP/1.1 200 OK
Content-Type: application/json; charset=utf-8
CMR-Hits: 4
CMR-Took: 5
CMR-Request-Id: 5689303f-574d-4edf-b2f1-5219dc0ae6c5
Content-Length: 702

{
  "hits" : 3,
  "took" : 6,
  "items" : [ {
    "revision_id" : 1,
    "concept_id" : "ACL1200000008-CMR",
    "identity_type" : "Catalog Item",
    "name" : "All Collections",
    "location" : "%CMR-ENDPOINT%/acls/ACL1200000008-CMR"
  }, {
    "revision_id" : 1,
    "concept_id" : "ACL1200000009-CMR",
    "identity_type" : "Catalog Item",
    "name" : "All Granules",
    "location" : "%CMR-ENDPOINT%/acls/ACL1200000009-CMR"
  }, {
    "revision_id" : 1,
    "concept_id" : "ACL1200000006-CMR",
    "identity_type" : "Group",
    "name" : "Group - AG1234-CMR",
    "location" : "%CMR-ENDPOINT%/acls/ACL1200000006-CMR"
  } ]
}
```

###### By identity_type

```
curl -i "%CMR-ENDPOINT%/acls?identity_type\[\]=provider&identity_type\[\]=catalog_item&pretty=true"

HTTP/1.1 200 OK
Content-Type: application/json; charset=utf-8
CMR-Hits: 2
CMR-Took: 5
CMR-Request-Id: 5689303f-574d-4edf-b2f1-5219dc0ae6c5
Content-Length: 702

{
  "hits" : 2,
  "took" : 4,
  "items" : [ {
    "revision_id" : 1,
    "concept_id" : "ACL1200000003-CMR",
    "identity_type" : "Catalog Item",
    "name" : "All Collections",
    "location" : "%CMR-ENDPOINT%/acls/ACL1200000003-CMR"
  }, {
    "revision_id" : 1,
    "concept_id" : "ACL1200000001-CMR",
    "identity_type" : "Provider",
    "name" : "Provider - PROV1 - AUDIT_REPORT",
    "location" : "%CMR-ENDPOINT%/acls/ACL1200000001-CMR"
  } ]
}
```

###### By permitted_user

```
curl -i "%CMR-ENDPOINT%/acls?permitted_user=user1&pretty=true"

HTTP/1.1 200 OK
Content-Type: application/json; charset=utf-8
CMR-Hits: 2
CMR-Took: 5
CMR-Request-Id: 5689303f-574d-4edf-b2f1-5219dc0ae6c5
Content-Length: 702

{
  "hits" : 2,
  "took" : 4,
  "items" : [ {
    "revision_id" : 1,
    "concept_id" : "ACL1200000003-CMR",
    "identity_type" : "Catalog Item",
    "name" : "All Collections",
    "location" : "%CMR-ENDPOINT%/acls/ACL1200000003-CMR"
  }, {
    "revision_id" : 1,
    "concept_id" : "ACL1200000001-CMR",
    "identity_type" : "Provider",
    "name" : "Provider - PROV1 - AUDIT_REPORT",
    "location" : "%CMR-ENDPOINT%/acls/ACL1200000001-CMR"
  } ]
}
```

###### By provider

```
curl -i "%CMR-ENDPOINT%/acls?provider=prov1&pretty=true"

HTTP/1.1 200 OK
Date: Thu, 28 Jul 2016 13:16:36 GMT
Content-Type: application/json; charset=UTF-8
Access-Control-Expose-Headers: CMR-Hits, CMR-Request-Id
Access-Control-Allow-Origin: *
CMR-Hits: 3
CMR-Took: 10
CMR-Request-Id: 04d273f9-c0c5-4f74-a788-00837d2b80f3
Content-Length: 688
Server: Jetty(9.2.10.v20150310)

{
  "hits" : 3,
  "took" : 10,
  "items" : [ {
    "revision_id" : 1,
    "concept_id" : "ACL1200000001-CMR",
    "identity_type" : "Catalog Item",
    "name" : "Catalog_Item1_PROV1",
    "location" : "%CMR-ENDPOINT%/acls/ACL1200000001-CMR"
  }, {
    "revision_id" : 1,
    "concept_id" : "ACL1200000002-CMR",
    "identity_type" : "Catalog Item",
    "name" : "Catalog_Item2_PROV1",
    "location" : "%CMR-ENDPOINT%/acls/ACL1200000002-CMR"
  }, {
    "revision_id" : 1,
    "concept_id" : "ACL1200000000-CMR",
    "identity_type" : "Provider",
    "name" : "Provider - PROV1 - INGEST_MANAGEMENT_ACL",
    "location" : "%CMR-ENDPOINT%/acls/ACL1200000000-CMR"
  } ]
}
```

##### By group_permission

```
curl -i -g "%CMR-ENDPOINT%/acls?group_permission[0][permitted_group]=guest&group_permission[0][permission]=create&pretty=true"

HTTP/1.1 200 OK
Date: Fri, 12 Aug 2016 18:42:42 GMT
Content-Type: application/json; charset=UTF-8
Access-Control-Expose-Headers: CMR-Hits, CMR-Request-Id
Access-Control-Allow-Origin: *
CMR-Hits: 1
CMR-Took: 5
CMR-Request-Id: 987912b3-be19-43a2-84b7-0b768da36eec
Content-Length: 257
Server: Jetty(9.2.10.v20150310)

{
  "hits" : 1,
  "took" : 4,
  "items" : [ {
    "revision_id" : 1,
    "concept_id" : "ACL1200000002-CMR",
    "identity_type" : "System",
    "name" : "System - SYSTEM_AUDIT_REPORT",
    "location" : "%CMR-ENDPOINT%/acls/ACL1200000002-CMR"
  } ]
}
```

###### By permitted_concept_id

```
curl -i -g
"%CMR-ENDPOINT%/acls?permitted_concept_id=C1200000003-PROV1&pretty=true"

HTTP/1.1 200 OK
Date: Thu, 03 Nov 2016 15:48:41 GMT
Content-Type: application/json; charset=UTF-8
Access-Control-Expose-Headers: CMR-Hits, CMR-Request-Id
Access-Control-Allow-Origin: *
CMR-Hits: 2
CMR-Took: 21
CMR-Request-Id: 461bfb0f-dc52-442a-a79f-d615909298ac
Content-Length: 456
Server: Jetty(9.2.10.v20150310)

{
  "hits" : 2,
  "took" : 12,
  "items" : [ {
    "revision_id" : 1,
    "concept_id" : "ACL1200000008-CMR",
    "identity_type" : "Catalog Item",
    "name" : "Access value 1",
    "location" : "%CMR-ENDPOINT%/acls/ACL1200000008-CMR"
  }, {
    "revision_id" : 1,
    "concept_id" : "ACL1200000007-CMR",
    "identity_type" : "Catalog Item",
    "name" : "Access value 1-10",
    "location" : "%CMR-ENDPOINT%/acls/ACL1200000007-CMR"
  } ]
}
```

###### With include_full_acl

```
curl -i "%CMR-ENDPOINT%/acls?include_full_acl=true&pretty=true"

HTTP/1.1 200 OK
Content-Type: application/json; charset=UTF-8
CMR-Hits: 2
CMR-Took: 27
CMR-Request-Id: b3e38b33-eaf3-46ac-9f04-fa62eabb2c11

{
  "hits" : 2,
  "took" : 27,
  "items" : [ {
    "revision_id" : 1,
    "concept_id" : "ACL1200000000-CMR",
    "identity_type" : "Provider",
    "acl" : {
      "group_permissions" : [ {
        "group_id" : "AG1200000003-PROV1",
        "permissions" : [ "delete", "update" ]
      } ],
      "provider_identity" : {
        "provider_id" : "PROV1",
        "target" : "INGEST_MANAGEMENT_ACL"
      }
    },
    "name" : "Provider - PROV1 - INGEST_MANAGEMENT_ACL",
    "location" : "%CMR-ENDPOINT%/acls/ACL1200000000-CMR"
  }, {
    "revision_id" : 1,
    "concept_id" : "ACL1200000002-CMR",
    "identity_type" : "Catalog Item",
    "acl" : {
      "group_permissions" : [ {
        "user_type" : "guest",
        "permissions" : [ "read" ]
      } ],
      "catalog_item_identity" : {
        "name" : "guest read acl",
        "provider_id" : "PROV1",
        "collection_applicable" : true
      }
    },
    "name" : "guest read acl",
    "location" : "%CMR-ENDPOINT%/acls/ACL1200000002-CMR"
  } ]
}

```

### <a name="retrieve-acl"></a> Retrieve ACL

A single ACL can be retrieved by sending a GET request to `%CMR-ENDPOINT%/acls/<concept-id>` where `concept-id` is the concept id of the ACL returned when it was created.

```
curl -i -H "Echo-Token: XXXX" %CMR-ENDPOINT%/acls/ACL1200000000-CMR?pretty=true

HTTP/1.1 200 OK
Content-Type: application/json

{
  "group_permissions" : [ {
    "group_id" : "AG1234-FOO",
    "permissions" : [ "read", "order" ]
  }, {
    "user_type" : "guest",
    "permissions" : [ "read" ]
  } ],
  "catalog_item_identity" : {
    "name" : "All Granules",
    "provider_id" : "FOO",
    "granule_applicable" : true
  }
}
```

### <a name="update-acl"></a> Update ACL

An ACL can be updated by sending a PUT request to `%CMR-ENDPOINT%/acls/<concept-id>` where `concept-id` is the concept id of the ACL returned when it was created. `legacy-guid` field cannot be modified during update. The fields that uniquely identify an ACL cannot be updated, e.g. the `target` field of a system identity ACL. This limitation will eventually be removed as documented in CMR-3163.

```
curl -XPUT -i -H "Echo-Token: XXXX" %CMR-ENDPOINT%/acls/ACL1200000000-CMR -d \
'{
    "group_permissions": [{
        "group_id": "AG1234-FOO",
        "permissions": ["read", "order"]
    }, {
        "user_type": "guest",
        "permissions": ["read"]
    }],
    "catalog_item_identity": {
        "name": "All Granules",
        "provider_id": "FOO",
        "granule_applicable": true
    }
}'

HTTP/1.1 200 OK
Content-Type: application/json;charset=ISO-8859-1

{"revision_id":2,"concept_id":"ACL1200000000-CMR"}
```

### <a name="delete-acl"></a> Delete ACL

An ACL can be deleted with a DELETE request to `%CMR-ENDPOINT%/acls/<concept-id>` where `concept-id` is the concept id of the ACL returned when it was created.

```
curl -XDELETE -i -H "Echo-Token: mock-echo-system-token" %CMR-ENDPOINT%/acls/ACL1200000000-CMR

HTTP/1.1 200 OK
Content-Type: application/json
Content-Length: 50

{"revision-id":3,"concept-id":"ACL1200000000-CMR"}
```

### <a name="get-permissions"></a> Checking User Permissions

You can check the permissions granted to a specific user or user type on specific concepts or system objects by making a GET request to `%CMR-ENDPOINT%/permissions`.

The response is a JSON object mapping target ids to arrays of permissions granted to the specified user for the respective concept.

Example request:

```
curl -g -i -H "Echo-Token: XXXX" "%CMR-ENDPOINT%/permissions?user_type=guest&concept_id[]=C1200000000-PROV1&concept_id[]=C1200000001-PROV1"

HTTP/1.1 200 OK
Content-Type: application/json;charset=ISO-8859-1

{"C1200000000-PROV1": ["read"], "C1200000001-PROV1": []}
```

#### Parameters

* One of:
** `concept_id` - Must be a valid concept id, or else use `concept_id[]=...&concept_id[]=...` to specify multiple concepts.
** `system_object` - A system object identity target, e.g. "GROUP"
** `provider` AND `target` - A provider id and a provider object identity target, e.g. "PROVIDER_HOLDINGS"
* And one of:
** `user_id` - The user whose permissions will be computed.
** `user_type` - Either "guest" or "registered".

### <a name="application-health"></a> Application Health

This will report the current health of the application. It checks all resources and services used by the application and reports their health status in the response body in JSON format. The report includes an "ok?" status and a "problem" field for each resource. The report includes an overall "ok?" status and health reports for each of a service's dependencies. It returns HTTP status code 200 when the application is healthy, which means all its interfacing resources and services are healthy; or HTTP status code 503 when one of the resources or services is not healthy. It also takes pretty parameter for pretty printing the response.

    curl -i -XGET %CMR-ENDPOINT%/health?pretty=true

Example healthy response body:

```
{
  "echo" : {
    "ok?" : true
  },
  "metadata-db" : {
    "ok?" : true,
    "dependencies" : {
      "oracle" : {
        "ok?" : true
      },
      "echo" : {
        "ok?" : true
      }
    }
  }
}
```

Example unhealthy response body:

```
{
  "echo" : {
    "ok?" : true
  },
  "metadata-db" : {
    "ok?" : false,
    "dependencies" : {
      "oracle" : {
        "ok?" : false,
        "problem" : "Exception occurred while getting connection: oracle.ucp.UniversalConnectionPoolException: Cannot get Connection from Datasource: java.sql.SQLRecoverableException: IO Error: The Network Adapter could not establish the connection"
      },
      "echo" : {
        "ok?" : true
      }
    }
  }
}
```<|MERGE_RESOLUTION|>--- conflicted
+++ resolved
@@ -474,13 +474,8 @@
 * group_permission
   * options: none (always case-insensitive)
   * This is a nested parameter that has subfields 'permitted_group' and 'permission'. It can contain both subfields or just one.
-<<<<<<< HEAD
-* collection_concept_id
-  * Matches ACls that grant permission to the collection through access value.
-=======
 * permitted_concept_id
   * Matches ACLs that grant permission to the collection through access value.
->>>>>>> dcc14b16
 
 ##### ACL Search Response
 
