--- conflicted
+++ resolved
@@ -257,7 +257,6 @@
       {:collection-applicable true}
       {:collection-applicable false})))
 
-<<<<<<< HEAD
 (defn- temporal-elastic-doc-map
   "Returns map for temporal range values to be merged into full elastic doc"
   [acl]
@@ -266,10 +265,7 @@
      :temporal-range-stop-date (:stop-date temporal)
      :temporal-mask (:mask temporal)}))
 
-(defn- acl-concept-map->elastic-doc
-=======
 (defn acl-concept-map->elastic-doc
->>>>>>> 546f1bf5
   "Converts a concept map containing an acl into the elasticsearch document to index."
   [concept-map]
   (let [acl (edn/read-string (:metadata concept-map))
