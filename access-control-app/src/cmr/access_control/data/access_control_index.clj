--- conflicted
+++ resolved
@@ -1,7 +1,6 @@
 (ns cmr.access-control.data.access-control-index
   "Performs search and indexing of access control data."
   (:require
-<<<<<<< HEAD
     [clojure.edn :as edn]
     [clojure.string :as str]
     [cmr.access-control.data.acls :as acls]
@@ -16,22 +15,6 @@
     [cmr.elastic-utils.index-util :as m :refer [defmapping defnestedmapping]]
     [cmr.transmit.metadata-db2 :as mdb]
     [cmr.umm.acl-matchers :as acl-matchers]))
-=======
-   [clojure.edn :as edn]
-   [clojure.string :as str]
-   [cmr.access-control.data.acls :as acls]
-   [cmr.access-control.services.acl-service :as acl-service]
-   [cmr.common-app.services.search.elastic-search-index :as esi]
-   [cmr.common-app.services.search.query-to-elastic :as q2e]
-   [cmr.common.lifecycle :as l]
-   [cmr.common.log :refer [info debug]]
-   [cmr.common.services.errors :as errors]
-   [cmr.common.util :as util]
-   [cmr.elastic-utils.index-util :as m :refer [defmapping defnestedmapping]]
-   [cmr.transmit.metadata-db2 :as mdb]
-   [cmr.transmit.metadata-db2 :as mdb]
-   [cmr.umm.acl-matchers :as acl-matchers]))
->>>>>>> 91961384
 
 (defmulti index-concept
   "Indexes the concept map in elastic search."
