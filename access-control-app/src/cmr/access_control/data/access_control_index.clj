(ns cmr.access-control.data.access-control-index
  "Performs search and indexing of access control data."
  (:require
   [clojure.edn :as edn]
   [clojure.string :as str]
   [cmr.access-control.data.acls :as acls]
   [cmr.common-app.services.search.elastic-search-index :as esi]
   [cmr.common-app.services.search.query-to-elastic :as q2e]
   [cmr.common.log :refer [info debug error]]
   [cmr.common.services.errors :as errors]
   [cmr.common.util :as util :refer [defn-timed]]
   [cmr.elastic-utils.index-util :as m :refer [defmapping defnestedmapping]]
   [cmr.transmit.metadata-db :as mdb-legacy]))

;;;;;;;;;;;;;;;;;;;;;;;;;;;;;;;;;;;;;;;;;;;;;;;;;;;;;;;;;;;;;;;;;;;;;;;;;;;;;;;;;;;;;;;;;;;;;;;;;;;;
;; Groups

(def group-index-name
  "The name of the index in elastic search."
  "groups")

(def group-type-name
  "The name of the mapping type within the cubby elasticsearch index."
  "access-group")

(defmapping ^:private group-mappings group-type-name
  "Defines the field mappings and type options for indexing groups in elasticsearch."
  {:concept-id (m/stored m/string-field-mapping)
   :revision-id (m/stored m/int-field-mapping)

   :name (m/stored m/string-field-mapping)
   :name.lowercase m/string-field-mapping

   :provider-id (m/stored m/string-field-mapping)
   :provider-id.lowercase m/string-field-mapping

   :description (m/not-indexed (m/stored m/string-field-mapping))

   :legacy-guid (m/stored m/string-field-mapping)
   :legacy-guid.lowercase m/string-field-mapping

   :members (m/stored m/string-field-mapping)
   :members.lowercase m/string-field-mapping

   ;; Member count is returned in the group response. The list of members is returned separately so
   ;; we don't store the members in the elastic index. If members end up being stored at some point
   ;; we can get rid of this field.
   :member-count (m/stored (m/not-indexed m/int-field-mapping))})

(def ^:private group-index-settings
  "Defines the elasticsearch index settings."
  {:number_of_shards 3,
   :number_of_replicas 1,
   :refresh_interval "1s"})

(defn group-concept-map->elastic-doc
  "Converts a concept map containing an access group into the elasticsearch document to index."
  [concept-map]
  (try
    (let [group (edn/read-string (:metadata concept-map))
          {:keys [name provider-id members legacy-guid]} group]

      (-> group
          (merge (select-keys concept-map [:concept-id :revision-id]))
          (assoc :name.lowercase (util/safe-lowercase name)
                 :provider-id.lowercase (util/safe-lowercase provider-id)
                 :members (:members group)
                 :members.lowercase (map str/lower-case members)
                 :legacy-guid.lowercase (util/safe-lowercase legacy-guid)
                 :member-count (count members))))
    (catch Exception e
      (error e (str "Failure to create elastic-doc from " (pr-str concept-map)))
      (throw e))))

(defn index-group
  "Indexes an access control group."
  [context concept-map]
  (info "Indexing group concept:" (pr-str concept-map))
  (let [elastic-doc (group-concept-map->elastic-doc concept-map)
        {:keys [concept-id revision-id]} concept-map
        elastic-store (esi/context->search-index context)]
    (m/save-elastic-doc
      elastic-store group-index-name group-type-name concept-id elastic-doc revision-id
      {:ignore-conflict? true
       ;; This option makes indexing synchronous by forcing a refresh of the index before returning.
       :refresh? true})))

(defn unindex-group
  "Removes group from index by concept ID."
  [context concept-id]
  (info "Unindexing group concept:" concept-id)
  (m/delete-by-id (esi/context->search-index context)
                  group-index-name
                  group-type-name
                  concept-id
                  {:refresh? true}))

(defn-timed reindex-groups
  "Fetches and indexes all groups"
  [context]
  (info "Reindexing all groups")
  (doseq [group-batch (mdb-legacy/find-in-batches context :access-group 100 {:latest true})
          group group-batch]
    (if (:deleted group)
      (unindex-group context (:concept-id group))
      (index-group context group)))
  (info "Reindexing all groups complete"))

(defn unindex-groups-by-provider
  "Unindexes all access groups owned by provider-id."
  [context provider-id]
  (info "Unindexing all groups for" provider-id)
  (m/delete-by-query (esi/context->search-index context)
                     group-index-name
                     group-type-name
                     ;; only :provider-id.lowercase is indexed, so to find the access group by
                     ;; provider-id we need to compare the lowercased version
                     {:term {:provider-id.lowercase (.toLowerCase provider-id)}}))

(defmethod q2e/concept-type->field-mappings :access-group
  [_]
  {:provider :provider-id})

(defmethod q2e/field->lowercase-field-mappings :access-group
  [_]
  {:provider "provider-id.lowercase"
   :member "members.lowercase"})

(defmethod esi/concept-type->index-info :access-group
  [context _ _]
  {:index-name group-index-name
   :type-name group-type-name})

;;;;;;;;;;;;;;;;;;;;;;;;;;;;;;;;;;;;;;;;;;;;;;;;;;;;;;;;;;;;;;;;;;;;;;;;;;;;;;;;;;;;;;;;;;;;;;;;;;;;
;; ACLs

(def ^:private acl-index-name
  "The name of the index in elastic search."
  "acls")

(def ^:private acl-type-name
  "The name of the mapping type within the cubby elasticsearch index."
  "acl")

(defnestedmapping group-permission-field-mapping
  "Defines mappings for group permission."
  {:permitted-group m/string-field-mapping
   :permitted-group.lowercase m/string-field-mapping
   :permission m/string-field-mapping
   :permission.lowercase m/string-field-mapping})

(defmapping ^:private acl-mappings acl-type-name
  "Defines the field mappings and type options for indexing acls in elasticsearch."
  {:concept-id (m/stored m/string-field-mapping)
   :revision-id (m/stored m/int-field-mapping)

   :collection-identifier m/bool-field-mapping
   :collection-applicable m/bool-field-mapping

   :granule-identifier m/bool-field-mapping
   :granule-applicable m/bool-field-mapping

   :entry-title m/string-field-mapping

   :collection-access-value-min m/int-field-mapping
   :collection-access-value-max m/int-field-mapping
   :collection-access-value-include-undefined-value m/bool-field-mapping

   :collection-temporal-range-start-date m/date-field-mapping
   :collection-temporal-range-stop-date m/date-field-mapping
   :collection-temporal-mask m/string-field-mapping

   :granule-access-value-min m/int-field-mapping
   :granule-access-value-max m/int-field-mapping
   :granule-access-value-include-undefined-value m/bool-field-mapping

   :granule-temporal-range-start-date m/date-field-mapping
   :granule-temporal-range-stop-date m/date-field-mapping
   :granule-temporal-mask m/string-field-mapping

   :permitted-group (m/stored m/string-field-mapping)
   :permitted-group.lowercase m/string-field-mapping

   :group-permission group-permission-field-mapping

   :legacy-guid (m/stored m/string-field-mapping)
   :legacy-guid.lowercase m/string-field-mapping

   ;; Target will be the target of a system identity or a provider identity such as ANY_ACL.
   :target (m/stored m/string-field-mapping)
   :target.lowercase m/string-field-mapping

   ;; target-provider-id indexes the provider id of the provider-identity or
   ;; catalog-item-identity field of an acl, if present
   :target-provider-id (m/stored m/string-field-mapping)
   :target-provider-id.lowercase m/string-field-mapping

   :target-id (m/stored m/string-field-mapping)

   ;; The name of the ACL for returning in the references response.
   ;; This will be the catalog item identity name or a string containing
   ;; "<identity type> - <target>". For example "System - PROVIDER"
   :display-name (m/stored m/string-field-mapping)
   :display-name.lowercase m/string-field-mapping
   :identity-type (m/stored m/string-field-mapping)

   ;; Store the full ACL metadata for quick retrieval.
   :acl-gzip-b64 (m/stored (m/not-indexed m/string-field-mapping))})

(def ^:private acl-index-settings
  "Defines the elasticsearch index settings."
  {:number_of_shards 3,
   :number_of_replicas 1,
   :refresh_interval "1s"})

(defn acl->display-name
  "Returns the display name to index with the ACL. This will be the catalog item identity name or a
  string containing \"<identity type> - <target>\". For example \"System - PROVIDER\""
  [acl]
  (let [{:keys [system-identity provider-identity single-instance-identity catalog-item-identity]} acl]
    (cond
      system-identity          (str "System - " (:target system-identity))
      ;; We index the display name for a single instance identity using "Group" because they're only for
      ;; groups currently. We use the group concept id here instead of the name. We could support
      ;; indexing the group name with the ACL but then if the group name changes we'd have to
      ;; locate and reindex the related acls. We'll do it this way for now and file a new issue
      ;; if this feature is desired.
      single-instance-identity (str "Group - " (:target-id single-instance-identity))
      provider-identity        (format "Provider - %s - %s"
                                       (:provider-id provider-identity)
                                       (:target provider-identity))
      catalog-item-identity    (:name catalog-item-identity)
      :else                    (errors/internal-error!
                                 (str "ACL was missing identity " (pr-str acl))))))

;; values used to index identity type names in Elastic
(def system-identity-type-name "System")
(def single-instance-identity-type-name "Group")
(def provider-identity-type-name "Provider")
(def catalog-item-identity-type-name "Catalog Item")

(defn acl->identity-type
  "Returns the identity type to index with the ACL."
  [acl]
  (cond
    (:system-identity acl)          system-identity-type-name
    (:single-instance-identity acl) single-instance-identity-type-name
    (:provider-identity acl)        provider-identity-type-name
    (:catalog-item-identity acl)    catalog-item-identity-type-name
    :else                    (errors/internal-error!
                               (str "ACL was missing identity " (pr-str acl)))))

(defn acl->permitted-groups
  "Returns the permitted groups of the ACL, which is a list of group ids or user types referenced
  in the group permissions of the ACL."
  [acl]
  (map #(or (:user-type %) (:group-id %)) (:group-permissions acl)))

(defn- acl-group-permission->elastic-doc
  "Converts a map containing a group permission map to an elasticsearch document to index
  as a nested document field of an acl."
  [group-permission]
  (let [{:keys [group-id user-type permissions]} group-permission
        gid (or group-id user-type)]
    {:permitted-group gid
     :permitted-group.lowercase (str/lower-case gid)
     :permission permissions
     :permission.lowercase (map str/lower-case permissions)}))

(defn- identifier-applicable-elastic-doc-map
  "Returns map for identifier and applicable booleans"
  [acl]
  (merge
   (if (seq (get-in acl [:catalog-item-identity :collection-identifier]))
     {:collection-identifier true}
     {:collection-identifier false})
   (if (get-in acl [:catalog-item-identity :collection-applicable])
     {:collection-applicable true}
     {:collection-applicable false})
   (if (seq (get-in acl [:catalog-item-identity :granule-identifier]))
     {:granule-identifier true}
     {:granule-identifier false})
   (if (get-in acl [:catalog-item-identity :granule-applicable])
     {:granule-applicable true}
     {:granule-applicable false})))

(defn- access-value-elastic-doc-map
  "Returns map for access value to be merged into full elasic doc"
  [acl]
  (merge
    (when-let [av (get-in acl [:catalog-item-identity :collection-identifier :access-value])]
      {:collection-access-value-max (:max-value av)
       :collection-access-value-min (:min-value av)
       :collection-access-value-include-undefined-value (:include-undefined-value av)})
    (when-let [av (get-in acl [:catalog-item-identity :granule-identifier :access-value])]
      {:granule-access-value-max (:max-value av)
       :granule-access-value-min (:min-value av)
       :granule-access-value-include-undefined-value (:include-undefined-value av)})))

(defn- temporal-elastic-doc-map
  "Returns map for temporal range values to be merged into full elastic doc"
  [acl]
  (merge
    (when-let [temporal (get-in acl [:catalog-item-identity :collection-identifier :temporal])]
      {:collection-temporal-range-start-date (:start-date temporal)
       :collection-temporal-range-stop-date (:stop-date temporal)
       :collection-temporal-mask (:mask temporal)})
    (when-let [temporal (get-in acl [:catalog-item-identity :granule-identifier :temporal])]
      {:granule-temporal-range-start-date (:start-date temporal)
       :granule-temporal-range-stop-date (:stop-date temporal)
       :granule-temporal-mask (:mask temporal)})))

(defn- entry-title-elastic-doc-map
  "Returns map for entry titles to be merged into full elastic doc"
  [acl]
  (when-let [entry-titles (get-in acl [:catalog-item-identity :collection-identifier :entry-titles])]
    {:entry-title entry-titles}))

(defn acl-concept-map->elastic-doc
  "Converts a concept map containing an acl into the elasticsearch document to index."
  [concept-map]
  (let [acl (edn/read-string (:metadata concept-map))
        display-name (acl->display-name acl)
        permitted-groups (acl->permitted-groups acl)
        provider-id (acls/acl->provider-id acl)
        target (:target (or (:system-identity acl)
<<<<<<< HEAD
                            (:provider-identity acl)
                            (:single-instance-identity acl)))]
=======
                            (:provider-identity acl)))
        ;;Currently only group ids are supported when searching by target-id
        target-id (when (= "GROUP_MANAGEMENT"
                           (get-in acl [:single-instance-identity :target]))
                    (get-in acl [:single-instance-identity :target-id]))]
>>>>>>> d6dea4a5
    (merge
     (access-value-elastic-doc-map acl)
     (temporal-elastic-doc-map acl)
     (entry-title-elastic-doc-map acl)
     (identifier-applicable-elastic-doc-map acl)
     (assoc (select-keys concept-map [:concept-id :revision-id])
            :display-name display-name
            :display-name.lowercase (str/lower-case display-name)
            :identity-type (acl->identity-type acl)
            :permitted-group permitted-groups
            :permitted-group.lowercase (map str/lower-case permitted-groups)
            :group-permission (map acl-group-permission->elastic-doc (:group-permissions acl))
            :target target
            :target.lowercase (util/safe-lowercase target)
            :target-id target-id
            :target-provider-id provider-id
            :target-provider-id.lowercase (util/safe-lowercase provider-id)
            :acl-gzip-b64 (util/string->gzip-base64 (:metadata concept-map))
            :legacy-guid (:legacy-guid acl)
            :legacy-guid.lowercase (when-let [legacy-guid (:legacy-guid acl)]
                                     (str/lower-case legacy-guid))))))

(defn index-acl
  "Indexes ACL concept map. options is an optional map of options. Only :synchronous? is currently supported."
  ([context concept-map]
   (index-acl context concept-map {}))
  ([context concept-map options]
   (info "Indexing ACL concept:" (pr-str concept-map) "with options:" (pr-str options))
   (let [elastic-doc (acl-concept-map->elastic-doc concept-map)
         {:keys [concept-id revision-id]} concept-map
         elastic-store (esi/context->search-index context)]
     (m/save-elastic-doc
       elastic-store acl-index-name acl-type-name concept-id elastic-doc revision-id
       (merge
         {:ignore-conflict? true}
         (when (:synchronous? options)
           {:refresh? true}))))))

(defn unindex-acl
  "Removes ACL from index by concept ID."
  [context concept-id]
  (m/delete-by-id (esi/context->search-index context)
                  acl-index-name
                  acl-type-name
                  concept-id
                  ;; refresh by default because unindexing is rare, and this keeps things simpler
                  {:refresh? true}))

(defn-timed reindex-acls
  "Fetches and indexes all acls"
  [context]
  (info "Reindexing all acls")
  (doseq [acl-batch (mdb-legacy/find-in-batches context :acl 100 {:latest true})
          acl acl-batch]
    (if (:deleted acl)
      (unindex-acl context (:concept-id acl))
      (index-acl context acl)))
  (info "Reindexing all acls complete"))

(defmethod esi/concept-type->index-info :acl
  [context _ _]
  {:index-name acl-index-name
   :type-name acl-type-name})

(defmethod q2e/concept-type->field-mappings :acl
  [_]
  {:provider :target-provider-id})

(defmethod q2e/field->lowercase-field-mappings :acl
  [_]
  {:provider "target-provider-id.lowercase"})

(defn unindex-acls-by-provider
  "Removes all ACLs granting permissions to the specified provider ID from the index."
  [context provider-id]
  (m/delete-by-query (esi/context->search-index context)
                     acl-index-name
                     acl-type-name
                     {:term {:target-provider-id.lowercase (str/lower-case provider-id)}}))

;;;;;;;;;;;;;;;;;;;;;;;;;;;;;;;;;;;;;;;;;;;;;;;;;;;;;;;;;;;;;;;;;;;;;;;;;;;;;;;;;;;;;;;;;;;;;;;;;;;;
;; Common public functions

(defn create-index-or-update-mappings
  "Creates the index needed in Elasticsearch for data storage"
  [elastic-store]
  (m/create-index-or-update-mappings
    group-index-name group-index-settings group-type-name group-mappings elastic-store)
  (m/create-index-or-update-mappings
    acl-index-name acl-index-settings acl-type-name acl-mappings elastic-store))

(defn reset
  "Deletes all data from the index"
  [elastic-store]
  (m/reset group-index-name group-index-settings group-type-name group-mappings elastic-store)
  (m/reset acl-index-name acl-index-settings acl-type-name acl-mappings elastic-store))

;;;;;;;;;;;;;;;;;;;;;;;;;;;;;;;;;;;;;;;;;;;;;;;;;;;;;;;;;;;;;;;;;;;;;;;;;;;;;;;;;;;;;;;;;;;;;;;;;;;;
;; Support for bulk indexing

(def concept-type->index-name
  {:acl acl-index-name
   :access-group group-index-name})<|MERGE_RESOLUTION|>--- conflicted
+++ resolved
@@ -324,16 +324,12 @@
         permitted-groups (acl->permitted-groups acl)
         provider-id (acls/acl->provider-id acl)
         target (:target (or (:system-identity acl)
-<<<<<<< HEAD
                             (:provider-identity acl)
                             (:single-instance-identity acl)))]
-=======
-                            (:provider-identity acl)))
         ;;Currently only group ids are supported when searching by target-id
         target-id (when (= "GROUP_MANAGEMENT"
                            (get-in acl [:single-instance-identity :target]))
                     (get-in acl [:single-instance-identity :target-id]))]
->>>>>>> d6dea4a5
     (merge
      (access-value-elastic-doc-map acl)
      (temporal-elastic-doc-map acl)
