--- conflicted
+++ resolved
@@ -1,36 +1,6 @@
 (ns cmr.access-control.api.routes
   "Defines the HTTP URL routes for the application."
   (:require
-<<<<<<< HEAD
-    [cheshire.core :as json]
-    [clojure.string :as str]
-    [cmr.access-control.data.access-control-index :as index]
-    [cmr.access-control.data.acl-schema :as acl-schema]
-    [cmr.access-control.services.acl-search-service :as acl-search]
-    [cmr.access-control.services.acl-service :as acl-service]
-    [cmr.access-control.services.group-service :as group-service]
-    [cmr.access-control.test.bootstrap :as bootstrap]
-    [cmr.acl.core :as acl]
-    [cmr.common-app.api-docs :as api-docs]
-    [cmr.common-app.api.routes :as common-routes]
-    [cmr.common.api.context :as context]
-    [cmr.common.api.errors :as api-errors]
-    [cmr.common.cache :as cache]
-    [cmr.common.concepts :as cc]
-    [cmr.common.log :refer (debug info warn error)]
-    [cmr.common.mime-types :as mt]
-    [cmr.common.services.errors :as errors]
-    [cmr.common.util :as util]
-    [cmr.common.validations.core :as validation]
-    [cmr.common.validations.json-schema :as js]
-    [compojure.core :refer :all]
-    [compojure.handler :as handler]
-    [compojure.route :as route]
-    [ring.middleware.json :as ring-json]
-    [ring.middleware.keyword-params :as keyword-params]
-    [ring.middleware.nested-params :as nested-params]
-    [ring.middleware.params :as params]))
-=======
    [cheshire.core :as json]
    [clojure.string :as str]
    [cmr.access-control.data.access-control-index :as index]
@@ -60,7 +30,6 @@
    [ring.middleware.keyword-params :as keyword-params]
    [ring.middleware.nested-params :as nested-params]
    [ring.middleware.params :as params]))
->>>>>>> a31be1cc
 
 ;;; Utility Functions
 
@@ -351,11 +320,7 @@
                             "public/access_control_index.html")
 
       ;; add routes for checking health of the application
-<<<<<<< HEAD
-      (common-routes/health-api-routes group-service/health)
-=======
       (common-health/health-api-routes group-service/health)
->>>>>>> a31be1cc
 
       ;; add routes for accessing caches
       common-routes/cache-api-routes
