(ns cmr.access-control.system
  "Defines functions for creating, starting, and stopping the application. Applications are
  represented as a map of components. Design based on
  http://stuartsierra.com/2013/09/15/lifecycle-composition and related posts."
  (:require
   [cmr.access-control.api.routes :as routes]
   [cmr.access-control.config :as config]
   [cmr.access-control.data.access-control-index :as access-control-index]
   [cmr.access-control.services.event-handler :as event-handler]
   [cmr.access-control.test.bootstrap :as bootstrap]
   [cmr.acl.acl-fetcher :as af]
   [cmr.common-app.services.search.elastic-search-index :as search-index]
   [cmr.common-app.api.health :as common-health]
   [cmr.common.api.web-server :as web]
   [cmr.common.cache.single-thread-lookup-cache :as stl-cache]
   [cmr.common.config :as cfg :refer [defconfig]]
   [cmr.common.jobs :as jobs]
   [cmr.common.lifecycle :as lifecycle]
   [cmr.common.log :as log :refer (debug info warn error)]
   [cmr.common.nrepl :as nrepl]
   [cmr.common.system :as common-sys]
   [cmr.message-queue.queue.rabbit-mq :as rmq]
   [cmr.transmit.config :as transmit-config]))

(defconfig access-control-nrepl-port
  "Port to listen for nREPL connections"
  {:default nil
   :parser cfg/maybe-long})

(defconfig access-control-public-protocol
  "The protocol to use in documentation examples for the access-control application."
  {:default "http"})

(defconfig access-control-public-host
  "The host name to use in links returned by the access-control application."
  {:default "localhost"})

(defconfig access-control-public-port
  "The port to use in links returned by the access-control application."
  {:default 3011
   :type Long})

(defn public-conf
  "Public access-control configuration used for generating example requests in documentation"
  []
  {:protocol (access-control-public-protocol)
   :host (access-control-public-host)
   :port (access-control-public-port)
   :relative-root-url (transmit-config/access-control-relative-root-url)})

(def ^:private component-order
  "Defines the order to start the components."
  [:log :caches :search-index :queue-broker :scheduler :web :nrepl])

(def system-holder
  "Required for jobs"
  (atom nil))

(defn create-system
  "Returns a new instance of the whole application."
  []
  (let [sys {:log (log/create-logger)
             :search-index (search-index/create-elastic-search-index)
             :web (web/create-web-server (transmit-config/access-control-port) routes/make-api)
             :nrepl (nrepl/create-nrepl-if-configured (access-control-nrepl-port))
             :queue-broker (rmq/create-queue-broker (config/rabbit-mq-config))
             :caches {af/acl-cache-key (af/create-acl-cache
<<<<<<< HEAD
                                        [:system-object :provider-object :single-instance-object])}
=======
                                        (stl-cache/create-single-thread-lookup-cache)
                                        [:system-object :provider-object :single-instance-object])
                      common-health/health-cache-key (common-health/create-health-cache)}
>>>>>>> ff9c4712
             :public-conf (public-conf)
             :relative-root-url (transmit-config/access-control-relative-root-url)
             :scheduler (jobs/create-scheduler
                         `system-holder
                         [(af/refresh-acl-cache-job "access-control-acl-cache-refresh")])}]
    (transmit-config/system-with-connections sys [:echo-rest :metadata-db :urs])))

(defn start
  "Performs side effects to initialize the system, acquire resources, and start it running. Returns
  an updated instance of the system."
  [system]
  (info "Access Control system starting")
  (let [started-system (common-sys/start system component-order)]
    (when (:queue-broker system)
      (event-handler/subscribe-to-events {:system started-system}))

    (info "Access control system started")
    started-system))

(def stop
  "Performs side effects to shut down the system and release its
  resources. Returns an updated instance of the system."
  (common-sys/stop-fn "access-control" component-order))

(defn dev-start
  "Starts the system but performs extra calls to make sure all indexes are created in elastic and
   bootstrap necessary local test data."
  [system]
  (let [started-system (start system)]
    (try
      (access-control-index/create-index-or-update-mappings (:search-index started-system))
      (bootstrap/bootstrap started-system)
      (catch Exception e
        (common-sys/stop started-system component-order)
        (throw e)))
    started-system))<|MERGE_RESOLUTION|>--- conflicted
+++ resolved
@@ -65,13 +65,8 @@
              :nrepl (nrepl/create-nrepl-if-configured (access-control-nrepl-port))
              :queue-broker (rmq/create-queue-broker (config/rabbit-mq-config))
              :caches {af/acl-cache-key (af/create-acl-cache
-<<<<<<< HEAD
-                                        [:system-object :provider-object :single-instance-object])}
-=======
-                                        (stl-cache/create-single-thread-lookup-cache)
                                         [:system-object :provider-object :single-instance-object])
                       common-health/health-cache-key (common-health/create-health-cache)}
->>>>>>> ff9c4712
              :public-conf (public-conf)
              :relative-root-url (transmit-config/access-control-relative-root-url)
              :scheduler (jobs/create-scheduler
