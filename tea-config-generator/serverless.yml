service: tea-config-generator

frameworkVersion: '2 || 3'

variablesResolutionMode: 20210326

provider:
  name: aws
  runtime: python3.8
  memorySize: 128 # default was 1024, 512 would also be accepted
  timeout: 15  # 7 seconds is the average run time currently
  region: us-east-1
  role: IamRoleTeaLambdaExecution
  environment:
<<<<<<< HEAD
    AWS_TEA_CONFIG_CMR: ${env:AWS_TEA_CONFIG_CMR, 'https://cmr.sit.earthdata.nasa.gov'}
    AWS_TEA_CONFIG_LOG_LEVEL: ${env:AWS_TEA_CONFIG_LOG, 'DEBUG'}
=======
    AWS_TEA_CONFIG_CMR: ${env:AWS_TEA_CONFIG_CMR, 'https://cmr.earthdata.nasa.gov'}
    AWS_TEA_CONFIG_LOG_LEVEL: ${env:AWS_TEA_CONFIG_LOG, 'INFO'}
>>>>>>> 880622bd
  stage: ${opt:stage, 'prod'}

package:
  exclude:
    - node_modules/**

functions:
  capabilities:
    handler: capabilities.capabilities
    description: Return a summery of the calls that can be made to this application
    timeout: 5
    events:
      - alb:
          listenerArn: ${cf:${self:provider.stage}.servicesLbListenerArn}
          priority: 52
          conditions:
            path:
              - ${self:custom.endPoint}/capabilities
              - ${self:custom.endPoint}/
<<<<<<< HEAD
    vpc: ~
=======
>>>>>>> 880622bd
  status:
    handler: handler.health
    description: Return a nominal response for confirming the status of this app
    timeout: 1
    events:
      - alb:
          listenerArn: ${cf:${self:provider.stage}.servicesLbListenerArn}
          priority: 51
          conditions:
            path: ${self:custom.endPoint}/status
<<<<<<< HEAD
    vpc: ~
=======
>>>>>>> 880622bd
  provider:
    handler: handler.generate_tea_config
    description: Generate a TEA Config YAML file
    timeout: 20
    events:
      - alb:
          listenerArn: ${cf:${self:provider.stage}.servicesLbListenerArn}
          priority: 50
          conditions:
            path: ${self:custom.endPoint}/provider*
<<<<<<< HEAD
    vpc:
      ${self:custom.vpcrule.${opt:stage}, '~'}
=======
>>>>>>> 880622bd

resources:
  Resources:
    # this property will not work locally till the following is fixed:
    # https://github.com/dherault/serverless-offline/issues/1278
    IamRoleTeaLambdaExecution:
      Type: AWS::IAM::Role
      Properties:
        RoleName: tea-config-generator-role-${self:provider.stage}-${self:provider.region}
        PermissionsBoundary: arn:aws:iam::${aws:accountId}:policy/NGAPShRoleBoundary
        ManagedPolicyArns:
          - arn:aws:iam::aws:policy/service-role/AWSLambdaVPCAccessExecutionRole
        AssumeRolePolicyDocument:
          Version: '2012-10-17'
          Statement:
            - Effect: 'Allow'
              Principal:
                Service:
                  - 'lambda.amazonaws.com'
              Action:
                - 'sts:AssumeRole'
  plugins:
  - serverless-python-requirements
  - serverless-offline
  - serverless-s3-local
custom:
  endPoint: /configuration/tea
  pythonRequirements:
    pythonBin: /usr/bin/python3
  vpcrule:
    sit:
      securityGroupIds:
        - ${cf:${self:provider.stage}.servicesSecurityGroupId}
      subnetIds: !Split [',', '${cf:${self:provider.stage}.subnetIds}']
    uat: ~
    prod: ~<|MERGE_RESOLUTION|>--- conflicted
+++ resolved
@@ -12,13 +12,8 @@
   region: us-east-1
   role: IamRoleTeaLambdaExecution
   environment:
-<<<<<<< HEAD
-    AWS_TEA_CONFIG_CMR: ${env:AWS_TEA_CONFIG_CMR, 'https://cmr.sit.earthdata.nasa.gov'}
-    AWS_TEA_CONFIG_LOG_LEVEL: ${env:AWS_TEA_CONFIG_LOG, 'DEBUG'}
-=======
     AWS_TEA_CONFIG_CMR: ${env:AWS_TEA_CONFIG_CMR, 'https://cmr.earthdata.nasa.gov'}
     AWS_TEA_CONFIG_LOG_LEVEL: ${env:AWS_TEA_CONFIG_LOG, 'INFO'}
->>>>>>> 880622bd
   stage: ${opt:stage, 'prod'}
 
 package:
@@ -38,10 +33,7 @@
             path:
               - ${self:custom.endPoint}/capabilities
               - ${self:custom.endPoint}/
-<<<<<<< HEAD
     vpc: ~
-=======
->>>>>>> 880622bd
   status:
     handler: handler.health
     description: Return a nominal response for confirming the status of this app
@@ -52,10 +44,7 @@
           priority: 51
           conditions:
             path: ${self:custom.endPoint}/status
-<<<<<<< HEAD
     vpc: ~
-=======
->>>>>>> 880622bd
   provider:
     handler: handler.generate_tea_config
     description: Generate a TEA Config YAML file
@@ -66,11 +55,8 @@
           priority: 50
           conditions:
             path: ${self:custom.endPoint}/provider*
-<<<<<<< HEAD
     vpc:
       ${self:custom.vpcrule.${opt:stage}, '~'}
-=======
->>>>>>> 880622bd
 
 resources:
   Resources:
