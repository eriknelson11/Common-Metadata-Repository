(ns cmr.common.util
  "Utility functions that might be useful throughout the CMR."
  (:require
   [camel-snake-kebab.core :as csk]
   [clojure.data.codec.base64 :as b64]
   [clojure.java.io :as io]
   [clojure.set :as set]
   [clojure.string :as str]
   [clojure.template :as template]
   [clojure.test :as test]
   [clojure.walk :as w]
   [cmr.common.log :refer (debug info warn error)]
   [cmr.common.services.errors :as errors])
  (:import
   (java.text DecimalFormat)
   (java.util.zip GZIPInputStream GZIPOutputStream)
   (java.io ByteArrayOutputStream ByteArrayInputStream)
   (java.sql Blob)
   (java.util Arrays)
   [net.jpountz.lz4
    LZ4Compressor
    LZ4SafeDecompressor
    LZ4FastDecompressor
    LZ4Factory]))

(defmacro are2
  "DEPRECATED. Use are3 instead.

   Based on the are macro from clojure.test. Checks multiple assertions with a template expression.
   Wraps each tested expression in a testing block to identify what's being tested.
   See clojure.template/do-template for an explanation of templates.

   Example: (are2 [x y] (= x y)
                 \"The most basic case with 1\"
                 2 (+ 1 1)
                 \"A more complicated test\"
                 4 (* 2 2))
   Expands to:
            (do
               (testing \"The most basic case with 1\"
                 (is (= 2 (+ 1 1))))
               (testing \"A more complicated test\"
                 (is (= 4 (* 2 2)))))

   Note: This breaks some reporting features, such as line numbers."
  [argv expr & args]
  (if (or
        ;; (are2 [] true) is meaningless but ok
        (and (empty? argv) (empty? args))
        ;; Catch wrong number of args
        (and (pos? (count argv))
             (pos? (count args))
             (zero? (mod (count args) (inc (count argv))))))
    (let [testing-var (gensym "testing-msg")
          argv (vec (cons testing-var argv))]
      `(template/do-template ~argv (test/testing ~testing-var (test/is ~expr)) ~@args))
    (throw (IllegalArgumentException.
             "The number of args doesn't match are2's argv or testing doc string may be missing."))))

(defmacro are3
  "Similar to the are2 macro with the exception that it expects that your assertion expressions will
   be explicitly wrapped in is calls. This gives better error messages in the case of failures than
   if ANDing them together.

  Example: (are3 [x y]
             (do
               (is (= x y))
               (is (= y x)))
             \"The most basic case with 1\"
             2 (+ 1 1)
             \"A more complicated test\"
             4 (* 2 2))
  Expands to:
           (do
             (testing \"The most basic case with 1\"
               (do
                 (is (= 2 (+ 1 1)))
                 (is (= (+ 1 1) 2))))
             (testing \"A more complicated test\"
               (do
                 (is (= 4 (* 2 2)))
                 (is (= (* 2 2) 4)))))

  Note: This breaks some reporting features, such as line numbers."
  [argv expr & args]
  (if (or
        ;; (are3 [] true) is meaningless but ok
        (and (empty? argv) (empty? args))
        ;; Catch wrong number of args
        (and (pos? (count argv))
             (pos? (count args))
             (zero? (mod (count args) (inc (count argv))))))
    (let [testing-var (gensym "testing-msg")
          argv (vec (cons testing-var argv))]
      `(template/do-template ~argv (test/testing ~testing-var ~expr) ~@args))
    (throw (IllegalArgumentException.
             "The number of args doesn't match are3's argv or testing doc string may be missing."))))

(defn trunc
  "Returns the given string truncated to n characters."
  [s n]
  (when s
    (subs s 0 (min (count s) n))))

(defn safe-lowercase
  "Returns the given string in lower case safely."
  [v]
  (when v (str/lower-case v)))

(defn sequence->fn
  [vals]
  "Creates a stateful function that returns individual values from the sequence. It returns the first
  value when called the first time, the second value on the second call and so on until the sequence
  is exhausted of values. Returns nil forever after that.

      user=> (def my-ints (sequence->fn [1 2 3]))
      user=> (my-ints)
      1
      user=> (my-ints)
      2
      user=> (my-ints)
      3
      user=> (my-ints)
      nil"
  (let [vals-atom (atom {:curr-val nil :next-vals (seq vals)})]
    (fn []
      (:curr-val (swap! vals-atom
                        (fn [{:keys [next-vals]}]
                          {:curr-val (first next-vals)
                           :next-vals (rest next-vals)}))))))

(defmacro future-with-logging
  "Creates a future that will log when a task starts and completes or if exceptions occur."
  [taskname & body]
  `(future
    (info "Starting " ~taskname)
    (try
      (let [result# (do ~@body)]
        (info ~taskname " completed without exception")
        result#)
      (catch Throwable e#
        (error e# "Exception in " ~taskname)
        (throw e#))
      (finally
        (info ~taskname " complete.")))))

(defmacro time-execution
  "Times the execution of the body and returns a tuple of time it took and the results"
  [& body]
  `(let [start# (System/currentTimeMillis)
         result# (do ~@body)]
     [(- (System/currentTimeMillis) start#) result#]))

(defmacro defn-timed
  "Creates a function that logs how long it took to execute the body. It supports multiarity functions
  but only times how long the last listed arity version takes. This means it should be used with
  multiarity functions where it calls itself with the extra arguments."
  [fn-name & fn-tail]
  (let [fn-name-str (name fn-name)
        ns-str (str *ns*)
        ;; Extract the doc string from the function if present
        [doc-string fn-tail] (if (string? (first fn-tail))
                               [(first fn-tail) (next fn-tail)]
                               [nil fn-tail])
        ;; Wrap single arity functions in a list
        fn-tail (if (vector? (first fn-tail))
                  (list fn-tail)
                  fn-tail)
        ;; extract other arities defined in the function which will not be timed.
        other-arities (drop-last fn-tail)
        ;; extract the last arity definitions bindings and body
        [timed-arity-bindings & timed-arity-body] (last fn-tail)]
    `(defn ~fn-name
       ~@(when doc-string [doc-string])
       ~@other-arities
       (~timed-arity-bindings
         (let [start# (System/currentTimeMillis)]
           (try
             ~@timed-arity-body
             (finally
               (let [elapsed# (- (System/currentTimeMillis) start#)]
                 (debug (format
                          "Timed function %s/%s took %d ms." ~ns-str ~fn-name-str elapsed#))))))))))

(defn build-validator
  "Creates a function that will call f with it's arguments. If f returns any errors then it will
  throw a service error of the type given.
  DEPRECATED: we should use the validations namespace"
  [error-type f]
  (fn [& args]
    (when-let [errors (apply f args)]
      (when (seq errors)
        (errors/throw-service-errors error-type errors)))))

(defn apply-validations
  "Applies the arguments to each validation concatenating all errors and returning them
  DEPRECATED: we should use the validations namespace"
  [validations & args]
  (reduce (fn [errors validation]
            (if-let [new-errors (apply validation args)]
              (concat errors new-errors)
              errors))
          []
          validations))

(defn compose-validations
  "Creates a function that will compose together a list of validation functions into a
  single function that will perform all validations together
  DEPRECATED: we should use the validations namespace"
  [validation-fns]
  (partial apply-validations validation-fns))

(defmacro record-fields
  "Returns the set of fields in a record type as keywords. The record type passed in must be a java
  class. Uses the getBasis function on record classes which returns a list of symbols of the fields of
  the record."
  [record-type]
  `(map keyword  ( ~(symbol (str record-type "/getBasis")))))

(defn remove-map-keys
  "Removes all keys from a map where the provided function returns true for the value of that key.
  The supplied function must take a single value as an argument."
  [f m]
  (apply dissoc m (for [[k v] m
                        :when (f v)]
                    k)))

(defn remove-nil-keys
  "Removes keys mapping to nil values in a map."
  [m]
  (reduce (fn [m kv]
            (if (nil? (val kv))
              (dissoc m (key kv))
              m))
          m
          m))

(defn remove-empty-maps
  "Recursively removes maps with only nil values."
  [x]
  (cond
    (map? x) (let [clean-map (remove-nil-keys (zipmap (keys x) (map remove-empty-maps (vals x))))]
               (when (seq clean-map)
                 clean-map))
    (sequential? x) (keep remove-empty-maps x)
    :else x))

(defn map-keys
  "Maps f over the keys in map m and updates all keys with the result of f.
  This is a recommended function from the Camel Snake Kebab library."
  [f m]
  (when m
    (letfn [(handle-value [v]
                          (cond
                            (map? v) (map-keys f v)
                            (vector? v) (mapv handle-value v)
                            (seq? v) (map handle-value v)
                            :else v))
            (mapper [[k v]]
                    [(f k) (handle-value v)])]
      (into {} (map mapper m)))))

(defn map-values
  "Maps f over all the values in m returning a new map with the updated values"
  [f m]
  (into {} (for [[k v] m] [k (f v)])))

(defn map-keys->snake_case
  "Converts map keys to snake_case."
  [m]
  (map-keys csk/->snake_case_keyword m))

(defn map-keys->kebab-case
  "Converts map keys to kebab-case"
  [m]
  (map-keys csk/->kebab-case-keyword m))

(defn mapcatv
  "An eager version of mapcat that returns a vector of the results."
  [f sequence]
  (reduce (fn [v i]
            (into v (f i)))
          []
          sequence))

(defn any?
  "Returns true if predicate f returns a truthy value against any of the items. This is very similar
  to some but it's faster through it's use of reduce."
  [f items]
  (reduce (fn [_ i]
            (if (f i)
              (reduced true) ;; short circuit
              false))
          false
          items))

(defn map-n
  "Calls f with every step count elements from items. Equivalent to (map f (partition n step items))
  but faster. Note that it drops partitions at the end that would be less than a length of n."
  ([f n items]
   (map-n f n n items))
  ([f ^long n ^long step items]
   (let [items (vec items)
         size (count items)]
     (loop [index 0 results (transient [])]
       (let [subvec-end (+ index n)]
         (if (or (>= index size) (> subvec-end size))
           (persistent! results)
           (let [sub (subvec items index subvec-end)]
             (recur (+ index step) (conj! results (f sub))))))))))

(defn map-n-all
  "Calls f with every step count elements from items. Equivalent to (map f (partition-all n step items))
  but faster. Includes sets at the end that could be less than a lenght of n."
  ([f n items]
   (map-n-all f n n items))
  ([f ^long n ^long step items]
   (let [items (vec items)
         size (count items)]
     (loop [index 0 results (transient [])]
       (let [subvec-end (min (+ index n) size)]
         (if (>= index size)
           (persistent! results)
           (let [sub (subvec items index subvec-end)]
             (recur (+ index step) (conj! results (f sub))))))))))

(defn pmap-n-all
  "Splits work up n ways across futures and executes it in parallel. Calls the function with a set of
  n or fewer at the end. Not lazy - Items will be evaluated fully.

  Note that n is _not_ the number of threads that will be used. It's the number of items that will be
  processed in each parallel batch."
  [f n items]
  (let [build-future (fn [subset]
                       (future
                         (try
                           (f subset)
                           (catch Throwable t
                             (error t (.getMessage t))
                             (throw t)))))
        futures (map-n-all build-future n items)]
    (mapv deref futures)))

(defn fast-map
  "Eager version of pmap. Does error handling to throw the original error thrown in f. In pmap the
   error thrown will be java.util.concurrent.ExecutionException which will mask the original exception.
   This version will throw the original exception so it can be handled appropriately."
  [f values]
  (let [errors (atom nil)
        result (doall (pmap
                        (fn [val]
                         (try
                           (f val)
                           (catch Exception e
                             (swap! errors conj e)
                             nil)))
                        values))]
    (if @errors
      (throw (first @errors))
      result)))

(defn doall-recursive
  "Recursively forces evaluation of any nested sequences. The regular doall will force evaluation
   of a sequence but if elements of those sequences are things like maps which also contain lazy
   sequences they would not be realized. This function will force all of them to be realized."
  [v]
  (w/postwalk identity v))

(defmacro while-let
  "A macro that's similar to when let. It will continually evaluate the bindings and execute the body
  until the binding results in a nil value."
  [bindings & body]
  `(loop []
     (when-let ~bindings
       ~@body
       (recur))))

(defn double->string
  "Converts a double to string without using exponential notation or loss of accuracy."
  [d]
  (when d (.format (DecimalFormat. "#.#####################") d)))

(defn numeric-string?
  "Returns true if the string can be converted to a double. False otherwise."
  [val]
  (try
    (Double. ^String val)
    true
    (catch NumberFormatException _
      false)))

(defn rename-keys-with [m kmap merge-fn]
  "Returns the map with the keys in kmap renamed to the vals in kmap. Values of renamed keys for which
  there is already existing value will be merged using the merge-fn. merge-fn will be called with
  the original keys value and the renamed keys value."
  (let [rename-subset (select-keys m (keys kmap))
        renamed-subsets  (map (fn [[k v]]
                                (set/rename-keys {k v} kmap))
                              rename-subset)
        m-without-renamed (apply dissoc m (keys kmap))]
    (reduce #(merge-with merge-fn %1 %2) m-without-renamed renamed-subsets)))

(defn binary-search
  "Does a binary search between minv and maxv searching for an acceptable value. middle-fn should
  be a function taking two values and finding the midpoint. matches-fn should be a function taking a
  value along with the current recursion depth. matches-fn should return a keyword of :less-than,
  :greater-than, or :matches to indicate if the current value is an acceptable response."
  [minv maxv middle-fn matches-fn]
  (loop [minv minv
         maxv maxv
         depth 0]
    (let [current (middle-fn minv maxv)
          matches-result (matches-fn current minv maxv depth)]
      (case matches-result
        :less-than (recur current maxv (inc depth))
        :greater-than (recur minv current (inc depth))
        matches-result))))

(defn- compare-results-match?
  "Returns true if the given values are in order based on the given matches-fn, otherwise returns false."
  [matches-fn values]
  (->> (partition 2 1 values)
       (map #(apply compare %))
       (every? matches-fn)))

(defn greater-than?
  "Returns true if the given values are in descending order. This is similar to core/> except it uses
  compare function underneath and applies to other types other than just java.lang.Number."
  [& values]
  (compare-results-match? pos? values))

(defn less-than?
  "Returns true if the given values are in ascending order. This is similar to core/< except it uses
  compare function underneath and applies to other types other than just java.lang.Number."
  [& values]
  (compare-results-match? neg? values))

(defn get-keys-in
  "Returns a set of all of the keys in the given nested map or collection."
  ([m]
   (get-keys-in m #{}))
  ([m key-set]
   (cond
     (map? m)
     (-> key-set
         (into (keys m))
         (into (get-keys-in (vals m))))

     (sequential? m)
     (reduce #(into %1 (get-keys-in %2)) key-set m))))

(defn unbatch
  "Returns a lazy seq of individual results from a lazy sequence of
  sequences. For example: return a lazy sequence of each item in a
  sequence of batches of items in search results."
  [coll]
  (mapcat seq coll))

(defn delete-recursively
  "Recursively delete the directory or file by the given name. Does nothing if the file does not exist."
  [fname]
  (when (.exists (io/file fname))
    (letfn [(delete-recursive
              [^java.io.File file]
              (when (.isDirectory file)
                (dorun (map delete-recursive (.listFiles file))))
              (io/delete-file file))]
      (delete-recursive (io/file fname)))))

(defn string->lz4-bytes
  "Compresses the string using LZ4 compression. Returns a map containing the compressed byte array
   and the length of the original string in bytes. The decompression length is used during decompression.
   LZ4 compression is faster than GZIP compression but uses more space."
  [^String s]
  (let [data (.getBytes s "UTF-8")
        decompressed-length (count data)
        ^LZ4Factory factory (LZ4Factory/fastestInstance)
        ^LZ4Compressor compressor (.highCompressor factory)
        max-compressed-length (.maxCompressedLength compressor decompressed-length)
        compressed (byte-array max-compressed-length)
        compressed-length (.compress compressor
                                     ;; Data to compress and size
                                     data 0 decompressed-length
                                     ;; Target byte array and size
                                     compressed 0 max-compressed-length)]
    {:decompressed-length decompressed-length
     :compressed (Arrays/copyOf compressed compressed-length)}))

(defn lz4-bytes->string
  "Takes a map as returned by string->lz4-bytes and decompresses it back to the original string."
  [lz4-info]
  (let [{:keys [^long decompressed-length
                ^bytes compressed]} lz4-info
        ^LZ4Factory factory (LZ4Factory/fastestInstance)
        ^LZ4FastDecompressor decompressor (.fastDecompressor factory)
        restored (byte-array decompressed-length)]
    (.decompress decompressor
                 compressed 0
                 restored 0 decompressed-length)
    (String. restored 0 decompressed-length)))

(defn gzip-blob->string
  "Convert a gzipped BLOB to a string"
  [^Blob blob]
  (-> blob .getBinaryStream GZIPInputStream. slurp))

(defn gzip-bytes->string
  "Convert a byte array of gzipped data into a string."
  [^bytes bytes]
  (-> bytes ByteArrayInputStream. GZIPInputStream. slurp))

(defn string->gzip-bytes
  "Convert a string to an array of compressed bytes"
  [input]
  (let [output (ByteArrayOutputStream.)
        gzip (GZIPOutputStream. output)]
    (io/copy input gzip)
    (.finish gzip)
    (.toByteArray output)))

(defn string->gzip-base64
  "Converts a string to another string that is the base64 encoded bytes obtained by gzip
  compressing the bytes of the original string."
  [input]
  (let [^bytes b64-bytes (-> input string->gzip-bytes b64/encode)]
   (String. b64-bytes (java.nio.charset.Charset/forName "UTF-8"))))

(defn gzip-base64->string
  "Converts a base64 encoded gzipped string back to the original string."
  [^String input]
  (-> input
      .getBytes
      b64/decode
      ByteArrayInputStream.
      GZIPInputStream.
      slurp))

(defn map->path-values
  "Takes a map and returns a map of a sequence of paths through the map to values contained in that
  map. A path is a sequence of keys to a value in the map like that taken by the get-in function.

  Example:

  (map->path-values {:a 1
  :b {:c 2}})
  =>
  {
    [:a] 1
    [:b] 2
  }"
  [matching-map]
  (into {}
        (mapcatv
          (fn [[k v]]
            (if (map? v)
              (mapv (fn [[path value]]
                      [(vec (cons k path)) value])
                    (map->path-values v))
              [[[k] v]]))
          matching-map)))

(defn map-matches-path-values?
  "Returns true if the map matches the given path values. Path values are described in the
  map->path-values function documentation."
  [path-values m]
  (every? (fn [[path value]]
            (= (get-in m path) value))
          path-values))

(defn filter-matching-maps
  "Keeps all the maps which match the given matching map. The matching map is a set of nested maps
  with keys and values. A map matches it if the matching map is a subset of the map."
  [matching-map maps]
  (let [path-values (map->path-values matching-map)]
    (filter #(map-matches-path-values? path-values %) maps)))

(defn update-in-each
  "Like update-in but applied to each value in seq at path."
  [m path f & args]
  (update-in m path (fn [xs]
                      (when xs
                        (map (fn [x]
                               (apply f x args))
                             xs)))))

(defn update-in-all
  "For nested maps, this is identical to clojure.core/update-in. If it encounters
   a sequential structure at one of the keys, though, it applies the update to each
   value in the sequence. If it encounters nil at a parent key, it does nothing."
  [m [k & ks] f & args]
  (let [v (get m k)]
    (if (nil? v)
      m
      (if (sequential? v)
        (if ks
          (assoc m k (mapv #(apply update-in-all %1 ks f args) v))
          (assoc m k (mapv #(apply f %1 args) v)))
        (if ks
          (assoc m k (apply update-in-all v ks f args))
          (assoc m k (apply f v args)))))))

(defn get-in-all
  "Similar to clojure.core/get-in, but iterates over sequence values found along
  the key path and returns an array of all matching values."
  [m [k & ks]]
  (let [v (get m k)]
    (cond
      (nil? v) []                                    ;; Return empty results if the path can't be followed
      (nil? ks) [v]                                  ;; Return just the value if we're at the end of the path
      (sequential? v) (mapcat #(get-in-all %1 ks) v) ;; Iterate and recurse through sequences
      :else (get-in-all v ks))))                     ;; Recurse on ordinary keys (assumed to be maps)

(defn- key->delay-name
  "Returns the key that the delay is stored in for a lazy value"
  [k]
  {:pre [(keyword? k)]}
  (keyword (str "cmr.common.util/" (name k) "-delay")))

(defmacro lazy-assoc
  "Associates a value in a map in a way that the expression isn't evaluated until the value is
  retrieved from the map. The value must be retrieved using lazy-get. A different key is built
  using the one specified so that only lazy-get can be used to retrieve the value. It also allows
  a map to contain either the original value with the same key and a lazily determined value."
  [m k value-expression]
  (let [delay-name (key->delay-name k)]
    `(assoc ~m ~delay-name (delay ~value-expression))))

(defn lazy-get
  "Realizes and retrieves a value stored via lazy-assoc."
  [m k]
  (some-> m (get (key->delay-name k)) deref))

(defn get-real-or-lazy
  "Retrieves the value directly from the map with the key k or if not set looks for a lazily
  associated value."
  [m k]
  (or (get m k) (lazy-get m k)))

(defn extract-between-strings
  "Extracts a substring from s that begins with start and ends with end."
  ([^String s ^String start ^String end]
   (extract-between-strings s start end true))
  ([^String s ^String start ^String end include-start-and-end?]
   (let [start-index (.indexOf s start)]
     (when (not= start-index -1)
       (let [end-index (.indexOf s end (+ start-index (count start)))]
         (when (not= end-index -1)
           (if include-start-and-end?
             (.substring s start-index (+ end-index (count end)))
             (let [substr (.substring s (+ start-index (count start)) end-index)]
               ;; Return nil if there's no data between the two
               (when (not= 0 (count substr))
                 substr)))))))))

(defn map-by
  "Like group-by but assumes that all the keys returned by f will be unique per item."
  [f items]
  (into {} (for [item items] [(f item) item])))

(defn truncate-nils
  "Truncates the nil elements from the end of the given sequence, returns the truncated sequence.
  e.g (truncate-nils [1 2 nil 3 nil nil]) => '(1 2 nil 3)"
  [coll]
  (reverse (drop-while nil? (reverse coll))))

(defn map-longest
  "Similar to map function, but applies the function to the longest of the sequences,
  use the given default to pad the shorter sequences.
  See http://stackoverflow.com/questions/18940629/using-map-with-different-sized-collections-in-clojure"
  [f default & colls]
  (lazy-seq
    (when (some seq colls)
      (cons
        (apply f (map #(if (seq %) (first %) default) colls))
        (apply map-longest f default (map rest colls))))))

(defn key-sorted-map
  "Creates an empty map whose keys are sorted by the order given. Keys not in the set will appear
  after the specified keys. Keys must all be of the same type."
  [key-order]
  ;; Create a map of the keys to a numeric number indicating their position.
  (let [key-order-map (zipmap key-order (range))]
    (sorted-map-by
      (fn [k1 k2]
        (let [k1-order (key-order-map k1)
              k2-order (key-order-map k2)]
          (cond
            ;; k1 and k2 are both in the key-order-map.
            (and k1-order k2-order) (compare k1-order k2-order)

            ;; k1 is in the map but not k2. k1 should appear earlier than k2
            k1-order -1

            ;; k2 is in the map but not k1. k1 should appear after k2
            k2-order 1

            ;; Neither is in the map so compare them directly
            :else (compare k1 k2)))))))

;; Copied from clojure.core.incubator. We were having issues referring to this after updating to Clojure 1.7.
(defn dissoc-in
  "Dissociates an entry from a nested associative structure returning a new
  nested structure. keys is a sequence of keys. Any empty maps that result
  will not be present in the new structure."
  [m [k & ks :as keys]]
  (if ks
    (if-let [nextmap (get m k)]
      (let [newmap (dissoc-in nextmap ks)]
        (if (seq newmap)
          (assoc m k newmap)
          (dissoc m k)))
      m)
    (dissoc m k)))

(defn seqv
  "Returns (vec coll) when (seq coll) is not nil."
  [coll]
  (when (seq coll)
    (vec coll)))

(defn seqify
  "When x is non-nil, returns x if it is sequential, or else returns a sequential collection containing only x."
  [x]
  (when (some? x)
    (if (sequential? x)
      x
      [x])))

(defn- decompose-natural-string
  "Given a string, returns a vector containing the alternating sequences of
  digit and non-digit subsequences. Digits are returned as integers and the
  vector is guaranteed to start with a (potentially empty) string."
  [s]
  (let [lower-s (str/lower-case s)
        result (map #(if (re-matches #"\d+" %)
                       (Integer/parseInt % 10)
                       %)
                    (re-seq #"(?:\d+|[^\d]+)" lower-s))]
    (if (number? (first result))
      (into [""] result)
      (vec result))))

(defn compare-vectors
  "Compares two vectors of potentially unequal size. The default comparator
   for vectors considers length first, regardless of contents. compare-vectors
   compares in a manner similar to strings, where contents are considered first.

   > (compare [1 2 3] [2 1]) => 1
   > (compare-vectors [1 2 3] [2 1]) => -1"
  [v0 v1]
  (let [len (min (count v0) (count v1))
        cmp (compare (subvec v0 0 len) (subvec v1 0 len))]
    (if (or (= cmp 0) (= (count v0) (count v1)))
      (compare v0 v1)
      cmp)))

(defn compare-natural-strings
  "A comparator function for two strings that does not consider case and
  interprets numbers within the strings, so that ab1c < ab2c < AB10C"
  [s0 s1]
  (compare-vectors (decompose-natural-string s0)
                   (decompose-natural-string s1)))

(defn xor
  "Returns true if only one of xs is truthy."
  [& xs]
  (= 1 (count (filter identity xs))))

<<<<<<< HEAD
(defn get-max-from-collection
  "Returns the maximum value from a collection of objects which implement the Comparator interface."
  [coll]
  (when (seq coll)
    (reduce (fn [x y]
              (if (and x y)
                (if (< 0 (compare x y)) x y)
                (or x y)))
            coll)))
=======
(defn max-compare
  "Returns the maximum of the objects which can be compared using compare."
  ([] nil)
  ([x] x)
  ([x y]
   (if (< 0 (compare x y)) x y))
  ([x y & more]
   (reduce max-compare (max-compare x y) more)))
>>>>>>> 8e0b7d83
<|MERGE_RESOLUTION|>--- conflicted
+++ resolved
@@ -766,17 +766,6 @@
   [& xs]
   (= 1 (count (filter identity xs))))
 
-<<<<<<< HEAD
-(defn get-max-from-collection
-  "Returns the maximum value from a collection of objects which implement the Comparator interface."
-  [coll]
-  (when (seq coll)
-    (reduce (fn [x y]
-              (if (and x y)
-                (if (< 0 (compare x y)) x y)
-                (or x y)))
-            coll)))
-=======
 (defn max-compare
   "Returns the maximum of the objects which can be compared using compare."
   ([] nil)
@@ -784,5 +773,4 @@
   ([x y]
    (if (< 0 (compare x y)) x y))
   ([x y & more]
-   (reduce max-compare (max-compare x y) more)))
->>>>>>> 8e0b7d83
+   (reduce max-compare (max-compare x y) more)))