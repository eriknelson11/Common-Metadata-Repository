(ns cmr.common.api.errors
  (:require [cmr.common.log :refer [error]]
<<<<<<< HEAD
            [cmr.common.services.errors :as errors]
            [clojure.data.xml :as x]
            [camel-snake-kebab :as csk]
            [cheshire.core :as json]))
=======
            [clojure.data.xml :as x]
            [cmr.common.mime-types :as mt]
            [cmr.common.config :as cfg]))
>>>>>>> 75c02419

(def type->http-status-code
  {:not-found 404
   :bad-request 400
   :unauthorized 401
   :invalid-data 422
   :conflict 409})

(def CONTENT_TYPE_HEADER "Content-Type")
(def CORS_ORIGIN_HEADER "Access-Control-Allow-Origin")

(def internal-error-ring-response
  {:status 500
   :headers {CONTENT_TYPE_HEADER :json
             CORS_ORIGIN_HEADER "*"}
   :body {:errors ["An Internal Error has occurred."]}})

(defn- keyword-path->string-path
  "Converts a set of keyword field paths into the string equivalent field paths to return to the
  user."
  [field-path]
  (map (fn [path-item]
         (if (number? path-item)
           (str path-item)
           (csk/->CamelCaseString path-item)))
       field-path))

(defmulti errors->body-string
  "Converts a set of errors into a string to return in the response body formatted according
  to the requested response format."
  (fn [response-format errors]
    response-format))

(defmulti error->json-element
  "Converts an individual error element to a clojure data structure representing the JSON element."
  (fn [error]
    (type error)))

(defmethod error->json-element String
  [error]
  error)

(defmethod error->json-element cmr.common.services.errors.PathErrors
  [error]
  (update-in error [:path] keyword-path->string-path))

(defmethod errors->body-string :json
  [response-format errors]
  ;; TODO support pretty
  (json/generate-string {:errors (map error->json-element errors)}))

(defmulti error->xml-element
  "Converts an individual error element to the equivalent XML structure."
  (fn [error]
    (type error)))

(defmethod error->xml-element String
  [error]
  (x/element :error {} error))

(defmethod error->xml-element cmr.common.services.errors.PathErrors
  [error]
  (let [{:keys [path errors]} error]
    (x/element :error {}
               (x/element :path {} (keyword-path->string-path path))
               (x/element :errors {}
                          (for [error errors]
                            (x/element :error {} error))))))


;; TODO support pretty. We can get this out of the request object.
;; use capture to examine it

(defmethod errors->body-string :xml
  [response-format errors]
  (x/emit-str
    (x/element :errors {}
               (map error->xml-element errors))))

(defn- response-type-body
  "Returns the response content-type and body for the given errors and format"
  [errors xml-format?]
  (let [content-type (if xml-format? "application/xml" "application/json")
        response-format (if xml-format? :xml :json)
        body (errors->body-string response-format errors)]
    [content-type body]))

(defn- handle-exception-info
  "Handles a Clojure ExceptionInfo instance that was caught."
  [request e]
  (let [data (ex-data e)]
    (if (:type data)
      (let [accept-format (get-in request [:headers "accept"])
            ;; TODO Chris fix this
            xml-format? (when accept-format (re-find #"xml" accept-format))
            {:keys [type errors]} data
            status-code (type->http-status-code type)
            [content-type response-body] (response-type-body errors xml-format?)]
        {:status status-code
         :headers {CONTENT_TYPE_HEADER content-type
                   CORS_ORIGIN_HEADER "*"}
         :body response-body})
      (do
        (error e)
        internal-error-ring-response))))

(defn exception-handler
  "A ring exception handler that will handle errors thrown by the cmr.common.services.errors
<<<<<<< HEAD
  functions."
  [f]
  (fn [request]
    (try (f request)
      (catch clojure.lang.ExceptionInfo e
        (handle-exception-info request e))
      (catch Throwable e
        (error e)
        internal-error-ring-response))))
=======
  functions. The default-format-fn is a function which determines in what format to return an error
  if the request does not explicitly set a format.  It takes the request as an argument."
  ([f]
   (exception-handler f (constantly "application/json")))
  ([f default-format-fn]
   (fn [request]
     (try (f request)
       (catch clojure.lang.ExceptionInfo e
         (let [data (ex-data e)]
           (if (:type data)
             (let [results-format (mt/get-results-format
                                    (:uri request)
                                    (:headers request)
                                    (default-format-fn request))
                   xml-format? (when results-format (re-find #"xml" results-format))
                   {:keys [type errors]} data
                   status-code (type->http-status-code type)
                   [content-type response-body] (response-type-body errors xml-format?)]
               {:status status-code
                :headers {CONTENT_TYPE_HEADER content-type
                          CORS_ORIGIN_HEADER "*"}
                :body response-body})
             (do
               (error e)
               internal-error-ring-response))))
       (catch Throwable e
         (error e)
         internal-error-ring-response)))))
>>>>>>> 75c02419
<|MERGE_RESOLUTION|>--- conflicted
+++ resolved
@@ -1,15 +1,11 @@
 (ns cmr.common.api.errors
   (:require [cmr.common.log :refer [error]]
-<<<<<<< HEAD
             [cmr.common.services.errors :as errors]
             [clojure.data.xml :as x]
             [camel-snake-kebab :as csk]
             [cheshire.core :as json]))
-=======
-            [clojure.data.xml :as x]
             [cmr.common.mime-types :as mt]
             [cmr.common.config :as cfg]))
->>>>>>> 75c02419
 
 (def type->http-status-code
   {:not-found 404
@@ -118,17 +114,6 @@
 
 (defn exception-handler
   "A ring exception handler that will handle errors thrown by the cmr.common.services.errors
-<<<<<<< HEAD
-  functions."
-  [f]
-  (fn [request]
-    (try (f request)
-      (catch clojure.lang.ExceptionInfo e
-        (handle-exception-info request e))
-      (catch Throwable e
-        (error e)
-        internal-error-ring-response))))
-=======
   functions. The default-format-fn is a function which determines in what format to return an error
   if the request does not explicitly set a format.  It takes the request as an argument."
   ([f]
@@ -156,5 +141,4 @@
                internal-error-ring-response))))
        (catch Throwable e
          (error e)
-         internal-error-ring-response)))))
->>>>>>> 75c02419
+         internal-error-ring-response)))))