(ns cmr.search.services.parameters.conversion
  "Contains functions for parsing and converting query parameters to query conditions"
  (:require
   [clojure.set :as set]
   [clojure.string :as str]
   [cmr.common-app.services.search.group-query-conditions :as gc]
   [cmr.common-app.services.search.parameters.converters.nested-field :as nf]
   [cmr.common-app.services.search.params :as common-params]
   [cmr.common-app.services.search.query-model :as cqm]
   [cmr.common.concepts :as cc]
   [cmr.common.date-time-parser :as parser]
   [cmr.common.services.errors :as errors]
   [cmr.common.util :as u]
   [cmr.search.models.query :as qm]
   [cmr.search.services.parameters.legacy-parameters :as lp]))

;; Note: the suffix "-h" on parameters denotes the humanized version of a parameter

(defmethod common-params/param-mappings :collection
  [_]
  {:archive-center :string
   :attribute :attribute
   :bounding-box :bounding-box
   :browsable :boolean
   :collection-data-type :collection-data-type
   :concept-id :string
   :created-at :multi-date-range
   :data-center :string
   :data-center-h :humanizer ;; Searches UMM orgs of any type (:archive-center, :data-center, ...)
   :doi :string
   :downloadable :boolean
   :entry-id :string
   :entry-title :string
   :exclude :exclude
   :has-granules :has-granules
   :has-granules-created-at :multi-date-range
   :instrument :string
   :instrument-h :humanizer
   :keyword :keyword
   :line :line
   :native-id :string
   :platform :string
   :platform-h :humanizer
   :point :point
   :polygon :polygon
   :processing-level-id :string
   :processing-level-id-h :humanizer
   :project :string
   :project-h :humanizer
   :provider :string
   :revision-date :multi-date-range
   :science-keywords :science-keywords
   :science-keywords-h :science-keywords
   :sensor :string
   :short-name :string
   :spatial-keyword :string
   :temporal :temporal
   :two-d-coordinate-system :two-d-coordinate-system
   :two-d-coordinate-system-name :string
   :updated-since :updated-since
   :version :string

   ;; Tag parameters
   :tag-data :tag-query
   :tag-key :tag-query
   :tag-originator-id :tag-query

   ;; Variable parameters
   :measurement :string
   :variable-name :string
   :variables-h :variables-h})

(defmethod common-params/param-mappings :granule
  [_]
  {:attribute :attribute
   :bounding-box :bounding-box
   :browsable :boolean
   :cloud-cover :num-range
   :collection-concept-id :string
   :concept-id :granule-concept-id
   :created-at :multi-date-range
   :day-night :string
   :downloadable :boolean
   :entry-title :collection-query
   :equator-crossing-date :equator-crossing-date
   :equator-crossing-longitude :equator-crossing-longitude
   :exclude :exclude
   :granule-ur :string
   :instrument :inheritance
   :line :line
   :native-id :string
   :orbit-number :orbit-number
   :platform :inheritance
   :point :point
   :polygon :polygon
   :producer-granule-id :string
   :project :string
   :provider :collection-query
   :readable-granule-name :readable-granule-name
   :revision-date :multi-date-range
   :sensor :inheritance
   :short-name :collection-query
   :temporal :temporal
   :two-d-coordinate-system :two-d-coordinate-system
   :updated-since :updated-since
   :version :collection-query})

(defmethod common-params/param-mappings :tag
  [_]
  {:tag-key :string
   :originator-id :string})

(defmethod common-params/param-mappings :variable
  [_]
  {:variable-name :string
   :name :string
   :measurement :string
   :provider :string
   :native-id :string
   :concept-id :string
   :keyword :keyword})

(defmethod common-params/always-case-sensitive-fields :granule
  [_]
  #{:concept-id :collection-concept-id})

(defmethod common-params/parameter->condition :keyword
  [_ _ _ value _]
  (cqm/text-condition :keyword (str/lower-case value)))

(def collection-only-params
  "List of parameters that are valid in collection query models, but not in granule query models."
  (let [granule-param-mappings (common-params/param-mappings :granule)
        collection-param-mappings (common-params/param-mappings :collection)
        do-not-exist-for-granules (set/difference (set (keys collection-param-mappings))
                                                  (set (keys granule-param-mappings)))
        collection-query-params (keep (fn [[k v]]
                                        (when (= v :collection-query)
                                          k))
                                      granule-param-mappings)]
    (concat do-not-exist-for-granules collection-query-params)))

(def collection-to-granule-params
  "Mapping of parameter names in a collection query to the parameter name to use in the granule
  query."
  {:concept-id :collection-concept-id
   :has-granules-created-at :created-at})

(defmulti tag-param->condition
  "Convert tag param and value into query condition"
  (fn [param value pattern?]
    param))

(defmethod tag-param->condition :tag-key
  [param value pattern?]
  (nf/parse-nested-condition :tags {param value} false pattern?))

(defmethod tag-param->condition :tag-originator-id
  [param value pattern?]
  (nf/parse-nested-condition :tags {:originator-id value} false pattern?))

(defmethod tag-param->condition :tag-data
  [param value pattern?]
  (let [conditions (for [[tag-key tag-value] value]
                     (nf/parse-nested-condition :tags {:tag-key (name tag-key)
                                                       :tag-value tag-value} false pattern?))]
    (gc/and-conds conditions)))

(defmethod common-params/parameter->condition :tag-query
  [_context concept-type param value options]
  (let [;; tag-key defaults to pattern true
        pattern? (if (= :tag-key param)
                   (not= "false" (get-in options [param :pattern]))
                   (common-params/pattern-field? concept-type param options))]
    (tag-param->condition param value pattern?)))

(defmethod common-params/parameter->condition :variables-h
  [_context concept-type param value options]
  (let [case-sensitive? (common-params/case-sensitive-field? concept-type param options)
        pattern? (common-params/pattern-field? concept-type param options)
        group-operation (common-params/group-operation param options :and)
        target-field (keyword (str/replace (name param) #"-h$" ""))]

    (if (map? (first (vals value)))
      ;; If multiple variables are passed in like the following
      ;;  -> variables-h[0][measurement]=foo&variables-h[1][measurement]=bar
      ;; then this recurses back into this same function to handle each separately
      (gc/group-conds
        group-operation
        (map #(common-params/parameter->condition _context concept-type param % options)
             (vals value)))
      ;; Creates the  variable condition for a group of variable fields and values.
      (nf/parse-nested-condition target-field value case-sensitive? pattern?))))

;; Special case handler for concept-id. Concept id can refer to a granule or collection.
;; If it's a granule query with a collection concept id then we convert the parameter to :collection-concept-id
(defmethod common-params/parameter->condition :granule-concept-id
  [context concept-type param value options]
  (let [values (if (sequential? value) value [value])
        {granule-concept-ids :granule
         collection-concept-ids :collection} (group-by (comp :concept-type cc/parse-concept-id) values)
        collection-cond (when (seq collection-concept-ids)
                          (common-params/string-parameter->condition
                            concept-type :collection-concept-id collection-concept-ids {}))
        granule-cond (when (seq granule-concept-ids)
                       (common-params/string-parameter->condition
                         concept-type :concept-id granule-concept-ids options))]
    (if (and collection-cond granule-cond)
      (gc/and-conds [collection-cond granule-cond])
      (or collection-cond granule-cond))))

;; Construct an inheritance query condition for granules.
;; This will find granules which either have explicitly specified a value
;; or have not specified any value for the field and inherit it from their parent collection.
(defmethod common-params/parameter->condition :inheritance
  [context concept-type param value options]
  (let [field-condition (common-params/parameter->condition context :collection param value options)
        exclude-collection (= "true" (get-in options [param :exclude-collection]))
        collection-cond (gc/and-conds
                         [(qm/->CollectionQueryCondition field-condition)
                          (cqm/map->MissingCondition {:field param})])]
    (if exclude-collection
      field-condition
      (gc/or-conds
       [field-condition
        collection-cond]))))

(defmethod common-params/parameter->condition :updated-since
  [_context concept-type param value options]
  (cqm/map->DateRangeCondition
    {:field param
     :start-date (parser/parse-datetime
                   (if (sequential? value) (first value) value))
     :end-date nil}))

(defmethod common-params/parameter->condition :multi-date-range
  [context concept-type param value options]
  (if (sequential? value)
    (if (= "true" (get-in options [param :and]))
      (gc/and-conds
        (map #(common-params/parameter->condition context concept-type param % options) value))
      (gc/or-conds
        (map #(common-params/parameter->condition context concept-type param % options) value)))
    (let [[start-date end-date] (map str/trim (str/split value #","))]
      (cqm/map->DateRangeCondition
        {:field param
         :start-date (when-not (str/blank? start-date) (parser/parse-datetime start-date))
         :end-date (when-not (str/blank? end-date) (parser/parse-datetime end-date))}))))

(defmethod common-params/parameter->condition :readable-granule-name
  [context concept-type param value options]
  (if (sequential? value)
    (if (= "true" (get-in options [param :and]))
      (gc/and-conds
        (map #(common-params/parameter->condition context concept-type param % options) value))
      (gc/or-conds
        (map #(common-params/parameter->condition context concept-type param % options) value)))
    (let [case-sensitive (common-params/case-sensitive-field? concept-type :readable-granule-name options)
          pattern (common-params/pattern-field? concept-type :readable-granule-name options)]
      (gc/or-conds
        [(cqm/string-condition :granule-ur value case-sensitive pattern)
         (cqm/string-condition :producer-granule-id value case-sensitive pattern)]))))

(defmethod common-params/parameter->condition :has-granules
  [_ _ _ value _]
  (if (= "unset" value)
    cqm/match-all
    (qm/->HasGranulesCondition (= "true" value))))

(defn- collection-data-type-matches-science-quality?
  "Convert the collection-data-type parameter with wildcards to a regex. This function
  does not fully handle escaping special characters and is only intended for handling
  the special case of SCIENCE_QUALITY."
  [param case-sensitive]
  (let [param (if case-sensitive
                (str/upper-case param)
                param)
        pattern (-> param
                    (str/replace #"\?" ".")
                    (str/replace #"\*" ".*")
                    re-pattern)]
    (re-find pattern "SCIENCE_QUALITY")))

(defmethod common-params/parameter->condition :collection-data-type
  [context concept-type param value options]
  (if (sequential? value)
    (if (= "true" (get-in options [param :and]))
      (gc/and-conds
        (map #(common-params/parameter->condition context concept-type param % options) value))
      (gc/or-conds
        (map #(common-params/parameter->condition context concept-type param % options) value)))
    (let [case-sensitive (common-params/case-sensitive-field? concept-type :collection-data-type options)
          pattern (common-params/pattern-field? concept-type :collection-data-type options)]
      (if (or (= "SCIENCE_QUALITY" value)
              (and (= "SCIENCE_QUALITY" (str/upper-case value))
                   (not= "false" (get-in options [:collection-data-type :ignore-case])))
              (and pattern
                   (collection-data-type-matches-science-quality? value case-sensitive)))
        ; SCIENCE_QUALITY collection-data-type should match concepts with SCIENCE_QUALITY
        ; or the ones missing collection-data-type field
        (gc/or-conds
          [(cqm/string-condition :collection-data-type value case-sensitive pattern)
           (cqm/map->MissingCondition {:field :collection-data-type})])
        (cqm/string-condition :collection-data-type value case-sensitive pattern)))))

(defn- reverse-has-granules-sort
  "The has-granules sort is the opposite of natural sorting. Collections with granules are first then
   collections without sorting. This reverses the order of that sort key in the query attributes if
   it is present."
  [query-attribs]
  (update query-attribs :sort-keys
          (fn [sort-keys]
            (seq (for [{:keys [field order] :as sort-key} sort-keys]
                   (if (= field :has-granules)
                     {:field field :order (if (= order :asc) :desc :asc)}
                     sort-key))))))

(defmethod common-params/parse-query-level-params :collection
  [concept-type params]
  (let [[params query-attribs] (common-params/default-parse-query-level-params
                                :collection params lp/param-aliases)
        query-attribs (reverse-has-granules-sort query-attribs)
        {:keys [begin-tag end-tag snippet-length num-snippets]} (get-in params [:options :highlights])
        result-features (concat (when (= (:include-granule-counts params) "true")
                                  [:granule-counts])
                                (when (= (:include-has-granules params) "true")
                                  [:has-granules])
                                (when (= (:include-facets params) "true")
                                  (if (= "true" (:hierarchical-facets params))
                                    [:hierarchical-facets]
                                    [:facets]))
                                (when (= (:include-facets params) "v2")
                                    [:facets-v2])
                                (when (= (:include-highlights params) "true")
                                  [:highlights])
                                (when (:has-granules-created-at params)
                                  [:has-granules-created-at])
                                (when-not (str/blank? (:include-tags params))
                                  [:tags])
<<<<<<< HEAD
                                ;; Always include temporal, the processor will see if any temporal
                                ;; conditions exist. Not specific to relevancy, but currently used
                                ;; for temporal relevancy
=======
                                ;; Always include temporal, the processor will see if any temporal conditions exist
>>>>>>> df0d554a
                                [:temporal-conditions])
        keywords (when (:keyword params)
                   (str/split (str/lower-case (:keyword params)) #" "))
        params (if keywords (assoc params :keyword (str/join " " keywords)) params)]
    [(dissoc params
             :boosts :include-granule-counts :include-has-granules :include-facets :echo-compatible
             :hierarchical-facets :include-highlights :include-tags :all-revisions)
     (-> query-attribs
         (merge {:boosts (:boosts params)
                 :result-features (seq result-features)
                 :echo-compatible? (= "true" (:echo-compatible params))
                 :all-revisions? (= "true" (:all-revisions params))
                 :result-options (merge (when-not (str/blank? (:include-tags params))
                                          {:tags (map str/trim (str/split (:include-tags params) #","))})
                                        (when (or begin-tag end-tag snippet-length num-snippets)
                                          {:highlights
                                           {:begin-tag begin-tag
                                            :end-tag end-tag
                                            :snippet-length (when snippet-length (Integer. snippet-length))
                                            :num-snippets (when num-snippets (Integer. num-snippets))}}))})
         u/remove-nil-keys)]))

(defmethod common-params/parse-query-level-params :granule
  [concept-type params]
  (let [[params query-attribs] (common-params/default-parse-query-level-params
                                 :granule params lp/param-aliases)]
    [(dissoc params :echo-compatible)
     (merge query-attribs {:echo-compatible? (= "true" (:echo-compatible params))})]))


(defn timeline-parameters->query
  "Converts parameters from a granule timeline request into a query."
  [context params]
  (let [{:keys [interval start-date end-date]} params
        query (common-params/parse-parameter-query
                context
                :granule
                (dissoc params :interval :start-date :end-date))]
    ;; Add timeline request fields to the query so that they can be used later
    ;; for processing the timeline results.
    (assoc query
           :interval (keyword interval)
           :start-date (parser/parse-datetime start-date)
           :end-date (parser/parse-datetime end-date)
           ;; Indicate the result feature of timeline so that we can preprocess
           ;; the query and add aggregations and make other changes.
           :result-features [:timeline]
           :result-format :timeline)))<|MERGE_RESOLUTION|>--- conflicted
+++ resolved
@@ -337,13 +337,8 @@
                                   [:has-granules-created-at])
                                 (when-not (str/blank? (:include-tags params))
                                   [:tags])
-<<<<<<< HEAD
                                 ;; Always include temporal, the processor will see if any temporal
-                                ;; conditions exist. Not specific to relevancy, but currently used
-                                ;; for temporal relevancy
-=======
-                                ;; Always include temporal, the processor will see if any temporal conditions exist
->>>>>>> df0d554a
+                                ;; conditions exist
                                 [:temporal-conditions])
         keywords (when (:keyword params)
                    (str/split (str/lower-case (:keyword params)) #" "))
