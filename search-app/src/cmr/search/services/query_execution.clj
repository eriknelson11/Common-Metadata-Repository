--- conflicted
+++ resolved
@@ -44,17 +44,10 @@
 
 (defn- direct-transformer-query?
   "Returns true if the query should be executed directly against the transformer and bypass elastic."
-<<<<<<< HEAD
-  [{:keys [result-format result-features all-revisions-index?] :as query}]
-  (and (specific-items-query? query)
-       (transformer-supported-format? result-format)
-       (not all-revisions-index?)
-=======
   [{:keys [result-format result-features all-revisions?] :as query}]
   (and (specific-items-query? query)
        (transformer-supported-format? result-format)
        (not all-revisions?)
->>>>>>> c83f6b6d
        ;; Facets requires elastic search
        (not-any? #(= % :facets) result-features)))
 
@@ -62,15 +55,9 @@
   "Returns true if the query is only for specific items that will come directly from elastic search.
   This query type is split out because it is faster to bypass ACLs and apply them afterwards
   than to apply them ahead of time to the query."
-<<<<<<< HEAD
-  [{:keys [result-format all-revisions-index?] :as query}]
-  (and (specific-items-query? query)
-       (not all-revisions-index?)
-=======
   [{:keys [result-format all-revisions?] :as query}]
   (and (specific-items-query? query)
        (not all-revisions?)
->>>>>>> c83f6b6d
        (specific-elastic-items-format? result-format)))
 
 (defn- query->execution-strategy
