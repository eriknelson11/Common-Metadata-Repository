--- conflicted
+++ resolved
@@ -87,27 +87,16 @@
     mt/csv})
 
 (def supported-concept-id-retrieval-mime-types
-<<<<<<< HEAD
-  #{"*/*"
-    "application/xml" ; allows retrieving native format
-    "application/metadata+xml" ; retrieve in native format
-    "application/atom+xml"
-    "application/json"
-    "application/echo10+xml"
-    "application/iso19115+xml"
-    "application/iso:smap+xml"
-    "application/dif+xml"
-    "application/dif10+xml"})
-=======
   #{mt/any
     mt/xml ; allows retrieving native format
     mt/native ; retrieve in native format
+    mt/atom
+    mt/json
     mt/echo10
     mt/iso
     mt/iso-smap
     mt/dif
     mt/dif10})
->>>>>>> e03f324d
 
 (defn- search-response-headers
   "Generate headers for search response."
@@ -224,24 +213,12 @@
   [context path-w-extension params headers]
   (let [result-format (get-search-results-format path-w-extension headers
                                                  supported-concept-id-retrieval-mime-types
-<<<<<<< HEAD
-                                                 "application/xml")
+                                                 mt/xml)
         params (assoc params :result-format result-format)
         concept-id (path-w-extension->concept-id path-w-extension)
         _ (info (format "Search for concept with cmr-concept-id [%s]" concept-id))
         {:keys [metadata results format]} (query-svc/find-concept-by-id context result-format concept-id)]
     (search-response params {:results (or results metadata)})))
-=======
-                                                 mt/xml)
-        concept-id (path-w-extension->concept-id path-w-extension)
-        _ (info (format "Search for concept with cmr-concept-id [%s]" concept-id))
-        concept (query-svc/find-concept-by-id context result-format concept-id)
-        {:keys [metadata]} concept]
-    {:status 200
-     :headers {CONTENT_TYPE_HEADER (mt/with-utf-8 (:format concept))
-               CORS_ORIGIN_HEADER "*"}
-     :body metadata}))
->>>>>>> e03f324d
 
 (defn- get-provider-holdings
   "Invokes query service to retrieve provider holdings and returns the response"
@@ -283,6 +260,7 @@
         ;; In this case, the Echo-Token header is used in the GET request.
         (OPTIONS "/" req options-response)
         (GET "/" {params :params headers :headers context :request-context}
+             (println "Got query for concept" path-w-extension)
           (find-concept-by-cmr-concept-id context path-w-extension params headers)))
 
       ;; Find concepts
