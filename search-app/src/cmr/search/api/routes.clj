--- conflicted
+++ resolved
@@ -223,14 +223,9 @@
         (info (format "Search for concept with cmr-concept-id [%s] and revision-id [%s]"
                       concept-id
                       revision-id))
-<<<<<<< HEAD
-        (search-response (query-svc/find-concept-by-id-and-revision
-                           context result-format concept-id revision-id)))
-      ;; else, revision-id is nil
-=======
+        ;; else, revision-id is nil
         (cr/search-response (query-svc/find-concept-by-id-and-revision
-                                        context result-format concept-id revision-id)))
->>>>>>> 00fa6f89
+                              context result-format concept-id revision-id)))
       (let [result-format (get-search-results-format path-w-extension headers
                                                      supported-concept-id-retrieval-mime-types
                                                      mt/xml)]
