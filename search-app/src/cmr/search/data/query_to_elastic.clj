--- conflicted
+++ resolved
@@ -334,18 +334,11 @@
 
 (defmethod q2e/concept-type->sort-key-map :variable
   [_]
-<<<<<<< HEAD
-  {:variable-name :variable-name-lowercase
-   :name :variable-name-lowercase
-   :long-name :measurement-lowercase
-   :provider :provider-id-lowercase})
-=======
   {:variable-name :variable-name.lowercase
    :name :variable-name.lowercase
    :long-name :measurement.lowercase
    :full-path :full-path.lowercase
    :provider :provider-id.lowercase})
->>>>>>> ab873eef
 
 (defmethod q2e/concept-type->sort-key-map :service
   [_]
