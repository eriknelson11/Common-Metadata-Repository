(ns cmr.search.models.query
  "Defines various query models and conditions."
  (:require [cmr.common.services.errors :as errors]
            [cmr.common.parameter-parser :as pp]
            [clojure.string :as s]
            [cmr.common.dev.record-pretty-printer :as record-pretty-printer]))

(def default-page-size 10)
(def default-page-num 1)

(defrecord Query
  [
   ;; the concept type that is being queried.
   concept-type

   ;; the root level condition
   condition

   ;; the desired number of results
   page-size

   ;; the desired page in the result set - starting at zero
   page-num

   ;; a sequence of maps with :order and :field for sorting
   sort-keys

   ;; desired result format
   result-format

   ;; A list of features identified by symbols that can be enabled or disabled.
   result-features

   ;; Flag indicates if results should be returned in a way that is ECHO compatible.
   echo-compatible?

   ;; Keywords are included at the top level of the query so they can be used to construct the final
   ;; resulting function_score query filters. The keyword condition uses these to construct
   ;; the full text search on the :keyword field, but they are also needed for the filter sections
   ;; that compute the score. Keeping them here is cleaner than having to search for the
   ;; keyword condition and pull them from there.
   keywords

   ;; Aggregations to send to elastic. The format of this object matches the shape expected by
   ;; elastisch for aggregations. It should be a map of aggregation names to aggregation types
   ;; with details. See the elastisch documentation for more information (which is somewhat light
   ;; aggregation documentatation unfortunately)
   aggregations

   ;; Flag to allow acls to be bypassed. For internal use only
   skip-acls?
   ])

(defrecord ConditionGroup
  [
   ;; The operation combining the conditions i.e. :and or :or
   operation

   ;; A sequence of conditions in the group
   conditions
   ])

(defrecord NestedCondition
  [
   ;; The path for the nested query
   path

   ;; The nested condition
   condition
   ])

;; whitespace analyzed text query
(defrecord TextCondition
  [
   ;; the field being searched
   field

   ;; the query string
   query-str
   ])

(defrecord StringCondition
  [
   ;; The field being searched.
   field

   ;; The value to match
   value

   ;; indicates if the search is case sensitive. Defaults to false.
   case-sensitive?

   ;; Indicates if the search contains pattern matching expressions. Defaults to false.
   pattern?
   ])

;; Represents a search for multiple possible values on a single field. The values are essentially OR'd
(defrecord StringsCondition
  [
   ;; The field being searched.
   field

   ;; The values to match
   values

   ;; indicates if the search is case sensitive. Defaults to false.
   case-sensitive?
   ])

(defrecord NegatedCondition
  [
   ;; condition to exclude
   condition
   ])

(defrecord BooleanCondition
  [
   ;; The field being searched.
   field

   ;; The boolean value to match
   value
   ])

(defrecord SpatialCondition
  [
   ;; One of cmr.spatial polygon, line, point, or mbr
   shape
   ])

;; Allows execution of a custom native search script
(defrecord ScriptCondition
  [
   ;; name of the script
   script

   ;; Parameter map of names to values
   params
   ])

;; ExistCondition represents the specified field must have value, i.e. filed is not null
(defrecord ExistCondition
  [
   ;; The field being searched.
   field
   ])

;; MissingCondition represents the specified field must not have value, i.e. filed is nil
(defrecord MissingCondition
  [
   ;; The field being searched.
   field
   ])

(defrecord DateValueCondition
  [
   ;; The field being searched
   field

   ;; The date value
   value
   ])

(defrecord DateRangeCondition
  [
   ;; The field being searched.
   field

   ;; The start-date value
   start-date

   ;; The end-date value
   end-date

   ;; If true, exclude the boundary values. Default to false.
   exclusive?
   ])

(defrecord NumericValueCondition
  [
   ;; The field being searched
   field

   ;; The value to match.
   value
   ])

(defrecord NumericRangeCondition
  [
   ;; The field being searched.
   field

   ;; The minimum value
   min-value

   ;; Them maximum value
   max-value

   ;; If true, exclude the boundary values. Default to false.
   exclusive?
   ])

;; This condition can be used for finding concepts having two fields representing a range of values
;; where that range overlaps a given range.
(defrecord NumericRangeIntersectionCondition
  [
   ;; The field representing the minimum value of an indexed range
   min-field

   ;; The field representing the maximum value of an indexed range
   max-field

   ;; The minimum value of the search range (inclusive)
   min-value

   ;; The maximum value of the search range (inclusive)
   max-value
   ])

(defrecord StringRangeCondition
  [
   ;; The field being searched
   field

   ;; The start value for the range
   start-value

   ;; The end value for the range
   end-value
   ])

(defrecord TemporalCondition
  [
   start-date
   end-date
   start-day
   end-day
   exclusive?
   ])

(defrecord OrbitNumberValueCondition
  [
   value
   ])

(defrecord OrbitNumberRangeCondition
  [
   min-value
   max-value
   ])

(defrecord EquatorCrossingLongitudeValueCondition
  [
   value
   ])

(defrecord EquatorCrossingLongitudeRangeCondition
  [
   min-value
   max-value
   ])

;; This condition is used for holding two-d-coordinate value
(defrecord CoordinateValueCondition
  [
   value
   ])

;; This condition is used for holding two-d-coordinate range
(defrecord CoordinateRangeCondition
  [
   min-value
   max-value
   ])

;; This condition is used for holding two-d-coordinate-system coordinates info
(defrecord TwoDCoordinateCondition
  [
   ;; it is nil, CoordinateValueCondition or CoordinateRangeCondition
   coordinate-1-cond
   ;; it is nil, CoordinateValueCondition or CoordinateRangeCondition
   coordinate-2-cond
   ])

(defrecord TwoDCoordinateSystemCondition
  [
   two-d-name
   ;; it is nil or a list of TwoDCoordinateConditions
   two-d-conditions
   ;; indicates if the search is case sensitive. Defaults to false.
   case-sensitive?
   ])

(defrecord EquatorCrossingDateCondition
  [
   start-date
   end-date
   ])

(defrecord CollectionQueryCondition
  [
   ;; The condition to find collections
   condition
   ])

(defrecord MatchAllCondition
  [])

(defrecord MatchNoneCondition
  [])

(def attribute-types
  "A list of valid additional attribute search types"
  [:float :int :string :date :time :datetime])

(defrecord AttributeNameCondition
  [
   name
   pattern?
   ])

(defrecord AttributeValueCondition
  [
   type
   name
   value
   pattern?
   ])

(defrecord AttributeRangeCondition
  [
   type
   name
   min-value
   max-value
   exclusive? ;; if true, exclude the boundary values
   ])

(def default-sort-keys
  {:granule [{:field :provider-id :order :asc}
             {:field :start-date :order :asc}]
   :collection [{:field :entry-title :order :asc}
                {:field :provider-id :order :asc}]})

(def concept-type->default-query-attribs
  {:granule {:condition (->MatchAllCondition)
             :page-size default-page-size
             :page-num default-page-num
             :sort-keys (default-sort-keys :granule)
             :result-format :xml
             :echo-compatible? false}
   :collection {:condition (->MatchAllCondition)
                :page-size default-page-size
                :page-num default-page-num
                :sort-keys (default-sort-keys :collection)
                :result-format :xml
<<<<<<< HEAD
                :echo-compatible? false
                :pretty? false
                :hierarchical-facets? false}})
=======
                :echo-compatible? false}})
>>>>>>> 40e1327b

(defn query
  "Constructs a query with the given type, page-size, page-num, result-format,
  and root condition. If root condition is not provided it matches everything.
  If page-size, page-num, or result-format are not specified then they are given default values."
  [attribs]
  (let [concept-type (:concept-type attribs)]
    (map->Query (merge-with (fn [default-v v]
                              (if (some? v) v default-v))
                            (concept-type->default-query-attribs concept-type) attribs))))

(defn numeric-value-condition
  "Creates a NumericValueCondition"
  [field value]
  (map->NumericValueCondition {:field field :value value}))

(defn numeric-range-condition
  ([field min max]
   (numeric-range-condition field min max false))
  ([field min max exclusive?]
   (map->NumericRangeCondition {:field field
                                :min-value min
                                :max-value max
                                :exclusive? exclusive?})))

(defn numeric-range-intersection-condition
  [min-field max-field min max]
  (map->NumericRangeIntersectionCondition {:min-field min-field
                                           :max-field max-field
                                           :min-value min
                                           :max-value max}))

(defn string-range-condition
  "Create a string range condition."
  [field start stop]
  (map->StringRangeCondition {:field field :start-value start :end-value stop}))

(defn date-range-condition
  "Creates a DateRangeCondition."
  ([field start stop]
   (date-range-condition field start stop false))
  ([field start stop exclusive?]
   (map->DateRangeCondition {:field field
                             :start-date start
                             :end-date stop
                             :exclusive? exclusive?})))
(defn date-value-condition
  "Creates a DateValueCondtion."
  [field value]
  (->DateValueCondition field value))

(defn nested-condition
  "Creates a nested condition."
  [path condition]
  (->NestedCondition path condition))

(def match-none
  (->MatchNoneCondition))

(def match-all
  (->MatchAllCondition))

(defn text-condition
  [field query-str]
  (->TextCondition field query-str))

(defn string-condition
  ([field value]
   (string-condition field value false false))
  ([field value case-sensitive? pattern?]
   (when-not value
     (errors/internal-error! (str "Null value for field: " field)))
   (->StringCondition field value case-sensitive? pattern?)))

(defn string-conditions
  "Creates a string condition."
  ([field values]
   (string-conditions field values false false :or))
  ([field values case-sensitive?]
   (string-conditions field values case-sensitive? false :or))
  ([field values case-sensitive? pattern? group-operation]
   (when-not (seq values)
     (errors/internal-error! (str "Null or empty values for field: " field)))
   (cond
     (= (count values) 1)
     (string-condition field (first values) case-sensitive? pattern?)

     (or pattern? (= group-operation :and))
     (->ConditionGroup group-operation
                       (map #(string-condition field % case-sensitive? pattern?)
                            values))
     :else
     ;; Strings condition can be used non-pattern, strings combined as an OR
     (->StringsCondition field values case-sensitive?))))

(defn numeric-range-str->condition
  "Creates a numeric range condition."
  [field value]
  (let [{:keys [min-value max-value]} (pp/numeric-range-parameter->map value)]
    (map->NumericRangeCondition {:field field
                                 :min-value min-value
                                 :max-value max-value})))


;; Enable pretty printing of records
(record-pretty-printer/enable-record-pretty-printing
  Query
  ConditionGroup
  NestedCondition
  TextCondition
  StringCondition
  StringsCondition
  NegatedCondition
  BooleanCondition
  SpatialCondition
  ScriptCondition
  ExistCondition
  MissingCondition
  DateValueCondition
  DateRangeCondition
  NumericValueCondition
  NumericRangeCondition
  NumericRangeIntersectionCondition
  StringRangeCondition
  TemporalCondition
  OrbitNumberValueCondition
  OrbitNumberRangeCondition
  EquatorCrossingLongitudeValueCondition
  EquatorCrossingLongitudeRangeCondition
  CoordinateValueCondition
  CoordinateRangeCondition
  TwoDCoordinateCondition
  TwoDCoordinateSystemCondition
  EquatorCrossingDateCondition
  CollectionQueryCondition
  MatchAllCondition
  MatchNoneCondition
  AttributeNameCondition
  AttributeValueCondition
  AttributeRangeCondition)
<|MERGE_RESOLUTION|>--- conflicted
+++ resolved
@@ -354,13 +354,8 @@
                 :page-num default-page-num
                 :sort-keys (default-sort-keys :collection)
                 :result-format :xml
-<<<<<<< HEAD
                 :echo-compatible? false
-                :pretty? false
                 :hierarchical-facets? false}})
-=======
-                :echo-compatible? false}})
->>>>>>> 40e1327b
 
 (defn query
   "Constructs a query with the given type, page-size, page-num, result-format,
