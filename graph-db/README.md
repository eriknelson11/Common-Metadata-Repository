# cmr-graph-db

Nodejs application to perform graph db operations in CMR

# Development Environment

## Prerequisites
* [Nodejs](https://nodejs.org/en/)
* [Docker](https://docs.docker.com/install/)
* [Tinkerpop](https://tinkerpop.apache.org/)

### Node
CMR graph-db runs on Node.js, in order to run the application you'll need to install nodejs.

Recommended: Use Homebrew

```
brew install node
```

### NPM
npm is a separate project from Node.js, and tends to update more frequently. As a result, even if you’ve just downloaded Node.js (and therefore npm), you’ll probably need to update your npm. Luckily, npm knows how to update itself! To update your npm, type this into your terminal:

```
npm install -g npm@latest
```

### Docker
Download docker on https://docs.docker.com/get-docker/

### Gremlin Server
Gremlin Server provides a way to remotely execute Gremlin against one or more Graph instances hosted within it. We use the default Gremlin Server TinkerGraph db as our local development graph db. To start it, replace the <path_to_cmr_graphdb> with the path to your local CMR graph-db directory and run:

```
docker run -it -p 8182:8182 -v <path_to_cmr_graph-db>/data:/data tinkerpop/gremlin-server
```

### Gremlin Console
The Gremlin Console is a REPL environment that allows user to experiment with a variety of TinkerPop-related activities, such as loading data, administering graphs and working out complex traversals. We use Gremlin Console to connect to the Gremlin Server and explore the graph db in local development. To start it, run:

```
docker run -it -p 8182:8182 --network host tinkerpop/gremlin-console
```

### Graphexp
Graphexp is a lightweight web interface to explore and display a graph stored in a Gremlin graph database, via the Gremlin server. This is an easy way to visualize nodes and edges in the graph database.
Clone the graphexp repository at https://github.com/bricaud/graphexp

## Serverless Applications
There are two serverless applications that interact with the graph database:

## Bootstrap

  Bootstrap is a serverless application that load all collections from a CMR environment (SIT, UAT, PROD) into the graph database.

### Build
```
npm install
```

### Run
To invoke the bootstrap function and load data into your Gremlin server from the CMR run the following command:
```
npm run bootstrap
```

<<<<<<< HEAD
### Test
To run the test suite one time run
```
npm run test
```

To run the test suite in watch mode, run
```
npm run test -- --watch
```

## Indexer

  Indexer is a serverless application that is connected to a SQS queue that is associated with the live CMR collection ingest/update events. It will index new CMR collection ingest/update into the graph database.
### Build
```
npm install
```

### Deploy
To deploy the graph indexer application into a CMR environment, run the following command (e.g. in SIT environment):
```
export AWS_PROFILE=cmr-sit
npm run deploy -- --stage sit
```

### Rollback
To roll back the deployed graph indexer application in a CMR environment, run the following command (e.g. in SIT environment):
```
export AWS_PROFILE=cmr-sit
serverless remove -v --stage sit
```
=======
  Indexer is a serverless application that is connected to a SQS queue that is associated with the live CMR collection ingest/update events. It will index new CMR collection ingest/update into the graph database.

## Explore Indexed Data
CMR graph database is a Neptune database hosted on AWS. Currently, we only index collections and their documentation related urls as vertices in the graph database with edges (named `documents`) from the related url vertices to the collection vertices that reference them.

The collection vertex has the following properties:

* concept-id - Collection concept id
* name - Url to the collection landing page
* title - Entry title of the collection
* doi - DOI link of the collection

The documentation vertex has the following properties:

* name - documentation url
* title - description of the documentation url

### Access via CMR graphdb endpoint

CMR graphdb access endpoint is at: https://cmr.sit.earthdata.nasa.gov/graphdb. Users can use the [Gremlin API](https://tinkerpop.apache.org/gremlin.html) to explore the relationships that are indexed in the graph database. Here are some examples:

To see the total number of vertices in the graph db:
```
curl -XPOST https://cmr.sit.earthdata.nasa.gov/graphdb  -d '{"gremlin":"g.V().count()"}'
```

To see the content of the first 10 vertices in the graph db:
```
curl -XPOST https://cmr.sit.earthdata.nasa.gov/graphdb  -d '{"gremlin":"g.V().limit(10)"}'
```

To see all collections that share the same documentation URL with the collection (C1233352242-GHRC):
```
curl -XPOST https://cmr.sit.earthdata.nasa.gov/graphdb  -d '{"gremlin":"g.V().hasLabel(\"dataset\").has(\"concept-id\", \"C1233352242-GHRC\").inE(\"documents\").outV().hasLabel(\"documentation\").outE(\"documents\").inV().hasLabel(\"dataset\").valueMap()"}'
```

For users have write access to graphdb, they can also add vertices and edges between vertices. For example:

To create a collection vertex:
```
curl -XPOST https://cmr.sit.earthdata.nasa.gov/graphdb  -d '{"gremlin":"g.addV(\"dataset\").property(\"name\", \"https://dx.doi.org/undefined\").property(\"title\", \"GPM Ground Validation Precipitation Imaging Package (PIP) ICE POP V1\").property(\"concept-id\", \"C1233352242-GHRC\").property(\"doi\", \"10.5067/GPMGV/ICEPOP/PIP/DATA101\")"}'
```

To create a documentation vertex:
```
curl -XPOST https://cmr.sit.earthdata.nasa.gov/graphdb  -d '{"gremlin":"g.addV(\"documentation\").property(\"name\", \"https://ntrs.nasa.gov/archive/nasa/casi.ntrs.nasa.gov/20180003615.pdf\").property(\"title\", \"NASA Participation in the International Collaborative Experiments for Pyeongchang 2018 Olympic and Paralympic Winter Games (ICE-POP 2018)\")"}'
```

To create an edge from the above documentation vertex to the collection vertex:
```
curl -XPOST https://cmr.sit.earthdata.nasa.gov/graphdb  -d '{"gremlin":"g.V().hasLabel(\"documentation\").has(\"name\", \"https://ntrs.nasa.gov/archive/nasa/casi.ntrs.nasa.gov/20180003615.pdf\").addE(\"documents\").to(g.V().hasLabel(\"dataset\").has(\"concept-id\", \"C1233352242-GHRC\"))"}'
```

### Access via SSH tunnel and Gremlin Console locally
For users who have access to AWS Neptune endpoint via an internal jumpbox, they can set up SSH tunnel to the Neptune endpoint and start Gremlin Console locally to connect to the Neptune endpoint. Then, they can use Gremlin console to explore the graph database as if it is local.

Prerequisites: User must have ssh access to the internal jumpbox that has access to Neptune endpoint.

See [this AWS document](https://docs.aws.amazon.com/neptune/latest/userguide/access-graph-gremlin-console.html) on how to set up the Gremlin Console to connect to a Neptune DB instance.

Happy exploring!
>>>>>>> a80e1520
<|MERGE_RESOLUTION|>--- conflicted
+++ resolved
@@ -64,7 +64,6 @@
 npm run bootstrap
 ```
 
-<<<<<<< HEAD
 ### Test
 To run the test suite one time run
 ```
@@ -79,6 +78,7 @@
 ## Indexer
 
   Indexer is a serverless application that is connected to a SQS queue that is associated with the live CMR collection ingest/update events. It will index new CMR collection ingest/update into the graph database.
+  
 ### Build
 ```
 npm install
@@ -97,8 +97,6 @@
 export AWS_PROFILE=cmr-sit
 serverless remove -v --stage sit
 ```
-=======
-  Indexer is a serverless application that is connected to a SQS queue that is associated with the live CMR collection ingest/update events. It will index new CMR collection ingest/update into the graph database.
 
 ## Explore Indexed Data
 CMR graph database is a Neptune database hosted on AWS. Currently, we only index collections and their documentation related urls as vertices in the graph database with edges (named `documents`) from the related url vertices to the collection vertices that reference them.
@@ -158,5 +156,4 @@
 
 See [this AWS document](https://docs.aws.amazon.com/neptune/latest/userguide/access-graph-gremlin-console.html) on how to set up the Gremlin Console to connect to a Neptune DB instance.
 
-Happy exploring!
->>>>>>> a80e1520
+Happy exploring!