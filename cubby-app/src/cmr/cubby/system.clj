--- conflicted
+++ resolved
@@ -2,19 +2,6 @@
   "Defines functions for creating, starting, and stopping the application. Applications are
   represented as a map of components. Design based on
   http://stuartsierra.com/2013/09/15/lifecycle-composition and related posts."
-<<<<<<< HEAD
-  (:require [cmr.common.lifecycle :as lifecycle]
-            [cmr.common.log :as log :refer (debug info warn error)]
-            [cmr.common.nrepl :as nrepl]
-            [cmr.cubby.api.routes :as routes]
-            [cmr.common.api.web-server :as web]
-            [cmr.common.config :as cfg :refer [defconfig]]
-            [cmr.elastic-utils.config :as es-config]
-            [cmr.elastic-utils.embedded-elastic-server :as elastic-server]
-            [cmr.cubby.data.elastic-cache-store :as elastic-cache-store]
-            [cmr.transmit.config :as transmit-config]
-            [cmr.common.system :as common-sys]))
-=======
   (:require
    [cmr.common-app.api.health :as common-health]
    [cmr.common.api.web-server :as web]
@@ -27,7 +14,6 @@
    [cmr.cubby.data.elastic-cache-store :as elastic-cache-store]
    [cmr.elastic-utils.config :as es-config]
    [cmr.transmit.config :as transmit-config]))
->>>>>>> a31be1cc
 
 (defconfig cubby-nrepl-port
   "Port to listen for nREPL connections"
@@ -38,19 +24,11 @@
   "Defines the order to start the components."
   [:log :caches :db :web :nrepl])
 
-(defn create-elastic
-  []
-  (let [http-port (es-config/elastic-port)]
-    (elastic-server/create-server http-port
-                                  (+ http-port 10)
-                                  "es_data/dev_system")))
-
 (defn create-system
   "Returns a new instance of the whole application."
   []
   (let [sys {:log (log/create-logger)
              :db (elastic-cache-store/create-elastic-cache-store (es-config/elastic-config))
-            ;  :elastic-server (create-elastic)
              :web (web/create-web-server (transmit-config/cubby-port) routes/make-api)
              :nrepl (nrepl/create-nrepl-if-configured (cubby-nrepl-port))
              :relative-root-url (transmit-config/cubby-relative-root-url)
