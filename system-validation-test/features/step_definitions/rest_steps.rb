--- conflicted
+++ resolved
@@ -60,7 +60,6 @@
     response = HTTParty.get(url)
     response.body.include? provider_name
   end
-<<<<<<< HEAD
 end
 
 # Module to help build correct cmr_root urls
@@ -86,33 +85,6 @@
   end
 end
 
-=======
-end
-
-# Module to help build correct cmr_root urls
-module CmrUrlHelper
-  # Get correct URL for current environment
-  def get_url(concept_type, cmr_root)
-    case concept_type.downcase
-    when /^acls?$/
-      cmr_root == 'http://localhost' ? "#{cmr_root}:3011/#{concept_type}" : "#{cmr_root}/access-control/acls"
-    when /^groups?$/
-      cmr_root == 'http://localhost' ? "#{cmr_root}:3011/#{concept_type}" : "#{cmr_root}/access-control/groups"
-    when /^permissions?$/
-      cmr_root == 'http://localhost' ? "#{cmr_root}:3011/#{concept_type}" : "#{cmr_root}/access-control/permissions"
-    when /^s3-buckets?$/
-      cmr_root == 'http://localhost' ? "#{cmr_root}:3011/#{concept_type}" : "#{cmr_root}/access-control/s3-buckets"
-    when /^(concept|collection|granule|service|tool|variable)s?$/
-      cmr_root == 'http://localhost' ? "#{cmr_root}:3003/#{concept_type}" : "#{cmr_root}/search/#{concept_type}"
-    when /^(ingest)s?$/
-      cmr_root == 'http://localhost' ? "#{cmr_root}:3002/" : "#{cmr_root}/ingest/"
-    else
-      raise "#{concept_type} searching is not available in CMR"
-    end
-  end
-end
-
->>>>>>> 8336d5c4
 World CmrUrlHelper
 World CmrRestfulHelper
 
@@ -147,13 +119,10 @@
   @body = xml
 end
 
-<<<<<<< HEAD
-=======
 Given(/^I clear the body$/) do
   @body = ''
 end
 
->>>>>>> 8336d5c4
 Given(/^I am ingesting (a )?"([\w\d\-_ ]+)"$/) do |_, ingest_type|
   @resource_url = get_url('ingest', cmr_root)
   @ingest_type = ingest_type
