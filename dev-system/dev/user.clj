--- conflicted
+++ resolved
@@ -15,12 +15,6 @@
         [cmr.common.dev.capture-reveal]))
 
 (def system nil)
-
-<<<<<<< HEAD
-=======
-(def system-type :in-memory)
-; (def system-type :external-dbs)
->>>>>>> 5ee37ed1
 
 (def system-type :in-memory)
 ; (def system-type :external-dbs)
