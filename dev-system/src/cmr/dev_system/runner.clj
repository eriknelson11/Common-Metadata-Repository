--- conflicted
+++ resolved
@@ -11,13 +11,5 @@
   "Starts the App."
   [& args]
   (config/print-all-configs-docs)
-<<<<<<< HEAD
-  (let [system (system/create-system {:elastic :in-memory
-                                      :echo :in-memory
-                                      :db :in-memory
-                                      :message-queue :in-memory})
-        system (system/start system)]
-=======
   (let [system (system/start (system/create-system))]
->>>>>>> 43005fbb
     (info "Running...")))