(ns cmr.dev-system.system
  (:require [cmr.common.log :refer (debug info warn error)]
            [cmr.bootstrap.system :as bootstrap-system]
            [cmr.metadata-db.system :as mdb-system]
            [cmr.indexer.system :as indexer-system]
            [cmr.search.system :as search-system]
            [cmr.ingest.system :as ingest-system]
            [cmr.ingest.data.provider-acl-hash :as ingest-data]
            [cmr.index-set.system :as index-set-system]
            [cmr.mock-echo.system :as mock-echo-system]
            [cmr.metadata-db.data.memory-db :as memory]
            [cmr.index-set.data.elasticsearch :as es-index]
            [cmr.search.data.elastic-search-index :as es-search]
            [cmr.common.lifecycle :as lifecycle]
            [cmr.spatial.dev.viz-helper :as viz-helper]
            [cmr.elastic-utils.embedded-elastic-server :as elastic-server]
            [cmr.indexer.services.queue-listener :as ql]
            [cmr.message-queue.config :as rmq-conf]
            [cmr.message-queue.queue.rabbit-mq :as rmq]
            [cmr.dev-system.queue-broker-wrapper :as wrapper]
            [cmr.dev-system.control :as control]
            [cmr.message-queue.services.queue :as queue]
            [cmr.common.api.web-server :as web]
<<<<<<< HEAD
=======
            [cmr.common.config :as config :refer [defconfig]]
            [cmr.indexer.config :as indexer-config]
            [cmr.transmit.config :as transmit-config]
>>>>>>> 43005fbb
            [cmr.elastic-utils.config :as elastic-config]
            [cmr.common.util :as u]))

(def in-memory-elastic-port 9206)
<<<<<<< HEAD
=======

(def external-elastic-port 9210)

(def external-echo-port 10000)

(defn external-echo-system-token
  "Returns the ECHO system token based on the value for ECHO_SYSTEM_READ_TOKEN in the ECHO
  configuration file.  The WORKSPACE_HOME environment variable must be set in order to find the
  file.  Returns nil if it cannot extract the value."
  []
  (try
    (->> (slurp (str (System/getenv "WORKSPACE_HOME") "/deployment/primary/config.properties"))
         (re-find #"\n@ECHO_SYSTEM_READ_TOKEN@=(.*)\n")
         peek)
    (catch Exception e
      (warn "Unable to extract the ECHO system read token from configuration.")
      nil)))
>>>>>>> 43005fbb

(def app-control-functions
  "A map of application name to the start function"
  {:mock-echo {:start mock-echo-system/start
               :stop mock-echo-system/stop}
   :metadata-db {:start mdb-system/start
                 :stop mdb-system/stop}
   :index-set {:start index-set-system/start
               :stop index-set-system/stop}
   :indexer {:start indexer-system/start
             :stop indexer-system/stop}
   :ingest {:start ingest-system/start
            :stop ingest-system/stop}
   :search {:start search-system/start
            :stop search-system/stop}
   :bootstrap {:start bootstrap-system/start
               :stop bootstrap-system/stop}})

(def app-startup-order
  "Defines the order in which applications should be started"
  [:mock-echo :metadata-db :index-set :indexer :ingest :search :bootstrap])

(def use-compression?
  "Indicates whether the servers will use gzip compression. Disable this to make tcpmon usable"
  true)

(def use-access-log?
  "Indicates whether the servers will use the access log."
  false)

(defn- set-web-server-options
  "Modifies the app server instances to configure web server options. Takes the system
  and returns it with the updates made. Should be run a system before it is started"
  [system]
  (update-in system [:apps]
             (fn [app-map]
               (into {} (for [[app-name app-system] app-map]
                          [app-name (-> app-system
                                        (assoc-in [:web :use-compression?] use-compression?)
                                        (assoc-in [:web :use-access-log?] use-access-log?))])))))


(defmulti create-elastic
  "Sets elastic configuration values and returns an instance of an Elasticsearch component to run
  in memory if applicable."
  (fn [type]
    type))

(defmethod create-elastic :in-memory
  [type]

  ;; DUPLICATION. FIX ME LATER
  (elastic-config/set-elastic-port! in-memory-elastic-port)

  (elastic-server/create-server
    in-memory-elastic-port
    (+ in-memory-elastic-port 10)
    "es_data/dev_system"))

(defmethod create-elastic :external
  [type]
  nil)

(defmulti create-db
  "Returns an instance of the database component to use."
  (fn [type]
    type))

(defmethod create-db :in-memory
  [type]
  (memory/create-db))

(defmethod create-db :external
  [type]
  nil)

(defmulti create-echo
  "Sets ECHO configuration values and returns an instance of a mock ECHO component to run in
  memory if applicable."
  (fn [type]
    type))

(defmethod create-echo :in-memory
  [type]
  (mock-echo-system/create-system))

(defmethod create-echo :external
  [type]
<<<<<<< HEAD
=======
  (transmit-config/set-echo-rest-port! external-echo-port)
  (transmit-config/set-echo-system-token! (external-echo-system-token))
  (transmit-config/set-echo-rest-context! "/echo-rest")
>>>>>>> 43005fbb
  nil)

(defmulti create-queue-broker
  "Sets message queue configuration values and returns an instance of the message queue broker
  if applicable."
  (fn [type]
    type))

(defmethod create-queue-broker :in-memory
  [type]
<<<<<<< HEAD
=======
  (indexer-config/set-indexing-communication-method! "http")
>>>>>>> 43005fbb
  nil)

(defmethod create-queue-broker :external
  [type]
<<<<<<< HEAD
=======
  (indexer-config/set-indexing-communication-method! "queue")
>>>>>>> 43005fbb
  (let [rmq-config {:port (rmq-conf/rabbit-mq-port)
                    :host (rmq-conf/rabbit-mq-host)
                    :username (rmq-conf/rabbit-mq-user)
                    :password (rmq-conf/rabbit-mq-password)
                    :ttls [1 1 1 1 1]
                    :queues [(indexer-config/index-queue-name)]}]
    (-> (rmq/create-queue-broker rmq-config)
        wrapper/create-queue-broker-wrapper)))

(defmulti create-queue-listener
  "Returns an instance of the message queue listener component to use if using a message queue."
  (fn [type queue-broker]
    type))

(defmethod create-queue-listener :in-memory
  [type queue-broker]
  nil)

(defmethod create-queue-listener :external
  [type queue-broker]
  (let [listener-start-fn #(ql/start-queue-message-handler
                             %
                             (wrapper/handler-wrapper queue-broker ql/handle-index-action))]
    (queue/create-queue-listener
      {:num-workers (indexer-config/queue-listener-count)
       :start-function listener-start-fn})))

(defn create-metadata-db-app
  "Create an instance of the metadata-db application."
  [db-component]
  (if db-component
    (-> (mdb-system/create-system)
        (assoc :db db-component)
        (dissoc :scheduler))
    (mdb-system/create-system)))

(defn create-indexer-app
  "Create an instance of the indexer application."
  [queue-broker queue-listener]
  (if queue-broker
    (-> (indexer-system/create-system)
        (assoc :queue-broker queue-broker
               :queue-listener queue-listener))
    (indexer-system/create-system)))

(defmulti create-ingest-app
  "Create an instance of the ingest application."
  (fn [db-type queue-broker]
    db-type))

(defmethod create-ingest-app :in-memory
  [db-type queue-broker]
  (-> (ingest-system/create-system)
      (assoc :db (ingest-data/create-in-memory-acl-hash-store)
             :queue-broker queue-broker)
      (dissoc :scheduler)))

(defmethod create-ingest-app :external
  [db-type queue-broker]
  (-> (ingest-system/create-system)
      (assoc :queue-broker queue-broker)))

(defn create-search-app
  "Create an instance of the search application."
  [db-component]
  (if db-component
    (assoc-in (search-system/create-system)
              [:metadata-db :db]
              db-component)
    (search-system/create-system)))

(defn parse-dev-system-component-type
  [value]
  (when-not (#{"in-memory" "external"} value)
    (throw (Exception. (str "Unexpected component type value:" value))))
  (keyword value))

(defconfig dev-system-echo-type
  "Specifies whether dev system should run an in-memory mock ECHO or use an external ECHO."
  {:default :in-memory
   :parser parse-dev-system-component-type})

(defconfig dev-system-db-type
  "Specifies whether dev system should run an in-memory database or use an external database."
  {:default :in-memory
   :parser parse-dev-system-component-type})

(defconfig dev-system-message-queue-type
  "Specifies whether dev system should skip the use of a message queue or use an external message queue"
  {:default :in-memory
   :parser parse-dev-system-component-type})

(defconfig dev-system-elastic-type
  "Specifies whether dev system should run an in-memory elasticsearch or use an external instance."
  {:default :in-memory
   :parser parse-dev-system-component-type})

(defn component-type-map
  "Returns a map of dev system components options to run in memory or externally."
  []
  {:elastic (dev-system-elastic-type)
   :echo (dev-system-echo-type)
   :db (dev-system-db-type)
   :message-queue (dev-system-message-queue-type)})

(defn create-system
  "Returns a new instance of the whole application."
  []
  (let [{:keys [elastic echo db message-queue]} (component-type-map)
        db-component (create-db db)
        echo-component (create-echo echo)
        queue-broker (create-queue-broker message-queue)
        queue-listener (create-queue-listener message-queue queue-broker)
        elastic-server (create-elastic elastic)
        control-server (web/create-web-server 2999 control/make-api use-compression? use-access-log?)]
    {:apps (u/remove-nil-keys
             {:mock-echo echo-component
              :metadata-db (create-metadata-db-app db-component)
              :bootstrap (when-not db-component (bootstrap-system/create-system))
              :indexer (create-indexer-app queue-broker queue-listener)
              :index-set (index-set-system/create-system)
              :ingest (create-ingest-app db queue-broker)
              :search (create-search-app db-component)})
     :pre-components (u/remove-nil-keys
                       {:elastic-server elastic-server
                        :broker-wrapper queue-broker})
     :post-components {:control-server control-server
                       ; :vdd-server (viz-helper/create-viz-server)
                       }}))

(defn- stop-components
  [system components-key]
  (reduce (fn [system component]
            (update-in system [components-key component]
                       #(lifecycle/stop % system)))
          system
          (keys (components-key system))))

(defn- stop-apps
  [system]
  (reduce (fn [system app]
            (let [{stop-fn :stop} (app-control-functions app)]
              (update-in system [:apps app] #(when % (stop-fn %)))))
          system
          (reverse app-startup-order)))

(defn- start-components
  [system components-key]
  (reduce (fn [system component]
            (update-in system [components-key component]
                       #(try
                          (lifecycle/start % system)
                          (catch Exception e
                            (error e "Failure during startup")
                            (stop-components (stop-apps system) :pre-components)
                            (stop-components (stop-apps system) :post-components)
                            (throw e)))))
          system
          (keys (components-key system))))

(defn- start-apps
  [system]
  (let [system (set-web-server-options system)]
    (reduce (fn [system app]
              (let [{start-fn :start} (app-control-functions app)]
                (update-in system [:apps app]
                           #(try
                              (when %
                                (start-fn %))
                              (catch Exception e
                                (error e "Failure during startup")
                                (stop-components (stop-apps system) :pre-components)
                                (stop-components (stop-apps system) :post-components)
                                (throw e))))))
            system
            app-startup-order)))

(defn start
  "Performs side effects to initialize the system, acquire resources,
  and start it running. Returns an updated instance of the system."
  [this]
  (info "System starting")

  (-> this
      (start-components :pre-components)
      start-apps
      (start-components :post-components)
      ))


(defn stop
  "Performs side effects to shut down the system and release its
  resources. Returns an updated instance of the system."
  [this]
  (info "System shutting down")

  (-> this
      (stop-components :post-components)
      stop-apps
      (stop-components :pre-components)))<|MERGE_RESOLUTION|>--- conflicted
+++ resolved
@@ -21,18 +21,13 @@
             [cmr.dev-system.control :as control]
             [cmr.message-queue.services.queue :as queue]
             [cmr.common.api.web-server :as web]
-<<<<<<< HEAD
-=======
             [cmr.common.config :as config :refer [defconfig]]
             [cmr.indexer.config :as indexer-config]
             [cmr.transmit.config :as transmit-config]
->>>>>>> 43005fbb
             [cmr.elastic-utils.config :as elastic-config]
             [cmr.common.util :as u]))
 
 (def in-memory-elastic-port 9206)
-<<<<<<< HEAD
-=======
 
 (def external-elastic-port 9210)
 
@@ -50,7 +45,6 @@
     (catch Exception e
       (warn "Unable to extract the ECHO system read token from configuration.")
       nil)))
->>>>>>> 43005fbb
 
 (def app-control-functions
   "A map of application name to the start function"
@@ -139,12 +133,9 @@
 
 (defmethod create-echo :external
   [type]
-<<<<<<< HEAD
-=======
   (transmit-config/set-echo-rest-port! external-echo-port)
   (transmit-config/set-echo-system-token! (external-echo-system-token))
   (transmit-config/set-echo-rest-context! "/echo-rest")
->>>>>>> 43005fbb
   nil)
 
 (defmulti create-queue-broker
@@ -155,18 +146,12 @@
 
 (defmethod create-queue-broker :in-memory
   [type]
-<<<<<<< HEAD
-=======
   (indexer-config/set-indexing-communication-method! "http")
->>>>>>> 43005fbb
   nil)
 
 (defmethod create-queue-broker :external
   [type]
-<<<<<<< HEAD
-=======
   (indexer-config/set-indexing-communication-method! "queue")
->>>>>>> 43005fbb
   (let [rmq-config {:port (rmq-conf/rabbit-mq-port)
                     :host (rmq-conf/rabbit-mq-host)
                     :username (rmq-conf/rabbit-mq-user)
