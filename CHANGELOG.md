# CMR Change Log

First Created as part of 1.49

Items to include in each issue

* Configuration Patch Dependency
  * Are there any configuration changes required?
* Deployment Impacts
  * Does the feature require any special work as part of deployment in the new environment?
  * Was there a spatial library change requiring a spatial plugin deployment.
* API Impacts
  * Are there any changes that could impact clients?


## 1.XX

* CMR-1234 - Added made up example entry into changelog
  * Configuration Patch Dependency:
    * Requires cubby connection config information for the Ingest application
  * Deployment Impacts
    * Update Indexes and Reindex all Collection
      * Will need to reindex all collections to start using new feature. If collections have not been reindexed everything will continue to work fine.
    * Deploy Spatial Plugin
      * We made performance improvements to polygon intersections

## 1.50

* CMR-2748 - Allow searching for collections by the granules' temporal range
  * Configuration Patch Dependency: None
  * Deployment Impacts:
    * Requires update of indexes and reindexing of collections.
    * The collection index was changed to add two new fields for granule start and end date.

## 1.51

* CMR-2745 As a client user, I want my facet search results to be sorted by relevance
  * Collection searches with any of the following parameters will now be scored: platform, instrument, sensor, two_d_coordinate_system_name, science_keywords, project, processing_level_id, data_center, archive_center

* CMR-1860 As a client user, I want to be able to retrieve UMM JSON with paleo temporal coverage
  * Updated UMM JSON schema to 1.3 which changed singular PaleoTemporalCoverage to plural PaleoTemporalCoverages

## 1.52

* CMR-1876 - Indexer needs to index full hierarchy for locations
  * Configuration Patch Dependency: None
  * Deployment Impacts:
    * Requires update of indexes and reindexing of collections.
<<<<<<< HEAD
* CMR-2904 - Added ACL Searching
  * Added ACL index and indexing of ACLs. The ACL index will automatically be created as part of migrations during a deployment.
=======
* CMR-3008 - Create collection index with new shard configuration and index to multiple indexes
  * Configuration Patch Dependency: Yes
    * Configuration patch must be installed first to add the elastic-collection-v2-index-num-shards parameter.
  * Deployment Impacts:
    * Requires update of indexes and reindexing of collections. Note that collection indexing will be broken until update-indexes has been called.
    * Create a new alias for the collection index used by search.
      * See ***REMOVED*** for instructions.
>>>>>>> 9839b7b2
<|MERGE_RESOLUTION|>--- conflicted
+++ resolved
@@ -46,15 +46,12 @@
   * Configuration Patch Dependency: None
   * Deployment Impacts:
     * Requires update of indexes and reindexing of collections.
-<<<<<<< HEAD
 * CMR-2904 - Added ACL Searching
   * Added ACL index and indexing of ACLs. The ACL index will automatically be created as part of migrations during a deployment.
-=======
 * CMR-3008 - Create collection index with new shard configuration and index to multiple indexes
   * Configuration Patch Dependency: Yes
     * Configuration patch must be installed first to add the elastic-collection-v2-index-num-shards parameter.
   * Deployment Impacts:
     * Requires update of indexes and reindexing of collections. Note that collection indexing will be broken until update-indexes has been called.
     * Create a new alias for the collection index used by search.
-      * See ***REMOVED*** for instructions.
->>>>>>> 9839b7b2
+      * See ***REMOVED*** for instructions.