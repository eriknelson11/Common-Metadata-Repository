--- conflicted
+++ resolved
@@ -21,13 +21,7 @@
 
 (def tested-formats
   "Seq of formats to use in round-trip conversion and XML validation tests."
-<<<<<<< HEAD
-  ;; We will re-enable the other formats after ISO support is complete.
-  ;; Pending formats: :dif :iso-smap :echo10
-  [:iso19115 :dif10 :dif])
-=======
   [:dif :dif10 :echo10 :iso19115 :iso-smap])
->>>>>>> b9375324
 
 (defn xml-round-trip
   "Returns record after being converted to XML and back to UMM through
@@ -75,15 +69,12 @@
          (xml-round-trip user/failing-value :iso-smap)))
 
   ;; random XML gen
-<<<<<<< HEAD
   (def metadata-format :dif)
-=======
   (def metadata-format :iso19115)
   (def metadata-format :echo10)
   (def metadata-format :dif)
   (def metadata-format :dif10)
   (def metadata-format :iso-smap)
->>>>>>> b9375324
 
   (def sample-record (first (gen/sample (gen/such-that :DataDates umm-gen/umm-c-generator) 1)))
 
