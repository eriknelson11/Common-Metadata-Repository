--- conflicted
+++ resolved
@@ -24,14 +24,10 @@
   "Seq of formats to use in round-trip conversion and XML validation tests."
   [:dif :dif10 :echo10 :iso19115 :iso-smap])
 
-<<<<<<< HEAD
 (def tested-service-formats
   "Seq of formats to use in round-trip conversion and XML validation tests."
   [:serf])
 
-;; TODO add formats here as they are implemented.
-=======
->>>>>>> 06ffb05c
 (def collection-destination-formats
   "Converting to these formats is tested in the roundrobin test."
   [:echo10 :dif10 :dif :iso19115 :iso-smap])
