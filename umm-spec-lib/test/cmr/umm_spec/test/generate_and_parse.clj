--- conflicted
+++ resolved
@@ -12,79 +12,25 @@
 (def example-record
   "This contains an example record with fields supported by all formats"
   (umm-c/map->UMM-C
-<<<<<<< HEAD
-   {:Platform [(umm-cmn/map->PlatformType
-                {:ShortName "Platform"
-                 :Instruments [(umm-cmn/map->InstrumentType {:ShortName "Instrument"})]})]
+   {:Platforms [(umm-cmn/map->PlatformType
+                 {:ShortName "Platform"
+                  :Instruments [(umm-cmn/map->InstrumentType {:ShortName "Instrument"})]})]
     :ProcessingLevel (umm-c/map->ProcessingLevelType {})
-    :RelatedUrl [(umm-cmn/map->RelatedUrlType {:URL ["http://google.com"]})]
-    :ResponsibleOrganization [(umm-cmn/map->ResponsibilityType {:Role "RESOURCEPROVIDER"
-                                                                :Party (umm-cmn/map->PartyType {})})]
-    :ScienceKeyword [(umm-cmn/map->ScienceKeywordType {:Category "cat" :Topic "top" :Term "ter"})]
-    :SpatialExtent [(umm-cmn/map->SpatialExtentType {:GranuleSpatialRepresentation "NO_SPATIAL"})]
+    :RelatedUrls [(umm-cmn/map->RelatedUrlType {:URLs ["http://google.com"]})]
+    :ResponsibleOrganizations [(umm-cmn/map->ResponsibilityType {:Role "RESOURCEPROVIDER"
+                                                                 :Party (umm-cmn/map->PartyType {})})]
+    :ScienceKeywords [(umm-cmn/map->ScienceKeywordType {:Category "cat" :Topic "top" :Term "ter"})]
+    :SpatialExtent (umm-cmn/map->SpatialExtentType {:GranuleSpatialRepresentation "NO_SPATIAL"})
     
     :EntryId "short_V1"
     :EntryTitle "The entry title V5"
-    :Abstract "A very abstract collection"}))
+    :Version "V5"
+    :Abstract "A very abstract collection"
+    :DataLanguage "English"}))
 
 (def temporal-extents
   "A sequence of possible values for UMM TemporalExtent."
   [(umm-cmn/map->TemporalExtentType
-    {:TemporalRangeType "temp range"
-     :PrecisionOfSeconds 3
-     :EndsAtPresentFlag false
-     :RangeDateTime (mapv umm-cmn/map->RangeDateTimeType
-                          [{:BeginningDateTime (t/date-time 2000)
-                            :EndingDateTime (t/date-time 2001)}
-                           {:BeginningDateTime (t/date-time 2002)
-                            :EndingDateTime (t/date-time 2003)}])})
-   ;; Single Dates
-   (umm-cmn/map->TemporalExtentType
-    {:PrecisionOfSeconds 3
-     :SingleDateTime [(t/date-time 2003) (t/date-time 2004)]})
-   ;; Periodic 
-   (umm-cmn/map->TemporalExtentType
-    {:PrecisionOfSeconds 3
-     :PeriodicDateTime (mapv umm-cmn/map->PeriodicDateTimeType
-                             [{:Name "period1"
-                               :StartDate (t/date-time 2000)
-                               :EndDate (t/date-time 2001)
-                               :DurationUnit "YEAR"
-                               :DurationValue 4
-                               :PeriodCycleDurationUnit "DAY"
-                               :PeriodCycleDurationValue 3}
-                              {:Name "period2"
-                               :StartDate (t/date-time 2000)
-                               :EndDate (t/date-time 2001)
-                               :DurationUnit "YEAR"
-                               :DurationValue 4
-                               :PeriodCycleDurationUnit "DAY"
-                               :PeriodCycleDurationValue 3}])})])
-
-(def temporal-variations
-  "A seq of example records for each of the values in the TemporalExtent in the base example-record
-  above."
-  (for [temporal temporal-extents]
-    (if temporal
-      (assoc example-record :TemporalExtent [temporal])
-      example-record)))
-=======
-    {:Platforms [(umm-cmn/map->PlatformType
-                   {:ShortName "Platform"
-                    :Instruments [(umm-cmn/map->InstrumentType {:ShortName "Instrument"})]})]
-     :ProcessingLevel (umm-c/map->ProcessingLevelType {})
-     :RelatedUrls [(umm-cmn/map->RelatedUrlType {:URLs ["http://google.com"]})]
-     :ResponsibleOrganizations [(umm-cmn/map->ResponsibilityType {:Role "RESOURCEPROVIDER"
-                                                                  :Party (umm-cmn/map->PartyType {})})]
-     :ScienceKeywords [(umm-cmn/map->ScienceKeywordType {:Category "cat" :Topic "top" :Term "ter"})]
-     :SpatialExtent (umm-cmn/map->SpatialExtentType {:GranuleSpatialRepresentation "NO_SPATIAL"})
-
-     :EntryId "short_V1"
-     :EntryTitle "The entry title V5"
-     :Version "V5"
-     :Abstract "A very abstract collection"
-     :DataLanguage "English"
-     :TemporalExtents [(umm-cmn/map->TemporalExtentType
                          {:TemporalRangeType "temp range"
                           :PrecisionOfSeconds 3
                           :EndsAtPresentFlag false
@@ -116,8 +62,15 @@
                                                      :DurationUnit "YEAR"
                                                      :DurationValue 4
                                                      :PeriodCycleDurationUnit "DAY"
-                                                     :PeriodCycleDurationValue 3}])})]}))
->>>>>>> 2991f548
+                                                     :PeriodCycleDurationValue 3}])})])
+
+(def temporal-variations
+  "A seq of example records for each of the values in the TemporalExtent in the base example-record
+  above."
+  (for [temporal temporal-extents]
+    (if temporal
+      (assoc example-record :TemporalExtents [temporal])
+      example-record)))
 
 (defn xml-round-trip
   "Returns record after being converted to XML and back to UMM through
@@ -126,7 +79,6 @@
   (core/parse-metadata :collection format (core/generate-metadata :collection format record)))
 
 (deftest roundtrip-gen-parse
-<<<<<<< HEAD
   (doseq [record temporal-variations]
     (are2 [metadata-format]
       (= (expected-conversion/convert record metadata-format)
@@ -156,34 +108,4 @@
         :dif
         :dif10
         :iso-smap
-        :iso19115))))
-=======
-  (are2 [metadata-format]
-        (= (expected-conversion/convert example-record metadata-format)
-           (xml-round-trip example-record metadata-format))
-
-        "echo10"
-        :echo10
-
-        "dif9"
-        :dif
-
-        "dif10"
-        :dif10
-
-        "iso-smap"
-        :iso-smap
-
-        "ISO19115-2"
-        :iso19115))
-
-(deftest generate-valid-xml
-  (testing "valid XML is generated for each format"
-    (are [fmt]
-         (empty? (core/validate-xml :collection fmt (core/generate-metadata :collection fmt example-record)))
-         :echo10
-         :dif
-         :dif10
-         :iso-smap
-         :iso19115)))
->>>>>>> 2991f548
+        :iso19115))))