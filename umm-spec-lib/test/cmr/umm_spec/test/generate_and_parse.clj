(ns cmr.umm-spec.test.generate-and-parse
  "Tests roundtrip XML generation from a Clojure record and parsing it. Ensures that the same data
  is returned."
  (:require [clojure.test :refer :all]
            [clojure.java.io :as io]
            [clojure.test.check.generators :as gen]
            [com.gfredericks.test.chuck.clojure-test :refer [for-all]]
            [cmr.common.util :refer [update-in-each]]
            [cmr.common.test.test-check-ext :as ext :refer [defspec]]
            [cmr.umm-spec.test.expected-conversion :as expected-conversion]
            [cmr.umm-spec.test.umm-record-sanitizer :as sanitize]
            [cmr.umm-spec.core :as core]
            [cmr.common.xml.simple-xpath :refer [select context]]
            [cmr.umm-spec.xml-to-umm-mappings.iso19115-2 :as iso-xml-to-umm]
            [cmr.umm-spec.umm-to-xml-mappings.iso19115-2 :as iso-umm-to-xml]
            [cmr.umm-spec.iso-keywords :as kws]
            [cmr.umm-spec.iso19115-2-util :as iu]
            [cmr.umm-spec.umm-to-xml-mappings.echo10 :as echo10]
            [cmr.common.util :refer [are2]]
            [cmr.umm-spec.test.umm-generators :as umm-gen]
            [cmr.umm-spec.json-schema :as js]))

(def tested-collection-formats
  "Seq of formats to use in round-trip conversion and XML validation tests."
  [:dif :dif10 :echo10 :iso19115 :iso-smap])

(def tested-service-formats
  "Seq of formats to use in round-trip conversion and XML validation tests."
  [:serf])

(def collection-destination-formats
  "Converting to these formats is tested in the roundrobin test."
  [:echo10 :dif10 :dif :iso19115 :iso-smap])

(def collection-format-examples
  "Map of format type to example file"
  {:dif "dif.xml"
   :dif10 "dif10.xml"
   :echo10 "echo10.xml"
   :iso19115 "iso19115.xml"
   :iso-smap "iso_smap.xml"})

(defn xml-round-trip
  "Returns record after being converted to XML and back to UMM through
  the given to-xml and to-umm mappings."
  [concept-type metadata-format record]
  (let [metadata-xml (core/generate-metadata {} record metadata-format)]
    ;; validate against xml schema
    (is (empty? (core/validate-xml concept-type metadata-format metadata-xml)))
    (core/parse-metadata {} concept-type metadata-format metadata-xml)))

(defn- generate-and-validate-xml
  "Returns a vector of errors (empty if none) from attempting to convert the given UMM record
  to valid XML in the given format."
  [concept-type metadata-format record]
  (let [metadata-xml (core/generate-metadata {} record metadata-format)]
    (core/validate-xml concept-type metadata-format metadata-xml)))

(deftest roundtrip-example-collection-record
  (doseq [metadata-format tested-collection-formats]
    (testing (str metadata-format)
      (is (= (expected-conversion/convert expected-conversion/example-collection-record metadata-format)
             (xml-round-trip :collection metadata-format expected-conversion/example-collection-record))))))

(deftest roundtrip-example-service-record
  (is (= (expected-conversion/convert expected-conversion/example-service-record :serf)
         (xml-round-trip :service :serf expected-conversion/example-service-record))))

(deftest roundrobin-collection-example-record
  (doseq [[origin-format filename] collection-format-examples
          :let [metadata (slurp (io/resource (str "example_data/" filename)))
                umm-c-record (core/parse-metadata {} :collection origin-format metadata)]
          dest-format collection-destination-formats
          :when (not= origin-format dest-format)]
    (testing (str origin-format " to " dest-format)
      (is (empty? (generate-and-validate-xml :collection dest-format umm-c-record))))))

(defspec roundtrip-generated-collection-records 100
  (for-all [umm-record (gen/no-shrink umm-gen/umm-c-generator)
            metadata-format (gen/elements tested-collection-formats)]
    (is (= (expected-conversion/convert umm-record metadata-format)
           (xml-round-trip :collection metadata-format umm-record)))))

(defspec roundtrip-generated-service-records 100
  (for-all [umm-record (gen/no-shrink umm-gen/umm-s-generator)
            metadata-format (gen/elements tested-service-formats)]
    (is (= (expected-conversion/convert umm-record metadata-format)
           (xml-round-trip :service metadata-format umm-record)))))
(comment

 (is (= (expected-conversion/convert failing-value :serf)
        (xml-round-trip :service :serf failing-value)))

 (= (type (expected-conversion/convert user/failing-value :serf))
    (type (xml-round-trip :service :serf user/failing-value)))

 (is (= (:Platforms (expected-conversion/convert user/failing-value :serf))
        (:Platforms (xml-round-trip :service :serf user/failing-value))))

 (is (= (:Responsibilities (expected-conversion/convert expected-conversion/example-service-record :serf))
        (:Responsibilities (xml-round-trip :service :serf expected-conversion/example-service-record))))

 (is (= (expected-conversion/convert expected-conversion/example-service-record :serf)
        (xml-round-trip :service :serf expected-conversion/example-service-record)))

 (is (= (:Responsibilities (:Party (last (:Responsibilities (expected-conversion/convert expected-conversion/example-service-record :serf)))))
        (:Responsibilities (:Party (last (:Responsibilities (xml-round-trip :service :serf expected-conversion/example-service-record))))))))


(defn- parse-iso19115-projects-keywords
  "Returns the parsed projects keywords for the given ISO19115-2 xml"
  [metadata-xml]
  (let [md-data-id-el (first (select (context metadata-xml) iso-xml-to-umm/md-data-id-base-xpath))]
    (seq (#'kws/descriptive-keywords md-data-id-el "project"))))

;; Info in UMM Projects field is duplicated in ISO191152 xml in two different places.
;; We parse UMM Projects from the gmi:MI_Operation, not from gmd:descriptiveKeywords.
;; This test is to verify that we populate UMM Projects in gmd:descriptiveKeywords correctly as well.
(defspec iso19115-projects-keywords 100
  (for-all [umm-record umm-gen/umm-c-generator]
    (let [metadata-xml (core/generate-metadata {} umm-record :iso19115)
          projects (:Projects (core/parse-metadata {} :collection :iso19115 metadata-xml))
          expected-projects-keywords (seq (map iu/generate-title projects))]
      (is (= expected-projects-keywords
             (parse-iso19115-projects-keywords metadata-xml))))))

(def minimal-umm-c
  "UMM-C with the bare minimum number of fields. It does not include all required fields because
  there is existing data in the system which does not contain all of the required UMM-C fields. We
  are testing that even without all the required UMM-C fields, we still produce valid XML in each
  of the formats."
  (js/parse-umm-c {:ShortName "foo" :Version "bar"}))

(deftest minimal-dif10
  (is (empty? (generate-and-validate-xml :collection :dif10 minimal-umm-c))))

(comment

<<<<<<< HEAD
  (println (core/generate-metadata {} :collection :iso-smap failing-value))
=======


  (println (core/generate-metadata :collection :iso-smap failing-value))
>>>>>>> 0aac1854

  (is (= (expected-conversion/convert failing-value :iso19115)
         (xml-round-trip :collection failing-value :iso19115)))

  ;; random XML gen
  (def metadata-format :echo10)
  (def metadata-format :dif)
  (def metadata-format :dif10)
  (def metadata-format :iso19115)
  (def metadata-format :iso-smap)
  (def metadata-format :serf)

  ;; UMM concept-type
  (def concept-type :collection)
  (def concept-type :service)


  (def sample-record (first (gen/sample (gen/such-that
                                          #(not-any? :Instruments (:Platforms %))
                                          umm-gen/umm-c-generator) 1)))

  ;; Evaluate this expression to use user/failing-value in the following expressions.
  (def sample-record failing-value)
  (def umm-record failing-value)

  ;; Evaluate this expression to use the standard UMM example record.
  (def sample-record expected-conversion/example-service-record)

  ;; Evaluate to print generated metadata from the record selected above.
  (println (core/generate-metadata {} sample-record [:collection :dif10]))

  ;; our simple example record
  (core/generate-metadata :collection metadata-format sample-record)
  (core/generate-metadata :service metadata-format expected-conversion/example-service-record)

  (core/validate-xml :service metadata-format metadata-xml)

  ;; round-trip
  (xml-round-trip concept-type metadata-format sample-record)

  ;; Evaluate to see diff between expected conversion and result of XML round trip.
  (is (= (expected-conversion/convert sample-record metadata-format)
         (xml-round-trip concept-type metadata-format sample-record)))

  ;; for generated test failures
  (is (= (expected-conversion/convert user/failing-value metadata-format)
         (xml-round-trip concept-type metadata-format user/failing-value))))<|MERGE_RESOLUTION|>--- conflicted
+++ resolved
@@ -136,14 +136,6 @@
 
 (comment
 
-<<<<<<< HEAD
-  (println (core/generate-metadata {} :collection :iso-smap failing-value))
-=======
-
-
-  (println (core/generate-metadata :collection :iso-smap failing-value))
->>>>>>> 0aac1854
-
   (is (= (expected-conversion/convert failing-value :iso19115)
          (xml-round-trip :collection failing-value :iso19115)))
 
