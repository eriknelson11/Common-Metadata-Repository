(ns cmr.umm-spec.test.generate-and-parse
  "Tests roundtrip XML generation from a Clojure record and parsing it. Ensures that the same data
  is returned."
  (:require
   [clj-time.core :as t]
   [clojure.java.io :as io]
   [clojure.test :refer :all]
   [clojure.test.check.generators :as gen]
   [cmr.common.test.test-check-ext :as ext :refer [checking]]
   [cmr.common.util :refer [update-in-each are2]]
   [cmr.common.xml.simple-xpath :refer [select context]]
   [cmr.umm-spec.iso-keywords :as kws]
   [cmr.umm-spec.iso19115-2-util :as iu]
   [cmr.umm-spec.json-schema :as js]
   [cmr.umm-spec.test.expected-conversion :as expected-conversion]
   [cmr.umm-spec.test.location-keywords-helper :as lkt]
   [cmr.umm-spec.test.umm-generators :as umm-gen]
   [cmr.umm-spec.test.umm-record-sanitizer :as sanitize]
   [cmr.umm-spec.umm-json :as umm-json]
   [cmr.umm-spec.umm-spec-core :as core]
   [cmr.umm-spec.umm-to-xml-mappings.echo10 :as echo10]
   [cmr.umm-spec.umm-to-xml-mappings.iso19115-2 :as iso-umm-to-xml]
   [cmr.umm-spec.validation.umm-spec-validation-core :as umm-validation]
   [cmr.umm-spec.xml-to-umm-mappings.iso19115-2 :as iso-xml-to-umm]
   [com.gfredericks.test.chuck.clojure-test :as ct :refer [for-all]]))

(def tested-collection-formats
  "Seq of formats to use in round-trip conversion and XML validation tests."
  [:dif :dif10 :echo10 :iso19115 :iso-smap])

(def test-context (lkt/setup-context-for-test))

(def tested-service-formats
  "Seq of formats to use in round-trip conversion and XML validation tests."
  [:serf])

(def collection-destination-formats
  "Converting to these formats is tested in the roundrobin test."
  [:echo10 :dif10 :dif :iso19115 :iso-smap])

(def collection-format-examples
  "Map of format type to example file"
  {:dif "dif.xml"
   :dif10 "dif10.xml"
   :echo10 "echo10.xml"
   :iso19115 "iso19115.xml"
   :iso-smap "iso_smap.xml"})

(defn xml-round-trip
  "Returns record after being converted to XML and back to UMM through
  the given to-xml and to-umm mappings."
  ([concept-type metadata-format record]
   (xml-round-trip concept-type metadata-format record false))
  ([concept-type metadata-format record print-xml?]
   (let [metadata-xml (core/generate-metadata test-context record metadata-format)]
     (when print-xml? (println metadata-xml))
     ;; validate against xml schema
     (is (empty? (core/validate-xml concept-type metadata-format metadata-xml)))
     (core/parse-metadata test-context concept-type metadata-format metadata-xml))))

(defn- generate-and-validate-xml
  "Returns a vector of errors (empty if none) from attempting to convert the given UMM record
  to valid XML in the given format."
  [concept-type metadata-format record]
  (let [metadata-xml (core/generate-metadata test-context record metadata-format)]
    (core/validate-metadata concept-type metadata-format metadata-xml)))

(defn example-files
  "Returns a set of example metadata files in the given format."
  [metadata-format]
  (seq (.listFiles (io/file (io/resource (str "example_data/" (name metadata-format)))))))

(deftest roundtrip-example-metadata
  (let [failed-atom (atom false)
        check-failure (fn [result]
                        (when-not result (reset! failed-atom true)))]
    (doseq [metadata-format tested-collection-formats
            example-file (example-files metadata-format)
            :when (not @failed-atom)
            :let [metadata (slurp example-file)
<<<<<<< HEAD
                  umm (js/parse-umm-c
                        (assoc
                          (core/parse-metadata test-context :collection metadata-format metadata)
                          :DataDates [{:Date (t/date-time 2012)
                                       :Type "CREATE"}
                                      {:Date (t/date-time 2013)
                                       :Type "UPDATE"}]))]]
=======
                  umm (core/parse-metadata test-context :collection metadata-format metadata)]]

>>>>>>> 926b746f
      ;; input file is valid
      (check-failure
       (is (empty? (core/validate-xml :collection metadata-format metadata))
           (format "Source file %s is not valid %s XML" example-file metadata-format)))

      ;; Parsed UMM is valid against the JSON schema
      (check-failure
       (is (empty? (js/validate-umm-json (umm-json/umm->json umm) :collection))
           (format "Parsing source file %s in format %s to UMM produced invalid UMM JSON."
                   example-file metadata-format)))

      ;; Parsed UMM is valid against the UMM validation rules
      (check-failure
       (is (empty? (umm-validation/validate-collection umm))
           (format "Parsing source file %s in format %s to UMM had validation errors"
                   example-file metadata-format)))

      (doseq [target-format tested-collection-formats
              :when (not @failed-atom)
              :let [expected (expected-conversion/convert umm target-format)
                    actual (xml-round-trip :collection target-format umm)
                    ;; The RelatedUrls field get reshuffled during the conversions,
                    ;; so we compare RelatedUrls as a set.
                    expected (update expected :RelatedUrls set)
                    actual (update actual :RelatedUrls set)]]

        ;; Taking the parsed UMM and converting it to another format produces the expected UMM
        (check-failure
         (is (= expected actual)

             (format "Parsing example file %s and converting to %s and then parsing again did not result in expected umm."
                     example-file target-format)))))))

(deftest roundtrip-example-collection-record
  (doseq [metadata-format tested-collection-formats]
    (testing (str metadata-format)
      (let [expected (expected-conversion/convert expected-conversion/example-collection-record metadata-format)
            actual (xml-round-trip :collection metadata-format expected-conversion/example-collection-record)]
        (is (= expected actual))))))

(deftest roundtrip-example-service-record
  (is (= (expected-conversion/convert expected-conversion/example-service-record :serf)
         (xml-round-trip :service :serf expected-conversion/example-service-record))))

(deftest validate-umm-json-example-record
  ;; Test that going from any format to UMM generates valid UMM.
  (doseq [[format filename] collection-format-examples
          :let [umm-c-record (xml-round-trip :collection format expected-conversion/example-collection-record)]]
    (testing (str format " to :umm-json")
      (is (empty? (generate-and-validate-xml :collection :umm-json umm-c-record))))))

(deftest roundtrip-generated-collection-records
  (checking "collection round tripping" 100
    [umm-record (gen/no-shrink umm-gen/umm-c-generator)
     metadata-format (gen/elements tested-collection-formats)]
    (let [umm-record (js/parse-umm-c
                        (assoc umm-record
                               :DataDates [{:Date (t/date-time 2012)
                                            :Type "CREATE"}
                                           {:Date (t/date-time 2013)
                                            :Type "UPDATE"}]))]
      (is (= (expected-conversion/convert umm-record metadata-format)
             (xml-round-trip :collection metadata-format umm-record))
          (str "Unable to roundtrip with format " metadata-format)))))

(deftest roundtrip-generated-service-records
  (checking "service round tripping" 100
    [umm-record (gen/no-shrink umm-gen/umm-s-generator)
     metadata-format (gen/elements tested-service-formats)]
    (is (= (expected-conversion/convert umm-record metadata-format)
           (xml-round-trip :service metadata-format umm-record)))))

(defn- parse-iso19115-projects-keywords
  "Returns the parsed projects keywords for the given ISO19115-2 xml"
  [metadata-xml]
  (let [md-data-id-el (first (select (context metadata-xml) iso-xml-to-umm/md-data-id-base-xpath))]
    (seq (#'kws/descriptive-keywords md-data-id-el "project"))))

;; Info in UMM Projects field is duplicated in ISO191152 xml in two different places.
;; We parse UMM Projects from the gmi:MI_Operation, not from gmd:descriptiveKeywords.
;; This test is to verify that we populate UMM Projects in gmd:descriptiveKeywords correctly as well.
(deftest iso19115-projects-keywords
  (checking "Converting iso19115 project keywords" 100
    [umm-record umm-gen/umm-c-generator]
    (let [metadata-xml (core/generate-metadata test-context umm-record :iso19115)
          projects (:Projects (core/parse-metadata test-context :collection :iso19115 metadata-xml))
          expected-projects-keywords (seq (map iu/generate-title projects))]
      (is (= expected-projects-keywords
             (parse-iso19115-projects-keywords metadata-xml))))))<|MERGE_RESOLUTION|>--- conflicted
+++ resolved
@@ -78,7 +78,6 @@
             example-file (example-files metadata-format)
             :when (not @failed-atom)
             :let [metadata (slurp example-file)
-<<<<<<< HEAD
                   umm (js/parse-umm-c
                         (assoc
                           (core/parse-metadata test-context :collection metadata-format metadata)
@@ -86,10 +85,6 @@
                                        :Type "CREATE"}
                                       {:Date (t/date-time 2013)
                                        :Type "UPDATE"}]))]]
-=======
-                  umm (core/parse-metadata test-context :collection metadata-format metadata)]]
-
->>>>>>> 926b746f
       ;; input file is valid
       (check-failure
        (is (empty? (core/validate-xml :collection metadata-format metadata))
