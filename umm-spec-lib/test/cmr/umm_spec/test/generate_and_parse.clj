(ns cmr.umm-spec.test.generate-and-parse
  "Tests roundtrip XML generation from a Clojure record and parsing it. Ensures that the same data
  is returned."
  (:require [clojure.test :refer :all]
            [clojure.java.io :as io]
            [clojure.test.check.generators :as gen]
            [com.gfredericks.test.chuck.clojure-test :refer [for-all]]
            [cmr.common.util :refer [update-in-each]]
            [cmr.common.test.test-check-ext :as ext :refer [defspec]]
            [cmr.umm-spec.test.expected-conversion :as expected-conversion]
            [cmr.umm-spec.core :as core]
            [cmr.common.util :refer [are2]]
            [cmr.umm-spec.test.umm-generators :as umm-gen]))

(defn xml-round-trip
  "Returns record after being converted to XML and back to UMM through
  the given to-xml and to-umm mappings."
  [record format]
  (let [metadata-xml (core/generate-metadata :collection format record)]
    ;; validate xml
    ;; Since our UMM JSON schema is not complete in defining things like enumeration values for
    ;; controlled vocabulary fields, the generator generated fields would not create validate field
    ;; values for those fields (e.g. Dataset_Language field). Until we change the schema to be
    ;; explicit on those enumeration values and other things, we can't turn validation on xml on.
    ;; See CMR-1990
    ; (is (empty? (core/validate-xml :collection format metadata-xml)))
    (core/parse-metadata :collection format metadata-xml)))

(deftest roundtrip-gen-parse
  (are2 [metadata-format]
        (= (expected-conversion/convert expected-conversion/example-record metadata-format)
           (xml-round-trip expected-conversion/example-record metadata-format))

        "echo10"
        :echo10

        "dif9"
        :dif

        "dif10"
        :dif10

        "iso-smap"
        :iso-smap

        "ISO19115-2"
        :iso19115))

(deftest generate-valid-xml
  (testing "valid XML is generated for each format"
    (are [fmt]
        (empty?
         (core/validate-xml :collection fmt
                            (core/generate-metadata :collection fmt expected-conversion/example-record)))
      :echo10
      :dif
      :dif10
      :iso-smap
      :iso19115)))

(defn fixup-generated-collection
  [umm-coll]
  (-> umm-coll
      ;; TODO: right now, the TemporalExtents roundtrip conversion does not work with the generator
      ;; generated umm record. We exclude it from the comparison for now. This should be addressed
      ;; within CMR-1933.
      (assoc :TemporalExtents nil)))

(defspec roundtrip-generator-gen-parse 100
  (for-all [umm-record umm-gen/umm-c-generator
            metadata-format (gen/elements [:echo10 :dif :dif10 :iso-smap :iso19115])]
    (let [expected (fixup-generated-collection (expected-conversion/convert umm-record metadata-format))
          actual   (fixup-generated-collection (xml-round-trip umm-record metadata-format))]
<<<<<<< HEAD
      (is (= expected actual)))))
=======
      (is (= expected actual)))))


(comment

  (let [metadata-format :dif
        umm-record user/failing-value]
    (is (= (expected-conversion/convert user/failing-value :dif)
          (xml-round-trip user/failing-value :dif))))

  (let [xml (slurp (io/resource "example_data/echo10.xml"))
        parsed (core/parse-metadata :collection :echo10 xml)]
    (println (core/generate-metadata :collection :echo10 parsed)))

  )






>>>>>>> d2d32daf
<|MERGE_RESOLUTION|>--- conflicted
+++ resolved
@@ -71,9 +71,6 @@
             metadata-format (gen/elements [:echo10 :dif :dif10 :iso-smap :iso19115])]
     (let [expected (fixup-generated-collection (expected-conversion/convert umm-record metadata-format))
           actual   (fixup-generated-collection (xml-round-trip umm-record metadata-format))]
-<<<<<<< HEAD
-      (is (= expected actual)))))
-=======
       (is (= expected actual)))))
 
 
@@ -88,11 +85,4 @@
         parsed (core/parse-metadata :collection :echo10 xml)]
     (println (core/generate-metadata :collection :echo10 parsed)))
 
-  )
-
-
-
-
-
-
->>>>>>> d2d32daf
+  )