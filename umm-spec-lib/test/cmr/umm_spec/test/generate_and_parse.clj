--- conflicted
+++ resolved
@@ -122,9 +122,6 @@
   (js/parse-umm-c {:ShortName "foo" :Version "bar"}))
 
 (deftest minimal-dif10
-<<<<<<< HEAD
-  (is (empty? (generate-and-validate-xml :dif10 minimal-umm-c))))
-=======
   (is (empty? (generate-and-validate-xml :collection :dif10 minimal-umm-c))))
 
 (comment
@@ -171,5 +168,4 @@
 
   ;; for generated test failures
   (is (= (expected-conversion/convert user/failing-value metadata-format)
-         (collection-xml-round-trip user/failing-value metadata-format))))
->>>>>>> 1ace23ea
+         (collection-xml-round-trip user/failing-value metadata-format))))