--- conflicted
+++ resolved
@@ -261,11 +261,7 @@
     "RelatedUrlType": {
       "type": "object",
       "additionalProperties": false,
-<<<<<<< HEAD
-      "description": "Specifies links to Internet sites that contain information related to the collection, as well as related Internet sites such as project home pages, related data archives/servers, metadata extensions, online software packages, web mapping services, and calibration/validation data.",
-=======
       "description": "Represents Internet sites that contain information related to the data, as well as related Internet sites such as project home pages, related data archives/servers, metadata extensions, online software packages, web mapping services, and calibration/validation data.",
->>>>>>> 45ec8cf5
       "properties": {
         "Title": {
           "description": "The Title is a one-line description of the resource, could be used a caption when a browse image is displayed. The title is especially useful for images such as graphs and photos.",
@@ -277,16 +273,6 @@
           "minLength": 1,
           "maxLength": 4000
         },
-<<<<<<< HEAD
-        "ContentType": {
-          "$ref": "#/definitions/ContentTypeType"
-        },
-        "Protocol": {
-          "description": "The protocol for downloading data from this URL.",
-          "type": "string",
-          "minLength": 1,
-          "maxLength": 20
-=======
         "Relation": {
           "description": "An array of keywords describing the relation of the online resource to this resource.",
           "type": "array",
@@ -297,7 +283,6 @@
             "minLength": 1,
             "maxLength": 200
           }
->>>>>>> 45ec8cf5
         },
         "URLs": {
           "description": "The URL for the relevant web page (e.g., the URL of the responsible organization's home page, the URL of the collection landing page, the URL of the download site for the collection).",
@@ -310,28 +295,12 @@
           },
           "minItems": 1
         },
-<<<<<<< HEAD
-        "Title": {
-          "description": "One-line description of the website.  The title could be used a caption when a browse image is displayed. The title is especially useful for images such as graphs and photos.",
-          "$ref": "#/definitions/TitleType"
-        },
-=======
->>>>>>> 45ec8cf5
         "MimeType": {
           "description": "The mime type of files downloaded from this site (e.g., pdf, doc, zip, tiff, jpg, readme).",
           "type": "string",
           "minLength": 1,
           "maxLength": 50
         },
-<<<<<<< HEAD
-        "Caption": {
-          "description": "The caption of the website.",
-          "type": "string",
-          "minLength": 1,
-          "maxLength": 1024
-        },
-=======
->>>>>>> 45ec8cf5
         "FileSize": {
           "description": "The estimated or average size of a file downloaded from this site.",
           "$ref": "#/definitions/FileSizeType"
@@ -339,48 +308,17 @@
       },
       "required": ["URLs"]
     },
-<<<<<<< HEAD
-    "ContentTypeType": {
-      "type": "object",
-      "additionalProperties": false,
-      "description": "Describes the type of the URL.  (e.g., VIEW PROJECT HOME PAGE)",
-      "properties": {
-        "Type": {
-          "description": "The type of URL.",
-          "type": "string",
-          "minLength": 1,
-          "maxLength": 1024
-        },
-        "Subtype": {
-          "description": "Describes the sub type of the URL.",
-          "type": "string",
-          "minLength": 1,
-          "maxLength": 1024
-        }
-      },
-      "required": ["Type"]
-    },
-=======
->>>>>>> 45ec8cf5
     "FileSizeType": {
       "description": "Represents a data file size.",
       "type": "object",
       "additionalProperties": false,
       "properties": {
         "Size": {
-<<<<<<< HEAD
-          "description": "The estimated or average size of a file downloaded from this site.",
-          "type": "number"
-        },
-        "Unit": {
-          "description": "Unit of file size. If no size unit is specified, MegaBytes is assumed.",
-=======
           "description": "The size of the data.",
           "type": "number"
         },
         "Unit": {
           "description": "Unit of information, together with Size determines total size in bytes of the data.",
->>>>>>> 45ec8cf5
           "type": "string",
           "enum": ["KB", "MB", "GB", "TB", "PB"]
         }
@@ -731,18 +669,12 @@
           "minLength": 1,
           "maxLength": 500
         },
-<<<<<<< HEAD
-        "DistributionSize": {
-          "description": "The size of the distribution package for the collection data.",
-          "type": "number"
-=======
         "Sizes": {
           "description": "A list of file sizes indicating a single exact or approximate, or range of distribution sizes.",
           "type": "array",
           "items": {
             "$ref": "#/definitions/FileSizeType"
           }
->>>>>>> 45ec8cf5
         },
         "DistributionFormat": {
           "description": "The distribution format of the collection data (e.g., HDF, netCDF).",
