--- conflicted
+++ resolved
@@ -1,13 +1,8 @@
 (ns cmr.umm-spec.core
   "Contains functions for parsing, generating and validating metadata of various metadata formats."
   (:require [cmr.umm-spec.json-schema :as js]
-<<<<<<< HEAD
             [clojure.java.io :as io]
             [cmr.common.xml :as cx]
-=======
-            [cmr.common.xml :as cx]
-            [clojure.java.io :as io]
->>>>>>> e55f5e6b
 
             ;; XML -> UMM
             [cmr.umm-spec.xml-to-umm-mappings.parser :as xp]
@@ -33,17 +28,15 @@
 ;;;;;;;;;;;;;;;;;;;;;;;;;;;;;;;;;;;;;;;;;;;;;;;;;;;;;;;;;;;;;;;;;;;;;;;;;;;;;;;;;;;;;;;;;;;;;;;;;;;;
 ;; Validate Metadata
 
-;;TODO copied from Leo's pull request. Needs to be merged.
-
 (def concept-type+metadata-format->schema
   {[:collection :echo10] (io/resource "xml-schemas/echo10/Collection.xsd")
-   [:collection :dif9] (io/resource "xml-schemas/dif9/dif_v9.9.3.xsd")
+   [:collection :dif] (io/resource "xml-schemas/dif9/dif_v9.9.3.xsd")
    [:collection :dif10] (io/resource "xml-schemas/dif10/dif_v10.1.xsd")
    [:collection :iso19115] (io/resource "xml-schemas/iso19115_2/schema/1.0/ISO19115-2_EOS.xsd")
    [:collection :iso-smap] (io/resource "xml-schemas/iso_smap/schema.xsd")})
 
 (defn validate-xml
-  "Validates the XML against the schema for the given format."
+  "Validates the XML against the xml schema for the given concept type and format."
   [concept-type metadata-format xml]
   (cx/validate-xml (concept-type+metadata-format->schema [concept-type metadata-format]) xml))
 
@@ -116,25 +109,3 @@
 (defmethod generate-metadata [:collection :iso-smap]
   [_ _ umm]
   (xg/generate-xml umm-to-iso-smap/umm-c-to-iso-smap-xml umm))
-
-(def concept-type+metadata-format->schema
-  {[:collection :echo10] (io/resource "xml-schemas/echo10/Collection.xsd")
-   [:collection :dif] (io/resource "xml-schemas/dif9/dif_v9.9.3.xsd")
-   [:collection :dif10] (io/resource "xml-schemas/dif10/dif_v10.1.xsd")
-   [:collection :iso19115] (io/resource "xml-schemas/iso19115_2/schema/1.0/ISO19115-2_EOS.xsd")
-   [:collection :iso-smap] (io/resource "xml-schemas/iso_smap/schema.xsd")})
-
-(defn validate-xml
-  "Validates the XML against the xml schema for the given concept type and format."
-  [concept-type metadata-format xml]
-  (cx/validate-xml (concept-type+metadata-format->schema [concept-type metadata-format]) xml))
-
-;; TODO: This is the function for validate metadata formats including umm-json.
-;; This is the reason why the above validate-xml function is refactored as it is.
-;; Remove these comments and uncomment out the function when validate-umm-json function is implemented.
-#_(defn validate-metadata
-    "Validate the given metadata for the given concept type and metadata format."
-    [concept-type metadata-standard metadata]
-    (if (= metadata-standard :umm-json)
-      (js/validate-umm-json metadata)
-      (validate-xml concept-type metadata-standard metadata)))