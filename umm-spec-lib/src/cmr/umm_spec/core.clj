(ns cmr.umm-spec.core
  "Contains functions for parsing, generating and validating metadata of various metadata formats."
  (:require [cmr.umm-spec.json-schema :as js]
            [clojure.java.io :as io]
            [cmr.common.xml :as cx]

            ;; XML -> UMM
            [cmr.umm-spec.simple-xpath :as xpath]
            [cmr.umm-spec.xml-to-umm-mappings.parser :as xp]
            [cmr.umm-spec.xml-to-umm-mappings.echo10 :as echo10-to-umm]
            [cmr.umm-spec.xml-to-umm-mappings.iso19115-2 :as iso19115-2-to-umm]
            [cmr.umm-spec.xml-to-umm-mappings.iso-smap :as iso-smap-to-umm]
            [cmr.umm-spec.xml-to-umm-mappings.dif9 :as dif9-to-umm]
            [cmr.umm-spec.xml-to-umm-mappings.dif10 :as dif10-to-umm]

            ;; UMM -> XML
            [cmr.umm-spec.umm-to-xml-mappings.xml-generator :as xg]
            [cmr.umm-spec.umm-to-xml-mappings.echo10 :as umm-to-echo10]
            [cmr.umm-spec.umm-to-xml-mappings.iso19115-2 :as umm-to-iso19115-2]
            [cmr.umm-spec.umm-to-xml-mappings.iso-smap :as umm-to-iso-smap]
            [cmr.umm-spec.umm-to-xml-mappings.dif9 :as umm-to-dif9]
            [cmr.umm-spec.umm-to-xml-mappings.dif10 :as umm-to-dif10]

            ;; UMM and JSON
            [cmr.umm-spec.umm-json :as umm-json]

            ))

;;;;;;;;;;;;;;;;;;;;;;;;;;;;;;;;;;;;;;;;;;;;;;;;;;;;;;;;;;;;;;;;;;;;;;;;;;;;;;;;;;;;;;;;;;;;;;;;;;;;
;; Validate Metadata

(def concept-type+metadata-format->schema
  {[:collection :echo10] (io/resource "xml-schemas/echo10/Collection.xsd")
   [:collection :dif] (io/resource "xml-schemas/dif9/dif_v9.9.3.xsd")
   [:collection :dif10] (io/resource "xml-schemas/dif10/dif_v10.1.xsd")
   [:collection :iso19115] (io/resource "xml-schemas/iso19115_2/schema/1.0/ISO19115-2_EOS.xsd")
   [:collection :iso-smap] (io/resource "xml-schemas/iso_smap/schema.xsd")})

(defn validate-xml
  "Validates the XML against the xml schema for the given concept type and format."
  [concept-type metadata-format xml]
  (cx/validate-xml (concept-type+metadata-format->schema [concept-type metadata-format]) xml))

(defn validate-metadata
  "Validates the given metadata and returns a list of errors found."
  [concept-type metadata-standard metadata]
  (if (= metadata-standard :umm-json)
    (js/validate-umm-json metadata)
    (validate-xml concept-type metadata-standard metadata)))

;;;;;;;;;;;;;;;;;;;;;;;;;;;;;;;;;;;;;;;;;;;;;;;;;;;;;;;;;;;;;;;;;;;;;;;;;;;;;;;;;;;;;;;;;;;;;;;;;;;;
;; Parse Metadata

(defmulti parse-metadata
  "Parses metadata of the specific concept type and format into UMM records"
  (fn [concept-type metadata-standard metadata]
    [(keyword concept-type) metadata-standard]))

(defmethod parse-metadata [:collection :umm-json]
  [_ _ json]
  (umm-json/json->umm js/umm-c-schema json))

(defmethod parse-metadata [:collection :echo10]
  [_ _ metadata]
<<<<<<< HEAD
  (echo10-to-umm/parse-echo10-xml (xpath/context metadata)))
=======
  (echo10-to-umm/echo10-xml-to-umm-c metadata))
>>>>>>> 857a32d0

(defmethod parse-metadata [:collection :dif]
  [_ _ metadata]
  (dif9-to-umm/dif9-xml-to-umm-c metadata))

(defmethod parse-metadata [:collection :dif10]
  [_ _ metadata]
  (dif10-to-umm/dif10-xml-to-umm-c (xpath/context metadata)))

(defmethod parse-metadata [:collection :iso19115]
  [_ _ metadata]
  (xp/parse-xml iso19115-2-to-umm/iso19115-2-xml-to-umm-c metadata))

(defmethod parse-metadata [:collection :iso-smap]
  [_ _ metadata]
  (iso-smap-to-umm/iso-smap-xml-to-umm-c (xpath/context metadata)))

;;;;;;;;;;;;;;;;;;;;;;;;;;;;;;;;;;;;;;;;;;;;;;;;;;;;;;;;;;;;;;;;;;;;;;;;;;;;;;;;;;;;;;;;;;;;;;;;;;;;
;; Generate Metadata

(defmulti generate-metadata
  (fn [concept-type metadata-standard umm]
    [(keyword concept-type) metadata-standard]))

(defmethod generate-metadata [:collection :umm-json]
  [_ _ umm]
  (umm-json/umm->json umm))

(defmethod generate-metadata [:collection :echo10]
  [_ _ umm]
  (umm-to-echo10/umm-c-to-echo10-xml umm))

(defmethod generate-metadata [:collection :dif]
  [_ _ umm]
  (umm-to-dif9/umm-c-to-dif9-xml umm))

(defmethod generate-metadata [:collection :dif10]
  [_ _ umm]
  (umm-to-dif10/umm-c-to-dif10-xml umm))

(defmethod generate-metadata [:collection :iso19115]
  [_ _ umm]
  (xg/generate-xml umm-to-iso19115-2/umm-c-to-iso19115-2-xml umm))

(defmethod generate-metadata [:collection :iso-smap]
  [_ _ umm]
  (umm-to-iso-smap/umm-c-to-iso-smap-xml umm))<|MERGE_RESOLUTION|>--- conflicted
+++ resolved
@@ -62,11 +62,7 @@
 
 (defmethod parse-metadata [:collection :echo10]
   [_ _ metadata]
-<<<<<<< HEAD
-  (echo10-to-umm/parse-echo10-xml (xpath/context metadata)))
-=======
-  (echo10-to-umm/echo10-xml-to-umm-c metadata))
->>>>>>> 857a32d0
+  (echo10-to-umm/echo10-xml-to-umm-c (xpath/context metadata)))
 
 (defmethod parse-metadata [:collection :dif]
   [_ _ metadata]
