--- conflicted
+++ resolved
@@ -24,12 +24,8 @@
             ;; UMM and JSON
             [cmr.umm-spec.umm-json :as umm-json]
             [cmr.umm-spec.versioning :as ver]
-<<<<<<< HEAD
-            [cmr.umm-spec.version-migration :as vm]
             [cmr.umm-spec.util :as u]
-=======
             [cmr.umm-spec.migration.version-migration :as vm]
->>>>>>> 1f8018b1
             [cmr.common.mime-types :as mt])
   (:import (cmr.umm_spec.models.umm_collection_models UMM-C)
            (cmr.umm_spec.models.umm_service_models UMM-S)))
@@ -109,10 +105,10 @@
          source-version (or source-version ver/current-version)]
      (condp = [concept-type (mt/format-key fmt)]
        [:collection :umm-json] (umm-json/umm->json (vm/migrate-umm context
-                                                                    concept-type
-                                                                    source-version
-                                                                    (umm-json-version fmt)
-                                                                    umm))
+                                                                   concept-type
+                                                                   source-version
+                                                                   (umm-json-version fmt)
+                                                                   umm))
        [:collection :echo10]   (umm-to-echo10/umm-c-to-echo10-xml umm)
        [:collection :dif]      (umm-to-dif9/umm-c-to-dif9-xml umm)
        [:collection :dif10]    (umm-to-dif10/umm-c-to-dif10-xml umm)
