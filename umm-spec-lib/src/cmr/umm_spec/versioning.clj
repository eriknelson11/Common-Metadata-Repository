--- conflicted
+++ resolved
@@ -85,7 +85,6 @@
       (update-in [:TilingIdentificationSystems] first)
       (set/rename-keys {:TilingIdentificationSystems :TilingIdentificationSystem})))
 
-<<<<<<< HEAD
 (defmethod migrate-umm-version [:collection "1.1" "1.2"]
   [context c & _]
   ;; Change SpatialKeywords to LocationKeywords
@@ -97,9 +96,6 @@
   ;;Assume that IsoTopicCategories will not deviate from the 1.1 list of allowed values.
   (-> c
       (dissoc :LocationKeywords)))
-
-=======
->>>>>>> 35f98a5d
 
 ;;;;;;;;;;;;;;;;;;;;;;;;;;;;;;;;;;;;;;;;;;;;;;;;;;;;;;;;;;;;;;;;;;;;;;;;;;;;;;;;;;;;;;;;;;;;;;;;;;;
 ;;; Public Migration Interface
