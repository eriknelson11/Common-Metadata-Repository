--- conflicted
+++ resolved
@@ -119,13 +119,8 @@
 
 (def not-implemented-fields
   "This is a list of required but not implemented fields."
-<<<<<<< HEAD
   #{:Platform :ProcessingLevel :RelatedUrl :DataDate :ResponsibleOrganization :ScienceKeyword
-    :SpatialExtent :TemporalExtent})
-=======
-  #{:DataLineage :MetadataStandard :Platform :ProcessingLevel :RelatedUrl
-    :ResponsibleOrganization :ScienceKeyword :SpatialExtent})
->>>>>>> fc9864e8
+    :SpatialExtent})
 
 (defn- dissoc-not-implemented-fields
   "Removes not implemented fields since they can't be used for comparison"
@@ -135,7 +130,6 @@
           record
           not-implemented-fields))
 
-<<<<<<< HEAD
 (def ^:private formats->expected-conversion-fns
   "A map of metadata formats to expected conversion functions"
   {:echo10 dissoc-not-implemented-fields
@@ -150,12 +144,10 @@
   [metadata-format]
   ;; identity is used if no conversion is needed.
   (get formats->expected-conversion-fns metadata-format identity))
-=======
 ;;; Public API
 
 (defn convert
   "Returns input UMM-C record transformed according to the specified transformation for
   metadata-format."
   [umm-coll metadata-format]
-  (dissoc-not-implemented-fields (convert-internal umm-coll metadata-format)))
->>>>>>> fc9864e8
+  (dissoc-not-implemented-fields (convert-internal umm-coll metadata-format)))