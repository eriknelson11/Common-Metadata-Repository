--- conflicted
+++ resolved
@@ -78,20 +78,12 @@
                                        :Period 96.7
                                        :InclinationAngle 94.0
                                        :NumberOfOrbits 2.0
-                                       :StartCircularLatitude 50.0}}
-<<<<<<< HEAD
-     :TilingIdentificationSystems [{:TilingIdentificationSystemName "Tiling System Name"
-                                    :Coordinate1 {:MinimumValue 1.0
-                                                  :MaximumValue 10.0}
-                                    :Coordinate2 {:MinimumValue 1.0
-                                                  :MaximumValue 10.0}}]
-=======
+                                       :StartCircularLatitude 50.0}}  
      :TilingIdentificationSystem {:TilingIdentificationSystemName "Tiling System Name"
                                   :Coordinate1 {:MinimumValue 1.0
                                                 :MaximumValue 10.0}
                                   :Coordinate2 {:MinimumValue 1.0
                                                 :MaximumValue 10.0}}
->>>>>>> 11902151
      :AccessConstraints {:Description "Restriction Comment: Access constraints"
                          :Value "0"}
      :UseConstraints "Restriction Flag: Use constraints"
