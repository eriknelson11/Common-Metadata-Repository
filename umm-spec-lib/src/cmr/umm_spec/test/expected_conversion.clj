(ns cmr.umm-spec.test.expected-conversion
  "This contains functions for manipulating the expected UMM record when taking a UMM record
  writing it to an XML format and parsing it back. Conversion from a UMM record into metadata
  can be lossy if some fields are not supported by that format"
  (:require [clj-time.core :as t]
            [clj-time.format :as f]
            [clojure.string :as str]
            [cmr.common.util :as util :refer [update-in-each]]
            [cmr.umm-spec.util :as su]
            [cmr.umm-spec.json-schema :as js]
            [cmr.umm-spec.models.collection :as umm-c]
            [cmr.umm-spec.models.common :as cmn]
            [cmr.umm-spec.umm-to-xml-mappings.dif10 :as dif10]
            [cmr.umm-spec.umm-to-xml-mappings.echo10.spatial :as echo10-spatial-gen]
            [cmr.umm-spec.umm-to-xml-mappings.echo10.related-url :as echo10-ru-gen]
            [cmr.umm-spec.xml-to-umm-mappings.echo10.spatial :as echo10-spatial-parse]))

(def example-record
  "An example record with fields supported by most formats."
  (js/coerce
    {:Platforms [{:ShortName "Platform 1"
                  :LongName "Example Platform Long Name 1"
                  :Type "Aircraft"
                  :Characteristics [{:Name "OrbitalPeriod"
                                     :Description "Orbital period in decimal minutes."
                                     :DataType "float"
                                     :Unit "Minutes"
                                     :Value "96.7"}]
                  :Instruments [{:ShortName "An Instrument"
                                 :LongName "The Full Name of An Instrument v123.4"
                                 :Technique "Two cans and a string"
                                 :NumberOfSensors 1
                                 :OperationalModes ["on" "off"]
                                 :Characteristics [{:Name "Signal to Noise Ratio"
                                                    :Description "Is that necessary?"
                                                    :DataType "float"
                                                    :Unit "dB"
                                                    :Value "10"}]
                                 :Sensors [{:ShortName "ABC"
                                            :LongName "Long Range Sensor"
                                            :Characteristics [{:Name "Signal to Noise Ratio"
                                                               :Description "Is that necessary?"
                                                               :DataType "float"
                                                               :Unit "dB"
                                                               :Value "10"}]
                                            :Technique "Drunken Fist"}]}]}]
     :TemporalExtents [{:TemporalRangeType "temp range"
                        :PrecisionOfSeconds 3
                        :EndsAtPresentFlag false
                        :RangeDateTimes [{:BeginningDateTime (t/date-time 2000)
                                          :EndingDateTime (t/date-time 2001)}
                                         {:BeginningDateTime (t/date-time 2002)
                                          :EndingDateTime (t/date-time 2003)}]}]
     :ProcessingLevel {:Id "3"
                       :ProcessingLevelDescription "Processing level description"}
     :Organizations [{:Role "CUSTODIAN"
                      :Party {:OrganizationName {:ShortName "custodian"}}}]
     :ScienceKeywords [{:Category "cat" :Topic "top" :Term "ter"}]
     :SpatialExtent {:GranuleSpatialRepresentation "GEODETIC"
                     :HorizontalSpatialDomain {:ZoneIdentifier "Danger Zone"
                                               :Geometry {:CoordinateSystem "GEODETIC"
                                                          :BoundingRectangles [{:NorthBoundingCoordinate 45.0 :SouthBoundingCoordinate -81.0 :WestBoundingCoordinate 25.0 :EastBoundingCoordinate 30.0}]}}
                     :VerticalSpatialDomains [{:Type "Some kind of type"
                                               :Value "Some kind of value"}]}
     :AccessConstraints {:Description "Access constraints"
                         :Value "0"}
     :UseConstraints "Use constraints"
     :EntryId "short_V1"
     :EntryTitle "The entry title V5"
     :Version "V5"
     :DataDates [{:Date (t/date-time 2012)
                  :Type "CREATE"}]
     :Abstract "A very abstract collection"
     :DataLanguage "English"
     :Projects [{:ShortName "project short_name"}]
     :Quality "Pretty good quality"
     :PublicationReferences [{:PublicationDate (t/date-time 2015)
                              :OtherReferenceDetails "Other reference details"
                              :Series "series"
                              :Title "title"
                              :DOI {:DOI "doi:xyz"
                                    :Authority "DOI"}
                              :Pages "100"
                              :Edition "edition"
                              :ReportNumber "25"
                              :Volume "volume"
                              :Publisher "publisher"
                              :RelatedUrl {:URLs ["www.foo.com" "www.shoo.com"]}
                              :ISBN "ISBN"
                              :Author "author"
                              :Issue "issue"
                              :PublicationPlace "publication place"}
                             {:DOI {:DOI "identifier"
                                    :Authority "authority"}}
                             {:Title "some title"}]
     :TemporalKeywords ["temporal keyword 1" "temporal keyword 2"]
     :AncillaryKeywords ["ancillary keyword 1" "ancillary keyword 2"]
     :RelatedUrls [{:Description "Related url description"
                    :ContentType {:Type "GET DATA" :Subtype "sub type"}
                    :Protocol "protocol"
                    :URLs ["www.foo.com", "www.shoo.com"]
                    :Title "related url title"
                    :MimeType "mime type"
                    :Caption "caption"}
                   {:Description "Related url 3 description "
                    :ContentType {:Type "Some type" :Subtype "sub type"}
                    :URLs ["www.foo.com"]}
                   {:Description "Related url 2 description"
                    :ContentType {:Type "GET RELATED VISUALIZATION" :Subtype "sub type"}
                    :URLs ["www.foo.com"]
                    :FileSize {:Size 10.0 :Unit "MB"}}]}))

(defn- prune-empty-maps
  "If x is a map, returns nil if all of the map's values are nil, otherwise returns the map with
  prune-empty-maps applied to all values. If x is a collection, returns the result of keeping the
  non-nil results of calling prune-empty-maps on each value in x."
  [x]
  (cond
    (map? x) (let [pruned (reduce (fn [m [k v]]
                                    (assoc m k (prune-empty-maps v)))
                                  x
                                  x)]
               (when (seq (keep val pruned))
                 pruned))
    (vector? x) (when-let [pruned (prune-empty-maps (seq x))]
                  (vec pruned))
    (seq? x)    (seq (keep prune-empty-maps x))
    :else x))

(defmulti ^:private convert-internal
  "Returns UMM collection that would be expected when converting the source UMM-C record into the
  destination XML format and parsing it back to a UMM-C record."
  (fn [umm-coll metadata-format]
    metadata-format))

(defmethod convert-internal :default
  [umm-coll _]
  umm-coll)

;;; Utililty Functions

(defn single-date->range
  "Returns a RangeDateTimeType for a single date."
  [date]
  (cmn/map->RangeDateTimeType {:BeginningDateTime date
                               :EndingDateTime    date}))

(defn split-temporals
  "Returns a seq of temporal extents with a new extent for each value under key
  k (e.g. :RangeDateTimes) in each source temporal extent."
  [k temporal-extents]
  (reduce (fn [result extent]
            (if-let [values (get extent k)]
              (concat result (map #(assoc extent k [%])
                                  values))
              (concat result [extent])))
          []
          temporal-extents))

(defn- date-time->date
  "Returns the given datetime to a date."
  [date-time]
  (some->> date-time
           (f/unparse (f/formatters :date))
           (f/parse (f/formatters :date))))

;;; Format-Specific Translation Functions

(defn- echo10-expected-distributions
  "Returns the ECHO10 expected distributions for comparing with the distributions in the UMM-C
  record. ECHO10 only has one Distribution, so here we just pick the first one."
  [distributions]
  (some-> distributions
          first
          su/convert-empty-record-to-nil
          (assoc :DistributionSize nil :DistributionMedia nil)
          vector))

;; ECHO 10

(defn fix-echo10-polygon
  "Because the generated points may not be in valid UMM order (closed and CCW), we need to do some
  fudging here."
  [gpolygon]
  (let [fix-points (fn [points]
                     (-> points
                         echo10-spatial-gen/echo-point-order
                         echo10-spatial-parse/umm-point-order))]
    (-> gpolygon
        (update-in [:Boundary :Points] fix-points)
        (update-in-each [:ExclusiveZone :Boundaries] update-in [:Points] fix-points))))

(defn- expected-echo10-related-urls
  [related-urls]
  (seq (for [related-url related-urls
             :let [type (get-in related-url [:ContentType :Type])]
             url (:URLs related-url)]
         (-> related-url
             (assoc :Protocol nil :Title nil :Caption nil :URLs [url])
             (update-in [:FileSize] (fn [file-size]
                                      (when (and file-size
                                                 (= type "GET RELATED VISUALIZATION"))
                                        (when-let [byte-size (echo10-ru-gen/calculate-size
                                                               (:Size file-size) (:Unit file-size))]
                                          (assoc file-size :Size (float (int byte-size)) :Unit "Bytes")))))
             (assoc-in [:ContentType :Subtype] nil)
             (update-in [:ContentType]
                        (fn [content-type]
                          (when (#{"GET DATA"
                                   "GET RELATED VISUALIZATION"
                                   "VIEW RELATED INFORMATION"} type)
                            content-type)))))))

(defmethod convert-internal :echo10
  [umm-coll _]
  (-> umm-coll
      (update-in [:TemporalExtents] (comp seq (partial take 1)))
      (assoc :DataLanguage nil)
      (assoc :Quality nil)
      (assoc :UseConstraints nil)
      (assoc :PublicationReferences nil)
      (assoc :AncillaryKeywords nil)
      (update-in [:ProcessingLevel] su/convert-empty-record-to-nil)
      (update-in [:Distributions] echo10-expected-distributions)
      (update-in-each [:SpatialExtent :HorizontalSpatialDomain :Geometry :GPolygons] fix-echo10-polygon)
      (update-in [:SpatialExtent] prune-empty-maps)
      (update-in-each [:AdditionalAttributes] assoc :Group nil :MeasurementResolution nil
                      :ParameterUnitsOfMeasure nil :ParameterValueAccuracy nil
                      :ValueAccuracyExplanation nil :UpdateDate nil)
      (update-in-each [:Projects] assoc :Campaigns nil)
      (update-in [:RelatedUrls] expected-echo10-related-urls)
      ;; ECHO10 requires Price to be %9.2f which maps to UMM JSON DistributionType Fees
      (update-in-each [:Distributions] update-in [:Fees]
                      (fn [n]
                        (when n (Double. (format "%9.2f" n)))))))

;; DIF 9

(defn dif9-temporal
  "Returns the expected value of a parsed DIF 9 UMM record's :TemporalExtents. All dates under
  SingleDateTimes are converted into ranges and concatenated with all ranges into a single
  TemporalExtentType."
  [temporal-extents]
  (let [singles (mapcat :SingleDateTimes temporal-extents)
        ranges (mapcat :RangeDateTimes temporal-extents)
        all-ranges (concat ranges
                           (map single-date->range singles))]
    (when (seq all-ranges)
      [(cmn/map->TemporalExtentType
         {:RangeDateTimes all-ranges})])))

(defn dif-access-constraints
  "Returns the expected value of a parsed DIF 9 and DIF 10 record's :AccessConstraints"
  [access-constraints]
  (when access-constraints
    (assoc access-constraints :Value nil)))

(defn dif-publication-reference
  "Returns the expected value of a parsed DIF 9 publication reference"
  [pub-ref]
  (-> pub-ref
      (update-in [:DOI] (fn [doi] (when doi (assoc doi :Authority nil))))
      (update-in [:RelatedUrl]
                 (fn [related-url]
                   (when related-url (assoc related-url
                                            :URLs (seq (remove nil? [(first (:URLs related-url))]))
                                            :Description nil
                                            :ContentType nil
                                            :Protocol nil
                                            :Title nil
                                            :MimeType nil
                                            :Caption nil
                                            :FileSize nil))))))

(defn- expected-dif-related-urls
  [related-urls]
  (seq (for [related-url related-urls]
         (assoc related-url :Protocol nil :Title nil :Caption nil :FileSize nil :MimeType nil))))

(defmethod convert-internal :dif
  [umm-coll _]
  (-> umm-coll
      (update-in [:TemporalExtents] dif9-temporal)
      (update-in [:SpatialExtent] assoc
                 :SpatialCoverageType nil
                 :OrbitParameters nil
                 :GranuleSpatialRepresentation nil
                 :VerticalSpatialDomains nil)
      (update-in [:SpatialExtent :HorizontalSpatialDomain] assoc
                 :ZoneIdentifier nil)
      (update-in [:SpatialExtent :HorizontalSpatialDomain :Geometry] assoc
                 :CoordinateSystem nil
                 :Points nil
                 :Lines nil
                 :GPolygons nil)
      (update-in-each [:SpatialExtent :HorizontalSpatialDomain :Geometry :BoundingRectangles] assoc
                      :CenterPoint nil)
      (update-in [:SpatialExtent] prune-empty-maps)
      (update-in [:AccessConstraints] dif-access-constraints)
      (update-in [:Distributions] su/remove-empty-records)
      ;; DIF 9 does not support Platform Type or Characteristics. The mapping for Instruments is
      ;; unable to be implemented as specified.
      (update-in-each [:Platforms] assoc :Type nil :Characteristics nil :Instruments nil)
      (update-in [:ProcessingLevel] su/convert-empty-record-to-nil)
      (update-in-each [:AdditionalAttributes] assoc :Group "AdditionalAttribute")
      (update-in-each [:Projects] assoc :Campaigns nil :StartDate nil :EndDate nil)
      (update-in-each [:PublicationReferences] dif-publication-reference)
      (update-in [:RelatedUrls] expected-dif-related-urls)))


;; DIF 10
(defn dif10-platform
  [platform]
  ;; Only a limited subset of platform types are supported by DIF 10.
  (assoc platform :Type (get dif10/platform-types (:Type platform))))

(defn- dif10-processing-level
  [processing-level]
  (-> processing-level
      (assoc :ProcessingLevelDescription nil)
      (assoc :Id (get dif10/product-levels (:Id processing-level)))
      su/convert-empty-record-to-nil))

(defn dif10-project
  [proj]
  (-> proj
      ;; DIF 10 only has at most one campaign in Project Campaigns
      (update-in [:Campaigns] #(when (first %) [(first %)]))
      ;; DIF10 StartDate and EndDate are date rather than datetime
      (update-in [:StartDate] date-time->date)
      (update-in [:EndDate] date-time->date)))

(defn trim-dif10-geometry
  "Returns GeometryType record with a maximium of one value in the collections under each key."
  [geom]
  ;; The shape key sequence here must be in the same order as in the DIF 10 XML generation.
  (let [shape-keys [:GPolygons :BoundingRectangles :Lines :Points]
        found-shape (first (filter #(seq (get geom %)) shape-keys))
        other-keys (remove #{found-shape} shape-keys)
        geom (if found-shape
               (update-in geom [found-shape] #(take 1 %))
               geom)]
    (reduce (fn [m k]
              (assoc m k nil))
            geom
            other-keys)))

(defmethod convert-internal :dif10
  [umm-coll _]
  (-> umm-coll
      (update-in [:SpatialExtent :HorizontalSpatialDomain :Geometry] trim-dif10-geometry)
      (update-in [:SpatialExtent] prune-empty-maps)
      (update-in [:AccessConstraints] dif-access-constraints)
      (update-in [:Distributions] su/remove-empty-records)
      (update-in-each [:Platforms] dif10-platform)
      (update-in-each [:AdditionalAttributes] assoc :Group nil :UpdateDate nil)
      (update-in [:ProcessingLevel] dif10-processing-level)
      (update-in-each [:Projects] dif10-project)
      (update-in [:PublicationReferences] prune-empty-maps)
      (update-in-each [:PublicationReferences] dif-publication-reference)
      (update-in [:RelatedUrls] expected-dif-related-urls)))

;; ISO 19115-2
(defn normalize-iso-19115-precisions
  "Returns seq of temporal extents all having the same precision as the first."
  [extents]
  (let [precision (-> extents first :PrecisionOfSeconds)]
    (map #(assoc % :PrecisionOfSeconds precision)
         extents)))

(defn sort-by-date-type-iso
  "Returns temporal extent records to match the order in which they are generated in ISO XML."
  [extents]
  (let [ranges (filter :RangeDateTimes extents)
        singles (filter :SingleDateTimes extents)]
    (seq (concat ranges singles))))

(defn expected-iso-19115-2-temporal
  [temporal-extents]
  (->> temporal-extents
       ;; ISO 19115-2 does not support these fields.
       (map #(assoc %
                    :TemporalRangeType nil
                    :EndsAtPresentFlag nil))
       normalize-iso-19115-precisions
       (split-temporals :RangeDateTimes)
       (split-temporals :SingleDateTimes)
       sort-by-date-type-iso))

(defn iso-19115-2-publication-reference
  "Returns the expected value of a parsed ISO-19115-2 publication references"
  [pub-refs]
  (seq (for [pub-ref pub-refs
             :when (and (:Title pub-ref) (:PublicationDate pub-ref))]
         (-> pub-ref
             (assoc :ReportNumber nil :Volume nil :RelatedUrl nil :PublicationPlace nil)
             (update-in [:DOI] (fn [doi] (when doi (assoc doi :Authority nil))))
             (update-in [:PublicationDate] date-time->date)))))

(defn- expected-iso-19115-2-distributions
  "Returns the expected ISO19115-2 distributions for comparison."
  [distributions]
  (some->> distributions
           su/remove-empty-records
           vec))

<<<<<<< HEAD
(defn- expected-iso-19115-2-related-urls
  [related-urls]
  (seq (for [related-url related-urls
             url (:URLs related-url)]
         (-> related-url
             (assoc :Protocol nil :Title nil :MimeType nil :Caption nil :FileSize nil :URLs [url])
             (assoc-in [:ContentType :Subtype] nil)
             (update-in [:ContentType]
                        (fn [content-type]
                          (when (#{"GET DATA"
                                   "GET RELATED VISUALIZATION"
                                   "VIEW RELATED INFORMATION"} (:Type content-type))
                            content-type)))))))
=======
(defn- fix-iso-vertical-spatial-domain-values
  [vsd]
  (let [fix-val (fn [x]
                  (when x
                    (let [x-replaced (str/replace x #"[,=]" "")]
                      (when-not (str/blank? x-replaced)
                        x-replaced))))]
    (-> vsd
        (update-in [:Type] fix-val)
        (update-in [:Value] fix-val))))
>>>>>>> e1c21e80

(defn update-iso-spatial
  [spatial-extent]
  (-> spatial-extent
      (assoc :OrbitParameters nil)
      (assoc-in [:HorizontalSpatialDomain :ZoneIdentifier] nil)
      (update-in-each [:HorizontalSpatialDomain :Geometry :BoundingRectangles] assoc :CenterPoint nil)
      (update-in-each [:HorizontalSpatialDomain :Geometry :Lines] assoc :CenterPoint nil)
      (update-in-each [:HorizontalSpatialDomain :Geometry :GPolygons] assoc :CenterPoint nil)
      (update-in [:VerticalSpatialDomains] #(take 1 %))
      (update-in-each [:VerticalSpatialDomains] fix-iso-vertical-spatial-domain-values)
      prune-empty-maps))

(defmethod convert-internal :iso19115
  [umm-coll _]
  (-> umm-coll
      (update-in [:SpatialExtent] update-iso-spatial)
      (update-in [:TemporalExtents] expected-iso-19115-2-temporal)
      ;; The following platform instrument properties are not supported in ISO 19115-2
      (update-in-each [:Platforms] update-in-each [:Instruments] assoc
                      :NumberOfSensors nil
                      :OperationalModes nil)
      (assoc :Quality nil)
      (assoc :CollectionDataType nil)
      (update-in [:DataLanguage] #(or % "eng"))
      (update-in [:ProcessingLevel] su/convert-empty-record-to-nil)
      (update-in [:Distributions] expected-iso-19115-2-distributions)
      (assoc :AdditionalAttributes nil)
      (update-in-each [:Projects] assoc :Campaigns nil :StartDate nil :EndDate nil)
      (update-in [:PublicationReferences] iso-19115-2-publication-reference)
      (update-in [:RelatedUrls] expected-iso-19115-2-related-urls)))

;; ISO-SMAP

(defn- normalize-smap-instruments
  "Collects all instruments across given platforms and returns a seq of platforms with all
  instruments under each one."
  [platforms]
  (let [all-instruments (seq (mapcat :Instruments platforms))]
    (for [platform platforms]
      (assoc platform :Instruments all-instruments))))

(defmethod convert-internal :iso-smap
  [umm-coll _]
  (-> (convert-internal umm-coll :iso19115)
      (assoc :SpatialExtent nil)
      ;; ISO SMAP does not support the PrecisionOfSeconds field.
      (update-in-each [:TemporalExtents] assoc :PrecisionOfSeconds nil)
      ;; Fields not supported by ISO-SMAP
      (assoc :UseConstraints nil)
      (assoc :AccessConstraints nil)
      (assoc :SpatialKeywords nil)
      (assoc :TemporalKeywords nil)
      (assoc :CollectionDataType nil)
      (assoc :AdditionalAttributes nil)
      (assoc :ProcessingLevel nil)
      (assoc :Distributions nil)
      (assoc :Projects nil)
      (assoc :PublicationReferences nil)
      (assoc :AncillaryKeywords nil)
      (assoc :RelatedUrls nil)
      ;; Because SMAP cannot account for type, all of them are converted to Spacecraft.
      ;; Platform Characteristics are also not supported.
      (update-in-each [:Platforms] assoc :Type "Spacecraft" :Characteristics nil)
      ;; The following instrument fields are not supported by SMAP.
      (update-in-each [:Platforms] update-in-each [:Instruments] assoc
                      :Characteristics nil
                      :OperationalModes nil
                      :NumberOfSensors nil
                      :Sensors nil
                      :Technique nil)
      (update-in [:Platforms] normalize-smap-instruments)))

;;; Unimplemented Fields

(def not-implemented-fields
  "This is a list of required but not implemented fields."
  #{:CollectionCitations :MetadataDates :ISOTopicCategories :TilingIdentificationSystem
    :MetadataLanguage :DirectoryNames :Personnel
    :DataDates :Organizations
    :MetadataLineages :ScienceKeywords :SpatialInformation :PaleoTemporalCoverage
    :MetadataAssociations})

(defn- dissoc-not-implemented-fields
  "Removes not implemented fields since they can't be used for comparison"
  [record]
  (reduce (fn [r field]
            (assoc r field nil))
          record
          not-implemented-fields))

;;; Public API

(defn convert
  "Returns input UMM-C record transformed according to the specified transformation for
  metadata-format."
  ([umm-coll metadata-format]
   (if (= metadata-format :umm-json)
     umm-coll
     (-> umm-coll
         (convert-internal metadata-format)
         dissoc-not-implemented-fields)))
  ([umm-coll src dest]
   (-> umm-coll
       (convert src)
       (convert dest))))<|MERGE_RESOLUTION|>--- conflicted
+++ resolved
@@ -404,7 +404,6 @@
            su/remove-empty-records
            vec))
 
-<<<<<<< HEAD
 (defn- expected-iso-19115-2-related-urls
   [related-urls]
   (seq (for [related-url related-urls
@@ -418,7 +417,6 @@
                                    "GET RELATED VISUALIZATION"
                                    "VIEW RELATED INFORMATION"} (:Type content-type))
                             content-type)))))))
-=======
 (defn- fix-iso-vertical-spatial-domain-values
   [vsd]
   (let [fix-val (fn [x]
@@ -429,7 +427,6 @@
     (-> vsd
         (update-in [:Type] fix-val)
         (update-in [:Value] fix-val))))
->>>>>>> e1c21e80
 
 (defn update-iso-spatial
   [spatial-extent]
