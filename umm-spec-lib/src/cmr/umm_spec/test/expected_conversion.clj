(ns cmr.umm-spec.test.expected-conversion
  "This contains functions for manipulating the expected UMM record when taking a UMM record
  writing it to an XML format and parsing it back. Conversion from a UMM record into metadata
  can be lossy if some fields are not supported by that format"
  (:require [cmr.common.util :refer [update-in-each]]
            [cmr.umm-spec.models.collection :as umm-c]
            [cmr.umm-spec.models.common :as cmn]
            [clj-time.core :as t]
            [cmr.umm-spec.umm-to-xml-mappings.dif10 :as dif10]))

(def example-record
  "An example record with fields supported by most formats."
  (umm-c/map->UMM-C
   {:Platforms [(cmn/map->PlatformType
                 {:ShortName "Platform 1"
                  :LongName "Example Platform Long Name 1"
                  :Type "Aircraft"
                  :Characteristics [(cmn/map->CharacteristicType
                                     {:Name "OrbitalPeriod"
                                      :Description "Orbital period in decimal minutes."
                                      :DataType "float"
                                      :Unit "Minutes"
                                      :Value "96.7"})]})]
    :TemporalExtents [(cmn/map->TemporalExtentType
                       {:TemporalRangeType "temp range"
                        :PrecisionOfSeconds 3
                        :EndsAtPresentFlag false
                        :RangeDateTimes (mapv cmn/map->RangeDateTimeType
                                              [{:BeginningDateTime (t/date-time 2000)
                                                :EndingDateTime (t/date-time 2001)}
                                               {:BeginningDateTime (t/date-time 2002)
                                                :EndingDateTime (t/date-time 2003)}])})]
    :ProcessingLevel (umm-c/map->ProcessingLevelType {})
    :RelatedUrls [(cmn/map->RelatedUrlType {:URLs ["http://google.com"]})]
    :ResponsibleOrganizations [(cmn/map->ResponsibilityType {:Role "RESOURCEPROVIDER"
                                                                 :Party (cmn/map->PartyType {})})]
    :ScienceKeywords [(cmn/map->ScienceKeywordType {:Category "cat" :Topic "top" :Term "ter"})]
    :SpatialExtent (cmn/map->SpatialExtentType {:GranuleSpatialRepresentation "NO_SPATIAL"})
    :AccessConstraints (cmn/map->AccessConstraintsType
                          {:Description "Access constraints"
                           :Value "0"})
    :UseConstraints "Use constraints"
    :EntryId "short_V1"
    :EntryTitle "The entry title V5"
    :Version "V5"
    :DataDates [(cmn/map->DateType {:Date (t/date-time 2012)
                                        :Type "CREATE"})]
    :Abstract "A very abstract collection"
    :DataLanguage "English"
    :Quality "Pretty good quality"}))

(defmulti ^:private convert-internal
  "Returns UMM collection that would be expected when converting the source UMM-C record into the
  destination XML format and parsing it back to a UMM-C record."
  (fn [umm-coll metadata-format]
    metadata-format))

(defmethod convert-internal :default
  [umm-coll _]
  umm-coll)

;;; Utililty Functions

(defn single-date->range
  "Returns a RangeDateTimeType for a single date."
  [date]
  (cmn/map->RangeDateTimeType {:BeginningDateTime date
                               :EndingDateTime    date}))

(defn single-dates->ranges
  "Returns a TemporalExtentType with any SingleDateTime values mapped
  to be RangeDateTime values."
  [temporal]
  (let [singles (:SingleDateTimes temporal)]
    (if (not (empty? singles))
      (-> temporal
          (assoc :SingleDateTimes nil)
          (assoc :RangeDateTimes (map single-date->range singles)))
      temporal)))

(defn split-temporals
  "Returns a seq of temporal extents with a new extent for each value under key
  k (e.g. :RangeDateTimes) in each source temporal extent."
  [k temporal-extents]
  (reduce (fn [result extent]
            (if-let [values (get extent k)]
              (concat result (map #(assoc extent k [%])
                                  values))
              (concat result [extent])))
          []
          temporal-extents))

(defn merge-temporals
  "Merges a sequence of temporal extents into a single temporal extent. Not that any values in the
  subsequent temporal extents after the first one other than the times are thrown away."
  [temporal-extents]
  (when (seq temporal-extents)
    (reduce (fn [merged-temporal temporal]
                (-> merged-temporal
                    (update-in [:RangeDateTimes] #(seq (concat % (:RangeDateTimes temporal))))
                    (update-in [:SingleDateTimes] #(seq (concat % (:SingleDateTimes temporal))))
                    (update-in [:PeriodicDateTimes] #(seq (concat % (:PeriodicDateTimes temporal))))))
              (first temporal-extents)
              (rest temporal-extents))))

;;; Format-Specific Translation Functions

;; ECHO 10

(defmethod convert-internal :echo10
  [umm-coll _]
  (-> umm-coll
      (update-in [:TemporalExtents] (comp seq (partial take 1)))
      (assoc :DataLanguage nil)
      (assoc :Quality nil)
      (assoc :UseConstraints nil)))

;; DIF 9
(defn dif9-temporal
  "Returns the expected value of a parsed DIF 9 UMM record's :TemporalExtents."
  [temporal-extents]
  (let [temporal (->> temporal-extents
                      ;; Only ranges are supported by DIF 9, so we need to convert
                      ;; single dates to range types.
                      (map single-dates->ranges)
                      ;; Merge the list of temporals together since we'll read the set of range date times as
                      ;; a single temporal with many range date times.
                      merge-temporals)
        ;; DIF 9 does not support these fields.
        temporal  (assoc temporal
                         :PeriodicDateTimes nil
                         :TemporalRangeType nil
                         :PrecisionOfSeconds nil
                         :EndsAtPresentFlag nil)]
    ;; DIF 9 only supports range date times
    (when (seq (:RangeDateTimes temporal)) [temporal])))

(defn dif-access-constraints
  "Returns the expected value of a parsed DIF 9 and DIF 10 record's :AccessConstraints"
  [access-constraints]
  (when access-constraints
    (assoc access-constraints :Value nil)))

(defmethod convert-internal :dif
  [umm-coll _]
  (-> umm-coll
<<<<<<< HEAD
      (update-in [:TemporalExtents] dif-temporal)
      ;; DIF 9 does not support Platform Type or Characteristics. The mapping for Instruments is
      ;; unable to be implemented as specified.
      (update-in-each [:Platforms] assoc :Type nil :Characteristics nil :Instruments nil)))
=======
       (update-in [:TemporalExtents] dif9-temporal)
       (update-in [:AccessConstraints] dif-access-constraints)
       ;; DIF 9 does not support Platform Type or Characteristics.
       (update-in-each [:Platforms] assoc :Type nil :Characteristics nil)))
>>>>>>> d6daf7c5

;; DIF 10
(defn dif10-platform
  [platform]
  ;; Only a limited subset of platform types are supported by DIF 10.
  (assoc platform :Type (get dif10/platform-types (:Type platform))))

(defmethod convert-internal :dif10
  [umm-coll _]
  (-> umm-coll
      (update-in [:AccessConstraints] dif-access-constraints)
      (update-in-each [:Platforms] dif10-platform)))

;; ISO 19115-2

(defn expected-iso-19115-2-temporal
  [temporal-extents]
  (->> temporal-extents
       ;; ISO 19115-2 does not support these fields.
       (map #(assoc %
                    :TemporalRangeType nil
                    :EndsAtPresentFlag nil))
       ;; ISO 19115-2 does not support PeriodicDateTimes.
       (remove :PeriodicDateTimes)
       (split-temporals :RangeDateTimes)
       (split-temporals :SingleDateTimes)
       (map cmn/map->TemporalExtentType)
       ;; Return nil instead of an empty seq to match the parsed value in case none of the inputs
       ;; are valid for ISO 19115-2.
       seq))

(defmethod convert-internal :iso19115
  [umm-coll _]
  (-> umm-coll
      (update-in [:TemporalExtents] expected-iso-19115-2-temporal)
      ;; The following platform instrument properties are not supported in ISO 19115-2
      (update-in-each [:Platforms] update-in-each [:Instruments] assoc
                      :NumberOfSensors nil
                      :Sensors nil
                      :OperationalModes nil)
      (assoc :Quality nil)))

(defmethod convert-internal :iso-smap
  [umm-coll _]
  (-> (convert-internal umm-coll :iso19115)
      ;; ISO SMAP does not support the PrecisionOfSeconds field.
      (update-in-each [:TemporalExtents] assoc :PrecisionOfSeconds nil)
      ;; Fields not supported by ISO-SMAP
      (assoc :UseConstraints nil)
      (assoc :AccessConstraints nil)
      (assoc :TemporalKeywords nil)
      ;; Because SMAP cannot account for type, all of them are converted to Spacecraft.
      ;; Platform Characteristics are also not supported.
<<<<<<< HEAD
      (update-in-each [:Platforms] assoc :Type "Spacecraft" :Characteristics nil)
      (update-in-each [:Platforms] update-in-each [:Instruments] assoc
                      :Characteristics nil
                      :OperationalModes nil
                      :NumberOfSensors nil
                      :Technique nil)
      (assoc :UseConstraints nil)))
=======
      (update-in-each [:Platforms] assoc :Type "Spacecraft" :Characteristics nil)))
>>>>>>> d6daf7c5

;;; Unimplemented Fields

(def not-implemented-fields
  "This is a list of required but not implemented fields."
  #{:CollectionCitations :MetadataDates :ISOTopicCategories :TilingIdentificationSystem
    :MetadataLanguage :DirectoryNames :ResponsiblePersonnel :PublicationReferences
    :RelatedUrls :DataDates :ResponsibleOrganizations :SpatialKeywords
    :SpatialExtent :MetadataLineages :AdditionalAttributes :ScienceKeywords :Distributions
    :CollectionProgress :SpatialInformation :CollectionDataType
    :AncillaryKeywords :ProcessingLevel :Projects :PaleoTemporalCoverage
    :MetadataAssociations})

(defn- dissoc-not-implemented-fields
  "Removes not implemented fields since they can't be used for comparison"
  [record]
  (reduce (fn [r field]
            (assoc r field nil))
          record
          not-implemented-fields))

;;; Public API

(defn convert
  "Returns input UMM-C record transformed according to the specified transformation for
  metadata-format."
  ([umm-coll metadata-format]
   (if (= metadata-format :umm-json)
     umm-coll
     (dissoc-not-implemented-fields
      (convert-internal umm-coll metadata-format))))
  ([umm-coll src dest]
   (-> umm-coll
       (convert src)
       (convert dest))))<|MERGE_RESOLUTION|>--- conflicted
+++ resolved
@@ -20,7 +20,19 @@
                                       :Description "Orbital period in decimal minutes."
                                       :DataType "float"
                                       :Unit "Minutes"
-                                      :Value "96.7"})]})]
+                                      :Value "96.7"})]
+                  :Instruments [(cmn/map->InstrumentType
+                                 {:ShortName "An Instrument"
+                                  :LongName "The Full Name of An Instrument v123.4"
+                                  :Technique "Two cans and a string"
+                                  :NumberOfSensors 1
+                                  :OperationalModes ["on" "off"]
+                                  :Characteristics [(cmn/map->CharacteristicType
+                                                     {:Name "Signal to Noise Ratio"
+                                                      :Description "Is that necessary?"
+                                                      :DataType "float"
+                                                      :Unit "dB"
+                                                      :Value "10"})]})]})]
     :TemporalExtents [(cmn/map->TemporalExtentType
                        {:TemporalRangeType "temp range"
                         :PrecisionOfSeconds 3
@@ -144,17 +156,12 @@
 (defmethod convert-internal :dif
   [umm-coll _]
   (-> umm-coll
-<<<<<<< HEAD
-      (update-in [:TemporalExtents] dif-temporal)
+      (update-in [:TemporalExtents] dif9-temporal)
+      (update-in [:AccessConstraints] dif-access-constraints)
       ;; DIF 9 does not support Platform Type or Characteristics. The mapping for Instruments is
       ;; unable to be implemented as specified.
       (update-in-each [:Platforms] assoc :Type nil :Characteristics nil :Instruments nil)))
-=======
-       (update-in [:TemporalExtents] dif9-temporal)
-       (update-in [:AccessConstraints] dif-access-constraints)
-       ;; DIF 9 does not support Platform Type or Characteristics.
-       (update-in-each [:Platforms] assoc :Type nil :Characteristics nil)))
->>>>>>> d6daf7c5
+
 
 ;; DIF 10
 (defn dif10-platform
@@ -208,17 +215,12 @@
       (assoc :TemporalKeywords nil)
       ;; Because SMAP cannot account for type, all of them are converted to Spacecraft.
       ;; Platform Characteristics are also not supported.
-<<<<<<< HEAD
       (update-in-each [:Platforms] assoc :Type "Spacecraft" :Characteristics nil)
       (update-in-each [:Platforms] update-in-each [:Instruments] assoc
                       :Characteristics nil
                       :OperationalModes nil
                       :NumberOfSensors nil
-                      :Technique nil)
-      (assoc :UseConstraints nil)))
-=======
-      (update-in-each [:Platforms] assoc :Type "Spacecraft" :Characteristics nil)))
->>>>>>> d6daf7c5
+                      :Technique nil)))
 
 ;;; Unimplemented Fields
 
