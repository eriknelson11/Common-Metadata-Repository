(ns cmr.umm-spec.test.expected-conversion
  "This contains functions for manipulating the expected UMM record when taking a UMM record
  writing it to an XML format and parsing it back. Conversion from a UMM record into metadata
  can be lossy if some fields are not supported by that format"
  (:require [clj-time.core :as t]
            [clj-time.format :as f]
            [clojure.string :as str]
            [cmr.common.util :as util :refer [update-in-each]]
            [cmr.umm-spec.util :as su]
            [cmr.umm-spec.iso19115-2-util :as iso]
            [cmr.umm-spec.iso-keywords :as kws]
            [cmr.umm-spec.json-schema :as js]
            [cmr.umm-spec.date-util :as du]
            [cmr.umm-spec.models.collection :as umm-c]
            [cmr.umm-spec.models.common :as cmn]
            ;; Required for loading service models for testing
            [cmr.umm-spec.models.service]
            [cmr.umm-spec.umm-to-xml-mappings.dif10 :as dif10]
            [cmr.umm-spec.umm-to-xml-mappings.echo10.spatial :as echo10-spatial-gen]
            [cmr.umm-spec.umm-to-xml-mappings.echo10.related-url :as echo10-ru-gen]
            [cmr.umm-spec.xml-to-umm-mappings.echo10.spatial :as echo10-spatial-parse]
            [cmr.umm-spec.umm-to-xml-mappings.iso19115-2.additional-attribute :as iso-aa]))

(def serf-organization-role 
  "UMM-S Role that corresponds to SERVICE PROVIDER CONTACT role in SERF"
  "RESOURCEPROVIDER")

(def example-collection-record
  "An example record with fields supported by most formats."
  (js/parse-umm-c
    {:Platforms [{:ShortName "Platform 1"
                  :LongName "Example Platform Long Name 1"
                  :Type "Aircraft"
                  :Characteristics [{:Name "OrbitalPeriod"
                                     :Description "Orbital period in decimal minutes."
                                     :DataType "float"
                                     :Unit "Minutes"
                                     :Value "96.7"}]
                  :Instruments [{:ShortName "An Instrument"
                                 :LongName "The Full Name of An Instrument v123.4"
                                 :Technique "Two cans and a string"
                                 :NumberOfSensors 1
                                 :OperationalModes ["on" "off"]
                                 :Characteristics [{:Name "Signal to Noise Ratio"
                                                    :Description "Is that necessary?"
                                                    :DataType "float"
                                                    :Unit "dB"
                                                    :Value "10"}]
                                 :Sensors [{:ShortName "ABC"
                                            :LongName "Long Range Sensor"
                                            :Characteristics [{:Name "Signal to Noise Ratio"
                                                               :Description "Is that necessary?"
                                                               :DataType "float"
                                                               :Unit "dB"
                                                               :Value "10"}]
                                            :Technique "Drunken Fist"}]}]}]
     :TemporalExtents [{:TemporalRangeType "temp range"
                        :PrecisionOfSeconds 3
                        :EndsAtPresentFlag false
                        :RangeDateTimes [{:BeginningDateTime (t/date-time 2000)
                                          :EndingDateTime (t/date-time 2001)}
                                         {:BeginningDateTime (t/date-time 2002)
                                          :EndingDateTime (t/date-time 2003)}]}]
     :ProcessingLevel {:Id "3"
                       :ProcessingLevelDescription "Processing level description"}
     :ScienceKeywords [{:Category "EARTH SCIENCE" :Topic "top" :Term "ter"}
                       {:Category "EARTH SCIENCE SERVICES" :Topic "topic" :Term "term"
                        :VariableLevel1 "var 1" :VariableLevel2 "var 2"
                        :VariableLevel3 "var 3" :DetailedVariable "detailed"}]
     :SpatialKeywords ["SPK1" "SPK2"]
     :SpatialExtent {:GranuleSpatialRepresentation "GEODETIC"
                     :HorizontalSpatialDomain {:ZoneIdentifier "Danger Zone"
                                               :Geometry {:CoordinateSystem "GEODETIC"
                                                          :BoundingRectangles [{:NorthBoundingCoordinate 45.0 :SouthBoundingCoordinate -81.0 :WestBoundingCoordinate 25.0 :EastBoundingCoordinate 30.0}]}}
                     :VerticalSpatialDomains [{:Type "Some kind of type"
                                               :Value "Some kind of value"}]
                     :OrbitParameters {:SwathWidth 2.0
                                       :Period 96.7
                                       :InclinationAngle 94.0
                                       :NumberOfOrbits 2.0
                                       :StartCircularLatitude 50.0}}
     :TilingIdentificationSystems [{:TilingIdentificationSystemName "Tiling System Name"
                                     :Coordinate1 {:MinimumValue 1.0
                                                   :MaximumValue 10.0}
                                     :Coordinate2 {:MinimumValue 1.0
                                                   :MaximumValue 10.0}}]
     :AccessConstraints {:Description "Restriction Comment: Access constraints"
                         :Value "0"}
     :UseConstraints "Restriction Flag: Use constraints"
     :Distributions [{:Sizes [{:Size 15.0 :Unit "KB"}]
                      :DistributionMedia "8 track"
                      :DistributionFormat "Animated GIF"
                      :Fees "Gratuit-Free"}
                     {:Sizes [{:Size 1.0 :Unit "MB"}]
                      :DistributionMedia "Download"
                      :DistributionFormat "Bits"
                      :Fees "0.99"}]
     :EntryTitle "The entry title V5"
     :ShortName "Short"
     :Version "V5"
     :DataDates [{:Date (t/date-time 2012)
                  :Type "CREATE"}]
     :Abstract "A very abstract collection"
     :DataLanguage "English"
     :CollectionDataType "SCIENCE_QUALITY"
     :Projects [{:ShortName "project short_name"}]
     :Quality "Pretty good quality"
     :PublicationReferences [{:PublicationDate (t/date-time 2015)
                              :OtherReferenceDetails "Other reference details"
                              :Series "series"
                              :Title "title"
                              :DOI {:DOI "doi:xyz"
                                    :Authority "DOI"}
                              :Pages "100"
                              :Edition "edition"
                              :ReportNumber "25"
                              :Volume "volume"
                              :Publisher "publisher"
                              :RelatedUrl {:URLs ["www.foo.com" "www.shoo.com"]}
                              :ISBN "ISBN"
                              :Author "author"
                              :Issue "issue"
                              :PublicationPlace "publication place"}
                             {:DOI {:DOI "identifier"
                                    :Authority "authority"}}
                             {:Title "some title"}]
     :TemporalKeywords ["temporal keyword 1" "temporal keyword 2"]
     :AncillaryKeywords ["ancillary keyword 1" "ancillary keyword 2"]
     :RelatedUrls [{:Description "Related url description"
                    :Relation ["GET DATA" "sub type"]
                    :URLs ["www.foo.com", "www.shoo.com"]
                    :Title "related url title"
                    :MimeType "mime type"}
                   {:Description "Related url 3 description "
                    :Relation ["Some type" "sub type"]
                    :URLs ["www.foo.com"]}
                   {:Description "Related url 2 description"
                    :Relation ["GET RELATED VISUALIZATION"]
                    :URLs ["www.foo.com"]
                    :FileSize {:Size 10.0 :Unit "MB"}}]
     :MetadataAssociations [{:Type "SCIENCE ASSOCIATED"
                             :Description "Associated with a collection"
                             :EntryId "AssocEntryId"
                             :Version "V8"},
                            {:Type "INPUT"
                             :Description "Some other collection"
                             :EntryId "AssocEntryId2"
                             :Version "V2"}
                            {:Type nil
                             :Description nil
                             :EntryId "AssocEntryId3"
                             :Version nil}
                            {:Type "INPUT"
                             :EntryId "AssocEntryId4"}]
     :AdditionalAttributes [{:Group "Accuracy"
                             :Name "PercentGroundHit"
                             :DataType "FLOAT"
                             :Description "Percent of data for this granule that had a detected ground return of the transmitted laser pulse."
                             :MeasurementResolution "1"
                             :ParameterRangeBegin "0.0"
                             :ParameterRangeEnd "100.0"
                             :ParameterUnitsOfMeasure "Percent"
                             :Value "50"
                             :ParameterValueAccuracy "1"
                             :ValueAccuracyExplanation "explaination for value accuracy"}
                            {:Name "aa-name"
                             :DataType "INT"}]
     :Organizations [{:Role "ORIGINATOR"
                      :Party {:ServiceHours "24/7"
                              :OrganizationName {:ShortName "org 1"
                                                 :LongName "longname"}
                              :Addresses [{:StreetAddresses ["23 abc st"]
                                           :City "city"}]}}
                     {:Role "POINTOFCONTACT"
                      :Party {:Person {:LastName "person 1"}
                              :RelatedUrls [{:Description "Organization related url description"
                                             :Relation ["Some type" "sub type"]
                                             :URLs ["www.foo.com"]}]}}
                     {:Role "DISTRIBUTOR"
                      :Party {:OrganizationName {:ShortName "org 2"}
                              :Contacts [{:Type "email" :Value "abc@foo.com"}]}}
                     {:Role "PROCESSOR"
                      :Party {:OrganizationName {:ShortName "org 3"}}}]
     :Personnel [{:Role "POINTOFCONTACT"
                  :Party {:Person {:LastName "person 2"}}}]
     }))


(def example-service-record
  "An example record with fields supported by most formats."
  (js/coerce js/umm-s-schema
             {:MetadataDates [{:Date "2009-12-03T00:00:00.000Z"
                               :Type "CREATE"},
                              {:Date "2009-12-04T00:00:00.000Z"
                               :Type "UPDATE"}]
              :ServiceLanguage "English"
              :AccessConstraints {:Description "Access Constraint"}
              :Responsibilities [{:Party {:Person {:FirstName "FIRSTNAME"
                                                   :LastName "LASTNAME"}
                                          :Contacts [{:Type "email"
                                                      :Value "FIRSTNAME.LASTNAME@nasa.gov"}
                                                     {:Type "phone"
                                                      :Value "301-555-5555"}
                                                     {:Type "phone"
                                                      :Value "301-777-5555"}
                                                     {:Type "fax"
                                                      :Value "301-555-5678"}]
                                          :Addresses [{:StreetAddresses ["NASA/GSFC Code 610.2"]
                                                       :City "Greenbelt"
                                                       :StateProvince "Maryland"
                                                       :PostalCode "20771"
                                                       :Country "USA"}]}
                                  :Role "POINTOFCONTACT"}
                                 {:Party {:Person {:FirstName "FIRSTNAME"
                                                   :LastName "LASTNAME"}
                                          :Contacts [{:Type "email"
                                                      :Value "FIRSTNAME.LASTNAME@nasa.gov"}
                                                     {:Type "phone",
                                                      :Value "301-555-5555"}
                                                     {:Type "phone"
                                                      :Value "301-777-5555"}
                                                     {:Type "fax",
                                                      :Value "301-555-5678"}]
                                          :Addresses [{:StreetAddresses ["NASA/GSFC Code 610.2"]
                                                       :City "Greenbelt"
                                                       :StateProvince "Maryland"
                                                       :PostalCode "20771"
                                                       :Country "USA"}]}
                                  :Role "AUTHOR"}
                                 {:Party {:OrganizationName {:ShortName "NASA/GSFC/SED/ESD/GCDC/GESDISC"
                                                             :LongName "Goddard Earth Sciences Data and Information Services Center (formerly Goddard DAAC), Global Change Data Center, Earth Sciences Division, Science and Exploration Directorate, Goddard Space Flight Center, NASA" }
                                          :Person {:FirstName "FIRSTNAME"
                                                   :LastName "LASTNAME"}
                                          :Contacts [{:Type "email"
                                                      :Value "FIRSTNAME.LASTNAME@nasa.gov"}
                                                     {:Type "phone"
                                                      :Value "301-555-5555"}
                                                     {:Type "fax"
                                                      :Value "301-555-5555"}]
                                          :Addresses [{:StreetAddresses ["NASA GSFC, Code 610.2"]
                                                       :City "Greenbelt"
                                                       :StateProvince "MD"
                                                       :PostalCode "20771"
                                                       :Country "U.S.A."}]
                                          :RelatedUrls [{:URLs ["http://disc.gsfc.nasa.gov/"]}]}
                                  :Role "RESOURCEPROVIDER"}]
              :ISOTopicCategories ["CLIMATOLOGY/METEOROLOGY/ATMOSPHERE"
                                   "ENVIRONMENT"
                                   "IMAGERY/BASE MAPS/EARTH COVER"]
              :Abstract "This is one of the GES DISC's OGC Web Coverage Service (WCS) instances which provides Level 3 Gridded atmospheric data products derived from the Atmospheric Infrared Sounder (AIRS) on board NASA's Aqua spacecraft."
              :ServiceCitation [{:Creator "NASA Goddard Earth Sciences (GES) Data and Information Services Center (DISC)"
                                 :Title "OGC Web Coverage Service (WCS) for accessing Atmospheric Infrared Sounder (AIRS) Data" }]
              :RelatedUrls [{:Description "\n   This Web Coverage Service (WCS) is one of the multiple GES DISC data service instances used to provide gridded Level 3 Atmospheric Infrared Sounder (AIRS) data products. Accessing to this URL will result in a brief description of coverages (i.e., data layers or variables), or a getCapabilities response. A client can request more detailed information about the served coverages by sending a describeCoverage request to the server. Finally, a client can request actual data using a getCoverage request. \n"
                             :Relation ["GET SERVICE" "GET WEB COVERAGE SERVICE (WCS)"]
                             :URLs ["http://acdisc.sci.gsfc.nasa.gov/daac-bin/wcsAIRSL3?Service=WCS&Version=1.0.0&Request=getCapabilities"]}]
              :ServiceKeywords [{:Category "EARTH SCIENCE SERVICES"
                                 :Topic "WEB SERVICES"
                                 :Term "DATA APPLICATION SERVICES"}
                                {:Category "EARTH SCIENCE SERVICES"
                                 :Topic "WEB SERVICES"
                                 :Term "DATA APPLICATION SERVICES"}
                                {:Category "EARTH SCIENCE SERVICES"
                                 :Topic "WEB SERVICES"
                                 :Term "DATA PROCESSING SERVICES"}
                                {:Category "EARTH SCIENCE SERVICES"
                                 :Topic "WEB SERVICES"
                                 :Term "INFORMATION MANAGEMENT SERVICES"}]
              :MetadataAssociations [{:EntryId "Test Parent SERF V 5"}]
              :AdditionalAttributes [{:Group "gov.nasa.gsfc.gcmd"
                                      :Value "2015-11-20 16:04:57"
                                      :Name "metadata.extraction_date"}
                                     {:Group "gov.nasa.gsfc.gcmd"
                                      :Value "8.1"
                                      :Name "metadata.keyword_version"}
                                     {:Name "Metadata_Name"
                                      :Description "Root SERF Metadata_Name Object"
                                      :Value "CEOS IDN SERF"}
                                     {:Name "Metadata_Version"
                                      :Description "Root SERF Metadata_Version Object"
                                      :Value "VERSION 9.7.1"}
                                     {:Name "IDN_Node"
                                      :Description "Root SERF IDN_Node Object"
                                      :Value "USA/NASA|IDN Test Node"}
                                     {:Name "IDN_Node"
                                      :Description "Root SERF IDN_Node Object"
                                      :Value "USA/NASA|IDN Test Node 2"}]
              :EntryId "NASA_GES_DISC_AIRS_Atmosphere_Data_Web_Coverage_Service"
              :ScienceKeywords [{:Category "EARTH SCIENCE"
                                 :Topic "ATMOSPHERE"
                                 :Term "AEROSOLS"}
                                {:Category "EARTH SCIENCE"
                                 :Topic "ATMOSPHERE"
                                 :Term "AIR QUALITY"}
                                {:Category "EARTH SCIENCE"
                                 :Topic "ATMOSPHERE"
                                 :Term "ATMOSPHERIC CHEMISTRY"}
                                {:Category "EARTH SCIENCE"
                                 :Topic "ATMOSPHERE"
                                 :Term "ATMOSPHERIC TEMPERATURE"}
                                {:Category "EARTH SCIENCE"
                                 :Topic "ATMOSPHERE"
                                 :Term "ATMOSPHERIC WATER VAPOR"}
                                {:Category "EARTH SCIENCE"
                                 :Topic "ATMOSPHERE"
                                 :Term "ATMOSPHERIC WINDS"}
                                {:Category "EARTH SCIENCE"
                                 :Topic "ATMOSPHERE"
                                 :Term "CLOUDS"}
                                {:Category "EARTH SCIENCE"
                                 :Topic "ATMOSPHERE"
                                 :Term "PRECIPITATION"}
                                {:Category "EARTH SCIENCE"
                                 :Topic "ATMOSPHERE"
                                 :Term "ATMOSPHERIC RADIATION"}
                                {:Category "EARTH SCIENCE"
                                 :Topic "ATMOSPHERE"
                                 :Term "ATMOSPHERIC PRESSURE"}]
              :EntryTitle "OGC Web Coverage Service (WCS) for accessing Atmospheric Infrared Sounder (AIRS) Data"
              :Distributions [{ :DistributionMedia "Digital",
                               :DistributionSize "<=728MB per request",
                               :DistributionFormat "HTTP",
                               :Fees "None"}]
              :Platforms [{:ShortName "AQUA"
                           :LongName "Earth Observing System, AQUA"
                           :Instruments [{:LongName "Airborne Electromagnetic Profiler"
                                          :ShortName "AEM"}
                                         {:ShortName "AIRS"
                                          :LongName "Atmospheric Infrared Sounder"}
                                         {:ShortName "AERS"
                                          :LongName "Atmospheric/Emitted Radiation Sensor"}]}]
              :Projects  [{ :ShortName "EOS"
                           :LongName "Earth Observing System"}
                          {:ShortName "EOSDIS"
                           :LongName "Earth Observing System Data Information System"}
                          {:ShortName "ESIP"
                           :LongName "Earth Science Information Partners Program"}
                          {:ShortName "OGC/WCS",
                           :LongName "Open Geospatial Consortium/Web Coverage Service"}]}))

(defn- prune-empty-maps
  "If x is a map, returns nil if all of the map's values are nil, otherwise returns the map with
  prune-empty-maps applied to all values. If x is a collection, returns the result of keeping the
  non-nil results of calling prune-empty-maps on each value in x."
  [x]
  (cond
    (map? x) (let [pruned (reduce (fn [m [k v]]
                                    (assoc m k (prune-empty-maps v)))
                                  x
                                  x)]
               (when (seq (keep val pruned))
                 pruned))
    (vector? x) (when-let [pruned (prune-empty-maps (seq x))]
                  (vec pruned))
    (seq? x)    (seq (keep prune-empty-maps x))
    :else x))

(defn- prune-nil-maps
  "If x is a map, returns nil if all of the map's values are nil, otherwise returns the map with
  prune-empty-maps applied to all values. If x is a collection, returns the result of keeping the
  non-nil results of calling prune-empty-maps on each value in x."
  [x]
  (cond
    (map? x) (let [pruned (reduce (fn [m [k v]]
                                    (assoc m k (prune-empty-maps v)))
                                  x
                                  x)]
               (when (seq (keep val pruned))
                 pruned))
    (vector? x) (when-let [pruned (prune-empty-maps (seq x))]
                  (vec pruned))
    (seq? x)    (seq (keep prune-empty-maps x))
    :else x))

(defmulti ^:private convert-internal
  "Returns UMM collection that would be expected when converting the source UMM-C record into the
  destination XML format and parsing it back to a UMM-C record."
  (fn [umm-coll metadata-format]
    metadata-format))

(defmethod convert-internal :default
  [umm-coll _]
  umm-coll)

;;; Utililty Functions

(defn fixup-dif10-data-dates
  "Returns DataDates seq as it would be parsed from ECHO and DIF 10 XML document."
  [data-dates]
  (when (seq data-dates)
    (let [date-types (group-by :Type data-dates)]
      (filter some?
              (for [date-type ["CREATE" "UPDATE" "REVIEW" "DELETE"]]
                (last (sort-by :Date (get date-types date-type))))))))

(defn fixup-echo10-data-dates
  [data-dates]
  (seq
    (remove #(= "REVIEW" (:Type %))
            (fixup-dif10-data-dates data-dates))))

(defn single-date->range
  "Returns a RangeDateTimeType for a single date."
  [date]
  (cmn/map->RangeDateTimeType {:BeginningDateTime date
                               :EndingDateTime    date}))

(defn split-temporals
  "Returns a seq of temporal extents with a new extent for each value under key
  k (e.g. :RangeDateTimes) in each source temporal extent."
  [k temporal-extents]
  (reduce (fn [result extent]
            (if-let [values (get extent k)]
              (concat result (map #(assoc extent k [%])
                                  values))
              (concat result [extent])))
          []
          temporal-extents))

(defn- date-time->date
  "Returns the given datetime to a date."
  [date-time]
  (some->> date-time
           (f/unparse (f/formatters :date))
           (f/parse (f/formatters :date))))

;;; Format-Specific Translation Functions

(defn- echo10-expected-fees
  "Returns the fees if it is a number string, i.e., can be converted to a decimal, otherwise nil."
  [fees]
  (when fees
    (try
      (format "%9.2f" (Double. fees))
      (catch NumberFormatException e))))

(defn- echo10-expected-distributions
  "Returns the ECHO10 expected distributions for comparing with the distributions in the UMM-C
  record. ECHO10 only has one Distribution, so here we just pick the first one."
  [distributions]
  (some-> distributions
          first
          (assoc :Sizes nil :DistributionMedia nil)
          (update-in [:Fees] echo10-expected-fees)
          su/convert-empty-record-to-nil
          vector))

;; ECHO 10

(defn fix-echo10-dif10-polygon
  "Because the generated points may not be in valid UMM order (closed and CCW), we need to do some
  fudging here."
  [gpolygon]
  (let [fix-points (fn [points]
                     (-> points
                         su/closed-counter-clockwise->open-clockwise
                         su/open-clockwise->closed-counter-clockwise))]
    (-> gpolygon
        (update-in [:Boundary :Points] fix-points)
        (update-in-each [:ExclusiveZone :Boundaries] update-in [:Points] fix-points))))

(defn- expected-echo10-related-urls
  [related-urls]
  (seq (for [related-url related-urls
             :let [[rel] (:Relation related-url)]
             url (:URLs related-url)]
         (-> related-url
             (assoc :Title nil :URLs [url])
             (update-in [:FileSize] (fn [file-size]
                                      (when (and file-size
                                                 (= rel "GET RELATED VISUALIZATION"))
                                        (when-let [byte-size (echo10-ru-gen/convert-to-bytes
                                                               (:Size file-size) (:Unit file-size))]
                                          (assoc file-size :Size (float (int byte-size)) :Unit "Bytes")))))
             (update-in [:Relation] (fn [[rel]]
                                      (when (#{"GET DATA"
                                               "GET RELATED VISUALIZATION"
                                               "VIEW RELATED INFORMATION"} rel)
                                        [rel])))))))

(defn- geometry-with-coordinate-system
  "Returns the geometry with default CoordinateSystem added if it doesn't have a CoordinateSystem."
  [geometry]
  (when geometry
    (update-in geometry [:CoordinateSystem] #(if % % "CARTESIAN"))))

(defn- expected-echo10-spatial-extent
  "Returns the expected ECHO10 SpatialExtent for comparison with the umm model."
  [spatial-extent]
  (let [spatial-extent (prune-empty-maps spatial-extent)]
    (if (get-in spatial-extent [:HorizontalSpatialDomain :Geometry])
      (update-in spatial-extent
                 [:HorizontalSpatialDomain :Geometry]
                 geometry-with-coordinate-system)
      spatial-extent)))

(defmethod convert-internal :echo10
  [umm-coll _]
  (-> umm-coll
      (assoc :Personnel nil) ;; TODO Implement this as part of CMR-1841
      (assoc :Organizations nil) ;; TODO Implement this as part of CMR-1841
      (update-in [:TemporalExtents] (comp seq (partial take 1)))
      (update-in [:DataDates] fixup-echo10-data-dates)
      (assoc :DataLanguage nil)
      (assoc :Quality nil)
      (assoc :UseConstraints nil)
      (assoc :PublicationReferences nil)
      (assoc :AncillaryKeywords nil)
      (assoc :ISOTopicCategories nil)
      (assoc :Personnel nil)
      (assoc :Organizations nil)
      (update-in [:ProcessingLevel] su/convert-empty-record-to-nil)
      (update-in [:Distributions] echo10-expected-distributions)
      (update-in-each [:SpatialExtent :HorizontalSpatialDomain :Geometry :GPolygons]
                      fix-echo10-dif10-polygon)
      (update-in [:SpatialExtent] expected-echo10-spatial-extent)
      (update-in-each [:AdditionalAttributes] assoc :Group nil :MeasurementResolution nil
                      :ParameterUnitsOfMeasure nil :ParameterValueAccuracy nil
                      :ValueAccuracyExplanation nil :UpdateDate nil)
      (update-in-each [:Projects] assoc :Campaigns nil)
      (update-in [:RelatedUrls] expected-echo10-related-urls)))

;; DIF 9

(defn dif9-temporal
  "Returns the expected value of a parsed DIF 9 UMM record's :TemporalExtents. All dates under
  SingleDateTimes are converted into ranges and concatenated with all ranges into a single
  TemporalExtentType."
  [temporal-extents]
  (let [singles (mapcat :SingleDateTimes temporal-extents)
        ranges (mapcat :RangeDateTimes temporal-extents)
        all-ranges (concat ranges
                           (map single-date->range singles))]
    (when (seq all-ranges)
      [(cmn/map->TemporalExtentType
         {:RangeDateTimes all-ranges})])))

(defn dif-publication-reference
  "Returns the expected value of a parsed DIF 9 publication reference"
  [pub-ref]
  (-> pub-ref
      (update-in [:DOI] (fn [doi] (when doi (assoc doi :Authority nil))))
      (update-in [:RelatedUrl]
                 (fn [related-url]
                   (when related-url (assoc related-url
                                            :URLs (seq (remove nil? [(first (:URLs related-url))]))
                                            :Description nil
                                            :Relation nil
                                            :Title nil
                                            :MimeType nil
                                            :FileSize nil))))))

(defn- expected-related-urls-for-dif-serf
  "Expected Related URLs for DIF and SERF concepts"
  [related-urls]
  (seq (for [related-url related-urls]
         (assoc related-url :Title nil :FileSize nil :MimeType nil))))

(defn- expected-dif-instruments
  "Returns the expected DIF instruments for the given instruments"
  [instruments]
  (seq (map #(assoc % :Characteristics nil :Technique nil :NumberOfSensors nil :Sensors nil
                    :OperationalModes nil) instruments)))

(defn- expected-dif-platform
  "Returns the expected DIF platform for the given platform"
  [platform]
  (-> platform
      (assoc :Type nil :Characteristics nil)
      (update-in [:Instruments] expected-dif-instruments)))

(defn- expected-dif-platforms
  "Returns the expected DIF parsed platforms for the given platforms."
  [platforms]
  (let [platforms (seq (map expected-dif-platform platforms))]
    (if (= 1 (count platforms))
      platforms
      (if-let [instruments (seq (mapcat :Instruments platforms))]
        (conj (map #(assoc % :Instruments nil) platforms)
              (cmn/map->PlatformType {:ShortName su/not-provided
                                      :LongName su/not-provided
                                      :Instruments instruments}))
        platforms))))

(defmethod convert-internal :dif
  [umm-coll _]
  (-> umm-coll
      ;; DIF 9 only supports entry-id in metadata associations
      (update-in-each [:MetadataAssociations] assoc :Type nil :Description nil :Version nil)
      ;; DIF 9 does not support tiling identification system
      (assoc :TilingIdentificationSystems nil)
      (assoc :Personnel nil) ;; TODO Implement this as part of CMR-1841
      (assoc :Organizations nil) ;; TODO Implement this as part of CMR-1841
      ;; DIF 9 does not support DataDates
      (assoc :DataDates nil)
      ;; DIF 9 sets the UMM Version to 'Not provided' if it is not present in the DIF 9 XML
      (assoc :Version (or (:Version umm-coll) su/not-provided))
      (update-in [:TemporalExtents] dif9-temporal)
      (update-in [:SpatialExtent] assoc
                 :SpatialCoverageType nil
                 :OrbitParameters nil
                 :GranuleSpatialRepresentation nil
                 :VerticalSpatialDomains nil)
      (update-in [:SpatialExtent :HorizontalSpatialDomain] assoc
                 :ZoneIdentifier nil)
      (update-in [:SpatialExtent :HorizontalSpatialDomain :Geometry] assoc
                 :CoordinateSystem nil
                 :Points nil
                 :Lines nil
                 :GPolygons nil)
      (update-in-each [:SpatialExtent :HorizontalSpatialDomain :Geometry :BoundingRectangles] assoc
                      :CenterPoint nil)
      (update-in [:SpatialExtent] prune-empty-maps)
      (update-in [:Distributions] su/remove-empty-records)
      ;; DIF 9 does not support Platform Type or Characteristics. The mapping for Instruments is
      ;; unable to be implemented as specified.
      (update-in [:Platforms] expected-dif-platforms)
      (update-in [:ProcessingLevel] su/convert-empty-record-to-nil)
      (update-in-each [:AdditionalAttributes] assoc :Group "AdditionalAttribute")
      (update-in-each [:Projects] assoc :Campaigns nil :StartDate nil :EndDate nil)
      (update-in-each [:PublicationReferences] dif-publication-reference)
      (update-in [:RelatedUrls] expected-related-urls-for-dif-serf)))

;; DIF 10
(defn dif10-platform
  [platform]
  ;; Only a limited subset of platform types are supported by DIF 10.
  (assoc platform :Type (get dif10/platform-types (:Type platform))))

(defn- dif10-processing-level
  [processing-level]
  (-> processing-level
      (assoc :ProcessingLevelDescription nil)
      (assoc :Id (get dif10/product-levels (:Id processing-level)))
      su/convert-empty-record-to-nil))

(defn dif10-project
  [proj]
  (-> proj
      ;; DIF 10 only has at most one campaign in Project Campaigns
      (update-in [:Campaigns] #(when (first %) [(first %)]))
      ;; DIF10 StartDate and EndDate are date rather than datetime
      (update-in [:StartDate] date-time->date)
      (update-in [:EndDate] date-time->date)))

(defn- filter-dif10-metadata-associations
  "Removes metadata associations with type \"LARGER CITATIONS WORKS\" since this type is not
  allowed in DIF10."
  [mas]
  (seq (filter #(not= (:Type %) "LARGER CITATION WORKS")
               mas)))

(defn- fix-dif10-matadata-association-type
  "Defaults metadata association type to \"SCIENCE ASSOCIATED\"."
  [ma]
  (update-in ma [:Type] #(or % "SCIENCE ASSOCIATED")))

<<<<<<< HEAD
=======
(defn- expected-dif10-related-urls
  [related-urls]
  (seq (for [related-url related-urls]
         (assoc related-url :Title nil :FileSize nil :MimeType nil))))

(defn- expected-dif10-spatial-extent
  [spatial-extent]
  (-> spatial-extent
      (update-in [:HorizontalSpatialDomain :Geometry] geometry-with-coordinate-system)
      (update-in-each [:HorizontalSpatialDomain :Geometry :GPolygons] fix-echo10-dif10-polygon)
      prune-empty-maps))

>>>>>>> 891da51f
(defmethod convert-internal :dif10
  [umm-coll _]
  (-> umm-coll
      (update-in [:MetadataAssociations] filter-dif10-metadata-associations)
      (update-in-each [:MetadataAssociations] fix-dif10-matadata-association-type)
      (assoc :Personnel nil) ;; TODO Implement this as part of CMR-1841
      (assoc :Organizations nil) ;; TODO Implement this as part of CMR-1841
      (update-in [:SpatialExtent] expected-dif10-spatial-extent)
      (update-in [:DataDates] fixup-dif10-data-dates)
      (update-in [:Distributions] su/remove-empty-records)
      (update-in-each [:Platforms] dif10-platform)
      (update-in-each [:AdditionalAttributes] assoc :Group nil :UpdateDate nil)
      (update-in [:ProcessingLevel] dif10-processing-level)
      (update-in-each [:Projects] dif10-project)
      (update-in [:PublicationReferences] prune-empty-maps)
      (update-in-each [:PublicationReferences] dif-publication-reference)
      (update-in [:RelatedUrls] expected-related-urls-for-dif-serf)
      ;; DIF 10 required element
      (update-in [:Abstract] #(or % su/not-provided))))

(defn- default-serf-required-additional-attributes
  "Populate a default not-provided value for additional attributes if none exist"
  [aas attribute-name]
  (if (seq (filter #(= attribute-name (:Name %)) aas))
    aas
    (conj aas (cmn/map->AdditionalAttributeType {:Name attribute-name
                                                 :Description (format "Root SERF %s Object" attribute-name)
                                                 :Value su/not-provided
                                                 :Group nil}))))

(defn- default-serf-additional-attributes
  "Modifies attributes in serf from expected-conversion"
  [aa]
  (let [u-date (:UpdateDate aa)]
  (-> aa
      (select-keys [:Description :Name :Value :Group :UpdateDate :DataType :Value])
      (assoc :Name (or (:Name aa) su/not-provided))
      (cmn/map->AdditionalAttributeType))))

(defn- fix-serf-aa-update-date-format
  "Fixes SERF update-date format to conform to a specific rule"
  [aa]
  (if-let [u-date (:UpdateDate aa)]
    (assoc aa :UpdateDate (t/date-time (t/year u-date) (t/month u-date) (t/day u-date)))
    aa))
(defn- fix-expected-serf-additional-attributes
  "Check and see if Metadata_Name and Metadata_Version are in serf additional attributes.
  If not, you need to inject them so that a comparison will work"
  [aas]
  (-> aas
      (default-serf-required-additional-attributes "Metadata_Name")
      (default-serf-required-additional-attributes "Metadata_Version")))

(defn- expected-serf-contacts
  [contacts]
  (seq (filter #(#{"email" "phone" "fax"} (:Type %)) contacts)))



(defn- make-sure-organization-exists
  "Make sure a UMM-S Responsibilities element contains exactly one role that can correlate
  to a SERF 'SERVICE PROVIDER CONTACT' role"
  [resps]
  (if (some #(= serf-organization-role (:Role %)) resps)
    (concat (remove #(= serf-organization-role (:Role %)) resps) 
          (take 1 (filter #(= serf-organization-role (:Role %)) resps)))
    (conj resps
          (cmn/map->ResponsibilityType 
            {:Role serf-organization-role
             :Party (cmn/map->PartyType 
                      {:OrganizationName 
                       (cmn/map->OrganizationNameType 
                         {:ShortName su/not-provided})
                       :Person (cmn/map->PersonType
                                 {:LastName su/not-provided})})}))))

(defn- expected-person
  [person]
  (when-let [{:keys [FirstName MiddleName LastName]} person]
    (-> person
        (assoc :Uuid nil :FirstName nil :MiddleName nil)
        (assoc :LastName (str/join
                           " " (remove nil? [FirstName MiddleName LastName]))))))

(defn- serf-expected-person
  [person]
   (-> person 
    (assoc
    :Uuid nil
    :FirstName (:FirstName person)
    :MiddleName (:MiddleName person)
    :LastName (or (:LastName person) su/not-provided))
    cmn/map->PersonType))

(defn- remove-organization-role-and-related-urls
  "Removes an organization-role and related-urls if present from a UMM-S Responsibility"
  [resp]
  (cmr.common.dev.capture-reveal/capture-all)
  (-> resp
  (update-in [:Party :Person] serf-expected-person)
  (assoc-in [:Party :OrganizationName] nil)
  (assoc-in [:Party :RelatedUrls] nil)))

(defn- fix-organization-name-in-party
  "Modifies generated UMM-S Responsibility to conform to SERF rules"
  [resp]
  (cmr.common.dev.capture-reveal/capture-all)
  (let [{:keys [Role Party]} resp]
    ;; SERF only recognizes OrganizationName under a RESOURCEPROVIDER role. 
    (if (= serf-organization-role Role)
      (-> resp
          (update-in [:Party :Person] #(or % (cmn/map->PersonType {:LastName su/not-provided})))
          (update-in [:Party :OrganizationName] #(or % 
                                                    (cmn/map->OrganizationNameType 
                                                      {:ShortName su/not-provided
                                                       :Uuid nil})))
          (assoc-in [:Party :OrganizationName :Uuid] nil)
          (assoc-in [:Party :Person :Uuid] nil))
      (let [resp (remove-organization-role-and-related-urls resp)]
        (if (seq (:Person (:Party resp)))
          resp
          (-> resp 
            (assoc-in [:Party] (cmn/map->PersonType {:LastName su/not-provided}))))))))

(defn- serf-expected-addresses 
  "Modify UMM-S Addresses to conform to SERF rules"
  [addresses]
  (when-let [address (first addresses)]
    (-> address 
        (assoc :StreetAddresses (seq (take 1 (:StreetAddresses address))))
        list)))

(defn- remove-party-elements-not-in-serf 
  "Removes elements in a party element that are not in SERF"
  [party]
  (-> party
      (assoc :ContactInstructions nil :ServiceHours nil)
      (update-in [:Addresses] serf-expected-addresses)))

(defn- expected-related-urls-for-serf-party
  [related-urls]
  (seq 
    (for [related-url (take 1 related-urls)]
      (cmn/map->RelatedUrlType {:URLs (take 1 (:URLs related-url))}))))

(defn- expected-serf-responsibility
  [resp]
  (cmr.common.dev.capture-reveal/capture resp)
  (-> resp
      (update-in [:Party :RelatedUrls] expected-related-urls-for-serf-party)
      fix-organization-name-in-party
      (update-in [:Party :Contacts] expected-serf-contacts)
      (update-in [:Party] remove-party-elements-not-in-serf)
      ))

(defn- filter-unused-serf-datetypes
  [dates]
  (seq (remove #(= "DELETE" (:Type %)) dates)))

(defn- filter-unique-serf-dates
  [dates]
  (let [dates-by-type (group-by :Type dates)] 
     (keep #(first (get dates-by-type %))
           ["CREATE" "UPDATE" "REVIEW"])))


(defn- expected-metadata-dates-for-serf
  [dates]
  (-> dates
      filter-unused-serf-datetypes
      filter-unique-serf-dates 
      seq))

(defn- fix-publication-reference-url
  [some-url]
  (when some-url
  (cmn/map->RelatedUrlType {:URLs (->> some-url :URLs (take 1))})))

(defn- expected-serf-service-citation
  [citation]
  (assoc citation :DOI nil 
         :ReleasePlace nil 
         :SeriesName nil 
         :DataPresentationForm nil
         :IssueIdentification nil
         :Editor nil
         :ReleaseDate nil
         :OtherCitationDetails nil
         :RelatedUrl (fix-publication-reference-url (:RelatedUrl citation))))

(defn- convert-to-vector
  [some-list]
  (vec some-list))

(defn remove-empty-objects
  [objects]
  (cmr.common.dev.capture-reveal/capture-all)
  (filter #(some val %) objects))

(defn- fix-serf-doi
  [pubref]
  (if (:DOI pubref)
    (assoc-in pubref [:DOI :Authority] nil)
    pubref ))

(defn- fix-access-constraints
  [access-constraint]
  (if access-constraint
    (assoc access-constraint :Value nil)
    access-constraint))

(defn fix-serf-project
  [project]
  (-> project
      (assoc :EndDate nil :StartDate nil :Campaigns nil)))

(defn fix-metadata-associations
  [metadata-association]
  (if-let [ma (seq (take 1 metadata-association))]
    ma
    metadata-association))

(defmethod convert-internal :serf
  [umm-service _]
  (cmr.common.dev.capture-reveal/capture-all)
  (-> umm-service
      (update-in [:Responsibilities] make-sure-organization-exists)
      (update-in-each [:Responsibilities] expected-serf-responsibility)
      (update-in-each [:AdditionalAttributes] default-serf-additional-attributes)
      (update-in [:AdditionalAttributes] convert-to-vector)
      (update-in [:AdditionalAttributes] fix-expected-serf-additional-attributes)
      (update-in-each [:AdditionalAttributes] fix-serf-aa-update-date-format)
      (update-in [:RelatedUrls] expected-related-urls-for-dif-serf)
      (update-in [:MetadataDates] expected-metadata-dates-for-serf)
      (update-in-each [:ServiceCitation] expected-serf-service-citation)
      (update-in [:ServiceCitation] remove-empty-objects)
      (update-in [:ServiceCitation] seq)
      (update-in-each [:Projects] fix-serf-project)
      (update-in-each [:Platforms] assoc :Type nil :Characteristics nil)
      (update-in [:AccessConstraints] fix-access-constraints)
      (update-in-each [:MetadataAssociations] assoc :Description nil :Type nil :Version nil)
      (update-in [:MetadataAssociations] fix-metadata-associations)
      (update-in-each [:PublicationReferences] fix-serf-doi)
      (update-in-each [:PublicationReferences] update-in [:RelatedUrl] fix-publication-reference-url)
      (assoc :Platforms nil)
      ))

;; ISO 19115-2

(defn propagate-first
  "Returns coll with the first element's value under k assoc'ed to each element in coll.

  Example: (propagate-first :x [{:x 1} {:y 2}]) => [{:x 1} {:x 1 :y 2}]"
  [k coll]
  (let [v (get (first coll) k)]
    (for [x coll]
      (assoc x k v))))

(defn sort-by-date-type-iso
  "Returns temporal extent records to match the order in which they are generated in ISO XML."
  [extents]
  (let [ranges (filter :RangeDateTimes extents)
        singles (filter :SingleDateTimes extents)]
    (seq (concat ranges singles))))

(defn- fixup-iso-ends-at-present
  "Updates temporal extents to be true only when they have both :EndsAtPresentFlag = true AND values
  in RangeDateTimes, otherwise nil."
  [temporal-extents]
  (for [extent temporal-extents]
    (let [ends-at-present (:EndsAtPresentFlag extent)
          rdts (seq (:RangeDateTimes extent))]
      (-> extent
          (update-in-each [:RangeDateTimes]
                          update-in [:EndingDateTime] (fn [x]
                                                        (when-not ends-at-present
                                                          x)))
          (assoc :EndsAtPresentFlag
                 (when (and rdts ends-at-present)
                   true))))))

(defn- fixup-comma-encoded-values
  [temporal-extents]
  (for [extent temporal-extents]
    (update-in extent [:TemporalRangeType] (fn [x]
                                             (when x
                                               (iso/sanitize-value x))))))

(defn expected-iso-19115-2-temporal
  [temporal-extents]
  (->> temporal-extents
       (propagate-first :PrecisionOfSeconds)
       (propagate-first :TemporalRangeType)
       fixup-comma-encoded-values
       fixup-iso-ends-at-present
       (split-temporals :RangeDateTimes)
       (split-temporals :SingleDateTimes)
       sort-by-date-type-iso))

(defn iso-19115-2-publication-reference
  "Returns the expected value of a parsed ISO-19115-2 publication references"
  [pub-refs]
  (seq (for [pub-ref pub-refs
             :when (and (:Title pub-ref) (:PublicationDate pub-ref))]
         (-> pub-ref
             (assoc :ReportNumber nil :Volume nil :RelatedUrl nil :PublicationPlace nil)
             (update-in [:DOI] (fn [doi] (when doi (assoc doi :Authority nil))))
             (update-in [:PublicationDate] date-time->date)))))

(defn- expected-iso-19115-2-distributions
  "Returns the expected ISO19115-2 distributions for comparison."
  [distributions]
  (some->> distributions
           su/remove-empty-records
           vec))

(defn- expected-iso-19115-2-related-urls
  [related-urls]
  (seq (for [related-url related-urls
             url (:URLs related-url)]
         (-> related-url
             (assoc :Title nil :MimeType nil :FileSize nil :URLs [url])
             (update-in [:Relation]
                        (fn [[rel]]
                          (when (#{"GET DATA"
                                   "GET RELATED VISUALIZATION"
                                   "VIEW RELATED INFORMATION"} rel)
                            [rel])))))))

(defn- fix-iso-vertical-spatial-domain-values
  [vsd]
  (let [fix-val (fn [x]
                  (when x
                    ;; Vertical spatial domain values are encoded in a comma-separated string in ISO
                    ;; XML, so the values must be updated to match what we expect in the resulting
                    ;; XML document.
                    (iso/sanitize-value x)))]
    (-> vsd
        (update-in [:Type] fix-val)
        (update-in [:Value] fix-val))))

(defn update-iso-spatial
  [spatial-extent]
  (-> spatial-extent
      (assoc-in [:HorizontalSpatialDomain :ZoneIdentifier] nil)
      (update-in-each [:HorizontalSpatialDomain :Geometry :BoundingRectangles] assoc :CenterPoint nil)
      (update-in-each [:HorizontalSpatialDomain :Geometry :Lines] assoc :CenterPoint nil)
      (update-in-each [:HorizontalSpatialDomain :Geometry :GPolygons] assoc :CenterPoint nil)
      (update-in [:VerticalSpatialDomains] #(take 1 %))
      (update-in-each [:VerticalSpatialDomains] fix-iso-vertical-spatial-domain-values)
      prune-empty-maps))

(defn- expected-contacts
  "Returns the contacts with type phone or email"
  [contacts]
  (seq (filter #(.contains #{"phone" "email"} (:Type %)) contacts)))

(defn- update-with-expected-party
  "Update the given organization or personnel with expected person in the party"
  [party]
  (-> party
      (update-in [:Party :Person] expected-person)
      (update-in [:Party :Contacts] expected-contacts)
      (update-in [:Party :OrganizationName] (fn [org-name]
                                              (when org-name
                                                (assoc org-name :LongName nil :Uuid nil))))
      (update-in [:Party :Addresses] (fn [x]
                                       (when-let [address (first x)]
                                         [address])))
      (update-in [:Party :RelatedUrls] (fn [x]
                                         (when-let [related-url (first x)]
                                           (-> related-url
                                               (assoc :Title nil
                                                      :FileSize nil :Relation nil
                                                      :MimeType nil)
                                               (update-in [:URLs] (fn [urls] [(first urls)]))
                                               vector))))))

(defn- expected-responsibility
  [responsibility]
  (-> responsibility
      (update-in-each [:Party :RelatedUrls] assoc :Relation nil)
      update-with-expected-party))

(defn- expected-responsibilities
  [responsibilities allowed-roles]
  (let [resp-by-role (group-by :Role responsibilities)
        resp-by-role (update-in resp-by-role ["DISTRIBUTOR"] #(take 1 %))]
    (seq (map expected-responsibility
              (mapcat resp-by-role allowed-roles)))))

(defn- group-metadata-assocations
  [mas]
  (let [{input-types true other-types false} (group-by (fn [ma] (= "INPUT" (:Type ma))) mas)]
    (seq (concat other-types input-types))))

(defmethod convert-internal :iso19115
  [umm-coll _]
  (-> umm-coll
      (update-in [:SpatialExtent] update-iso-spatial)
      ;; ISO only supports a single tiling identification system
      (update-in [:TilingIdentificationSystems] #(seq (take 1 %)))
      (update-in [:TemporalExtents] expected-iso-19115-2-temporal)
      ;; The following platform instrument properties are not supported in ISO 19115-2
      (update-in-each [:Platforms] update-in-each [:Instruments] assoc
                      :NumberOfSensors nil
                      :OperationalModes nil)
      (assoc :CollectionDataType nil)
      (update-in [:DataLanguage] #(or % "eng"))
      (update-in [:ProcessingLevel] su/convert-empty-record-to-nil)
      (update-in [:Distributions] expected-iso-19115-2-distributions)
      (update-in-each [:Projects] assoc :Campaigns nil :StartDate nil :EndDate nil)
      (update-in [:PublicationReferences] iso-19115-2-publication-reference)
      (update-in [:RelatedUrls] expected-iso-19115-2-related-urls)
      (update-in-each [:AdditionalAttributes] assoc :UpdateDate nil)
      (update-in [:Personnel]
                 expected-responsibilities ["POINTOFCONTACT"])
      (update-in [:Organizations]
                 expected-responsibilities ["POINTOFCONTACT" "ORIGINATOR" "DISTRIBUTOR" "PROCESSOR"])
      (update-in [:MetadataAssociations] group-metadata-assocations)))

;; ISO-SMAP
(defn- normalize-smap-instruments
  "Collects all instruments across given platforms and returns a seq of platforms with all
  instruments under each one."
  [platforms]
  (let [all-instruments (seq (mapcat :Instruments platforms))]
    (for [platform platforms]
      (assoc platform :Instruments all-instruments))))

(defn- expected-smap-iso-spatial-extent
  "Returns the expected SMAP ISO spatial extent"
  [spatial-extent]
  (when (get-in spatial-extent [:HorizontalSpatialDomain :Geometry :BoundingRectangles])
    (-> spatial-extent
        (assoc :SpatialCoverageType "GEODETIC" :GranuleSpatialRepresentation "GEODETIC")
        (assoc :VerticalSpatialDomains nil :OrbitParameters nil)
        (assoc-in [:HorizontalSpatialDomain :ZoneIdentifier] nil)
        (update-in [:HorizontalSpatialDomain :Geometry]
                   assoc :CoordinateSystem "GEODETIC" :Points nil :GPolygons nil :Lines nil)
        (update-in-each [:HorizontalSpatialDomain :Geometry :BoundingRectangles] assoc :CenterPoint nil)
        prune-empty-maps)))

(defn- expected-smap-data-dates
  "Returns the expected ISO SMAP DataDates."
  [data-dates]
  (if data-dates
    data-dates
    [(cmn/map->DateType {:Type "CREATE" :Date du/parsed-default-date})]))

(defmethod convert-internal :iso-smap
  [umm-coll _]
  (-> umm-coll
      (convert-internal :iso19115)
      (update-in [:SpatialExtent] expected-smap-iso-spatial-extent)
      (update-in [:DataDates] expected-smap-data-dates)
      ;; ISO SMAP does not support the PrecisionOfSeconds field.
      (update-in-each [:TemporalExtents] assoc :PrecisionOfSeconds nil)
      ;; TODO - Implement this as part of CMR-2057
      (update-in-each [:TemporalExtents] assoc :TemporalRangeType nil)
      ;; Fields not supported by ISO-SMAP
      (assoc :MetadataAssociations nil) ;; Not supported for ISO SMAP
      (assoc :Personnel nil) ;; TODO Implement this as part of CMR-1841
      (assoc :Organizations nil) ;; TODO Implement this as part of CMR-1841
      (assoc :UseConstraints nil)
      (assoc :AccessConstraints nil)
      (assoc :SpatialKeywords nil)
      (assoc :TemporalKeywords nil)
      (assoc :CollectionDataType nil)
      (assoc :AdditionalAttributes nil)
      (assoc :ProcessingLevel nil)
      (assoc :Distributions nil)
      (assoc :Projects nil)
      (assoc :PublicationReferences nil)
      (assoc :AncillaryKeywords nil)
      (assoc :RelatedUrls nil)
      (assoc :ISOTopicCategories nil)
      ;; Because SMAP cannot account for type, all of them are converted to Spacecraft.
      ;; Platform Characteristics are also not supported.
      (update-in-each [:Platforms] assoc :Type "Spacecraft" :Characteristics nil)
      ;; The following instrument fields are not supported by SMAP.
      (update-in-each [:Platforms] update-in-each [:Instruments] assoc
                      :Characteristics nil
                      :OperationalModes nil
                      :NumberOfSensors nil
                      :Sensors nil
                      :Technique nil)
      ;; ISO-SMAP checks on the Category of theme descriptive keywords to determine if it is
      ;; science keyword.
      (update-in [:ScienceKeywords]
                 (fn [sks]
                   (seq
                     (filter #(.contains kws/science-keyword-categories (:Category %)) sks))))
      (update-in [:Platforms] normalize-smap-instruments)))

;;; Unimplemented Fields

(def not-implemented-fields
  "This is a list of required but not implemented fields."
  #{:CollectionCitations :MetadataDates :MetadataLanguage
    :DirectoryNames :MetadataLineages :SpatialInformation
    :PaleoTemporalCoverage})

(defn- dissoc-not-implemented-fields
  "Removes not implemented fields since they can't be used for comparison"
  [record metadata-format]
  (if (contains? #{:serf} metadata-format)
    record
    (reduce (fn [r field]
            (assoc r field nil))
          record
          not-implemented-fields)))

;;; Public API

(defn convert
  "Returns input UMM-C/S record transformed according to the specified transformation for
  metadata-format."
  ([umm-record metadata-format]
   (if (contains? #{:umm-json} metadata-format)
     umm-record
     (-> umm-record
         (convert-internal metadata-format)
         (dissoc-not-implemented-fields metadata-format))))
  ([umm-record src dest]
   (-> umm-record
       (convert src)
       (convert dest))))<|MERGE_RESOLUTION|>--- conflicted
+++ resolved
@@ -654,8 +654,6 @@
   [ma]
   (update-in ma [:Type] #(or % "SCIENCE ASSOCIATED")))
 
-<<<<<<< HEAD
-=======
 (defn- expected-dif10-related-urls
   [related-urls]
   (seq (for [related-url related-urls]
@@ -668,7 +666,6 @@
       (update-in-each [:HorizontalSpatialDomain :Geometry :GPolygons] fix-echo10-dif10-polygon)
       prune-empty-maps))
 
->>>>>>> 891da51f
 (defmethod convert-internal :dif10
   [umm-coll _]
   (-> umm-coll
