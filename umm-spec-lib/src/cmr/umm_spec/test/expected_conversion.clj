--- conflicted
+++ resolved
@@ -219,14 +219,11 @@
                       :ParameterUnitsOfMeasure nil :ParameterValueAccuracy nil
                       :ValueAccuracyExplanation nil :UpdateDate nil)
       (update-in-each [:Projects] assoc :Campaigns nil)
-<<<<<<< HEAD
-      (update-in [:RelatedUrls] expected-echo10-related-urls)))
-=======
+      (update-in [:RelatedUrls] expected-echo10-related-urls)
       ;; ECHO10 requires Price to be %9.2f which maps to UMM JSON DistributionType Fees
       (update-in-each [:Distributions] update-in [:Fees]
                       (fn [n]
                         (when n (Double. (format "%9.2f" n)))))))
->>>>>>> aedb48a7
 
 ;; DIF 9
 
@@ -298,13 +295,8 @@
       (update-in [:ProcessingLevel] su/convert-empty-record-to-nil)
       (update-in-each [:AdditionalAttributes] assoc :Group "AdditionalAttribute")
       (update-in-each [:Projects] assoc :Campaigns nil :StartDate nil :EndDate nil)
-<<<<<<< HEAD
-      (update-in [:PublicationReferences] prune-empty-maps)
       (update-in-each [:PublicationReferences] dif-publication-reference)
       (update-in [:RelatedUrls] expected-dif-related-urls)))
-=======
-      (update-in-each [:PublicationReferences] dif-publication-reference)))
->>>>>>> aedb48a7
 
 
 ;; DIF 10
@@ -403,7 +395,6 @@
            su/remove-empty-records
            vec))
 
-<<<<<<< HEAD
 (defn- expected-iso-19115-2-related-urls
   [related-urls]
   (seq (for [related-url related-urls
@@ -417,7 +408,7 @@
                                    "GET RELATED VISUALIZATION"
                                    "VIEW RELATED INFORMATION"} (:Type content-type))
                             content-type)))))))
-=======
+
 (defn update-iso-spatial
   [spatial-extent]
   (-> spatial-extent
@@ -431,7 +422,6 @@
       (update-in-each [:HorizontalSpatialDomain :Geometry :Lines] assoc :CenterPoint nil)
       (update-in-each [:HorizontalSpatialDomain :Geometry :GPolygons] assoc :CenterPoint nil)
       prune-empty-maps))
->>>>>>> aedb48a7
 
 (defmethod convert-internal :iso19115
   [umm-coll _]
