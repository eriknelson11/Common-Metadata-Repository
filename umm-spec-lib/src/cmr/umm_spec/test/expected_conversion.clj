--- conflicted
+++ resolved
@@ -11,7 +11,6 @@
 (def example-record
   "An example record with fields supported by most formats."
   (umm-c/map->UMM-C
-<<<<<<< HEAD
     {:Platforms [(cmn/map->PlatformType
                    {:ShortName "Platform 1"
                     :LongName "Example Platform Long Name 1"
@@ -21,7 +20,19 @@
                                          :Description "Orbital period in decimal minutes."
                                          :DataType "float"
                                          :Unit "Minutes"
-                                         :Value "96.7"})]})]
+                                         :Value "96.7"})]
+                    :Instruments [(cmn/map->InstrumentType
+                                    {:ShortName "An Instrument"
+                                     :LongName "The Full Name of An Instrument v123.4"
+                                     :Technique "Two cans and a string"
+                                     :NumberOfSensors 1
+                                     :OperationalModes ["on" "off"]
+                                     :Characteristics [(cmn/map->CharacteristicType
+                                                         {:Name "Signal to Noise Ratio"
+                                                          :Description "Is that necessary?"
+                                                          :DataType "float"
+                                                          :Unit "dB"
+                                                          :Value "10"})]})]})]
      :TemporalExtents [(cmn/map->TemporalExtentType
                          {:TemporalRangeType "temp range"
                           :PrecisionOfSeconds 3
@@ -38,46 +49,6 @@
      :ScienceKeywords [(cmn/map->ScienceKeywordType {:Category "cat" :Topic "top" :Term "ter"})]
      :SpatialExtent (cmn/map->SpatialExtentType {:GranuleSpatialRepresentation "NO_SPATIAL"})
      :AccessConstraints (cmn/map->AccessConstraintsType
-=======
-   {:Platforms [(cmn/map->PlatformType
-                 {:ShortName "Platform 1"
-                  :LongName "Example Platform Long Name 1"
-                  :Type "Aircraft"
-                  :Characteristics [(cmn/map->CharacteristicType
-                                     {:Name "OrbitalPeriod"
-                                      :Description "Orbital period in decimal minutes."
-                                      :DataType "float"
-                                      :Unit "Minutes"
-                                      :Value "96.7"})]
-                  :Instruments [(cmn/map->InstrumentType
-                                 {:ShortName "An Instrument"
-                                  :LongName "The Full Name of An Instrument v123.4"
-                                  :Technique "Two cans and a string"
-                                  :NumberOfSensors 1
-                                  :OperationalModes ["on" "off"]
-                                  :Characteristics [(cmn/map->CharacteristicType
-                                                     {:Name "Signal to Noise Ratio"
-                                                      :Description "Is that necessary?"
-                                                      :DataType "float"
-                                                      :Unit "dB"
-                                                      :Value "10"})]})]})]
-    :TemporalExtents [(cmn/map->TemporalExtentType
-                       {:TemporalRangeType "temp range"
-                        :PrecisionOfSeconds 3
-                        :EndsAtPresentFlag false
-                        :RangeDateTimes (mapv cmn/map->RangeDateTimeType
-                                              [{:BeginningDateTime (t/date-time 2000)
-                                                :EndingDateTime (t/date-time 2001)}
-                                               {:BeginningDateTime (t/date-time 2002)
-                                                :EndingDateTime (t/date-time 2003)}])})]
-    :ProcessingLevel (umm-c/map->ProcessingLevelType {})
-    :RelatedUrls [(cmn/map->RelatedUrlType {:URLs ["http://google.com"]})]
-    :ResponsibleOrganizations [(cmn/map->ResponsibilityType {:Role "RESOURCEPROVIDER"
-                                                                 :Party (cmn/map->PartyType {})})]
-    :ScienceKeywords [(cmn/map->ScienceKeywordType {:Category "cat" :Topic "top" :Term "ter"})]
-    :SpatialExtent (cmn/map->SpatialExtentType {:GranuleSpatialRepresentation "NO_SPATIAL"})
-    :AccessConstraints (cmn/map->AccessConstraintsType
->>>>>>> 1e96891b
                           {:Description "Access constraints"
                            :Value "0"})
      :UseConstraints "Use constraints"
@@ -187,15 +158,10 @@
   (-> umm-coll
       (update-in [:TemporalExtents] dif9-temporal)
       (update-in [:AccessConstraints] dif-access-constraints)
-<<<<<<< HEAD
-      ;; DIF 9 does not support Platform Type or Characteristics.
-      (update-in-each [:Platforms] assoc :Type nil :Characteristics nil)))
-=======
       ;; DIF 9 does not support Platform Type or Characteristics. The mapping for Instruments is
       ;; unable to be implemented as specified.
       (update-in-each [:Platforms] assoc :Type nil :Characteristics nil :Instruments nil)))
 
->>>>>>> 1e96891b
 
 ;; DIF 10
 (defn dif10-platform
