--- conflicted
+++ resolved
@@ -522,7 +522,6 @@
       (update-in-each [:VerticalSpatialDomains] fix-iso-vertical-spatial-domain-values)
       prune-empty-maps))
 
-<<<<<<< HEAD
 (defn- expected-person
   [person]
   (when-let [{:keys [FirstName MiddleName LastName]} person]
@@ -570,12 +569,11 @@
         resp-by-role (update-in resp-by-role ["DISTRIBUTOR"] #(take 1 %))]
     (seq (map expected-responsibility
             (mapcat resp-by-role allowed-roles)))))
-=======
+
 (defn- group-metadata-assocations
   [mas]
   (let [{input-types true other-types false} (group-by (fn [ma] (= "INPUT" (:Type ma))) mas)]
     (seq (concat other-types input-types))))
->>>>>>> 4b42a627
 
 (defmethod convert-internal :iso19115
   [umm-coll _]
@@ -594,20 +592,16 @@
       (update-in [:PublicationReferences] iso-19115-2-publication-reference)
       (update-in [:RelatedUrls] expected-iso-19115-2-related-urls)
       (update-in-each [:AdditionalAttributes] assoc :UpdateDate nil)
-<<<<<<< HEAD
       (update-in [:Personnel]
                  expected-responsibilities ["POINTOFCONTACT"])
       (update-in [:Organizations]
-                 expected-responsibilities ["POINTOFCONTACT" "ORIGINATOR" "DISTRIBUTOR" "PROCESSOR"])))
-=======
+                 expected-responsibilities ["POINTOFCONTACT" "ORIGINATOR" "DISTRIBUTOR" "PROCESSOR"])
       ;; Due to the way MetadataAssociatios is generated we need to fix nil types
       ; (update-in-each [:MetadataAssociations] update-in [:Type] #(or % ""))
       (update-in-each [:MetadataAssociations] assoc :ProviderId nil)
       (update-in [:MetadataAssociations] group-metadata-assocations)))
->>>>>>> 4b42a627
 
 ;; ISO-SMAP
-
 (defn- normalize-smap-instruments
   "Collects all instruments across given platforms and returns a seq of platforms with all
   instruments under each one."
@@ -654,17 +648,9 @@
 
 (def not-implemented-fields
   "This is a list of required but not implemented fields."
-<<<<<<< HEAD
   #{:CollectionCitations :MetadataDates :MetadataLanguage
     :DirectoryNames :MetadataLineages :SpatialInformation
-    :PaleoTemporalCoverage :MetadataAssociations})
-
-=======
-  #{:CollectionCitations :MetadataDates
-    :MetadataLanguage :DirectoryNames :Personnel
-    :Organizations
-    :MetadataLineages :SpatialInformation :PaleoTemporalCoverage})
->>>>>>> 4b42a627
+    :PaleoTemporalCoverage})
 
 (defn- dissoc-not-implemented-fields
   "Removes not implemented fields since they can't be used for comparison"
