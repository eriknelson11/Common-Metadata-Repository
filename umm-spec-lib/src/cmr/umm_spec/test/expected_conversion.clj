--- conflicted
+++ resolved
@@ -53,7 +53,7 @@
 (def not-implemented-fields
   "This is a list of required but not implemented fields."
   #{:DataLineage :MetadataStandard :Platform :ProcessingLevel :RelatedUrl
-    :ResponsibleOrganization :ScienceKeyword :SpatialExtent :TemporalExtent})
+    :ResponsibleOrganization :ScienceKeyword :SpatialExtent})
 
 (defn- dissoc-not-implemented-fields
   "Removes not implemented fields since they can't be used for comparison"
@@ -117,30 +117,12 @@
 
 ;;; Conversion Lookup By Format
 
-
-
 (def ^:private formats->expected-conversion-fns
   "A map of metadata formats to expected conversion functions"
-<<<<<<< HEAD
   {:echo10   expected-echo10
-   :dif      expected-dif
    :iso19115 expected-iso-19115-2
-   ;; We will just borrow 19115-2 for now.
-   :iso-smap expected-iso-19115-2})
-=======
-  {:echo10 (comp expected-echo10 dissoc-not-implemented-fields)
-   :iso19115 dissoc-not-implemented-fields
-   :iso-smap dissoc-not-implemented-fields
-   :dif dissoc-not-implemented-fields
-   :dif10 dissoc-not-implemented-fields})
->>>>>>> d7dcc17b
-
-(defn- metadata-format->expected-conversion
-  "Takes a metadata format and returns the function that can convert the UMM record used as input
-  into the expected parsed UMM."
-  [metadata-format]
-  ;; identity is used if no conversion is needed.
-  (get formats->expected-conversion-fns metadata-format identity))
+   :iso-smap expected-iso-19115-2
+   :dif      expected-dif})
 
 ;;; Public API
 
@@ -148,5 +130,7 @@
   "Returns input-record transformed according to the specified
   transformation for metadata-format."
   [input-record metadata-format]
-  (let [f (metadata-format->expected-conversion metadata-format)]
-    (f input-record)))+  (let [f (get formats->expected-conversion-fns
+               metadata-format
+               identity)]
+    (dissoc-not-implemented-fields (f input-record))))