(ns cmr.umm-spec.test.expected-conversion
  "This contains functions for manipulating the expected UMM record when taking a UMM record
  writing it to an XML format and parsing it back. Conversion from a UMM record into metadata
  can be lossy if some fields are not supported by that format"
  (:require [clj-time.core :as t]
            [clj-time.format :as f]
            [clojure.string :as str]
            [cmr.common.util :as util :refer [update-in-each]]
            [cmr.umm-spec.util :as su]
            [cmr.umm-spec.iso19115-2-util :as iso]
            [cmr.umm-spec.json-schema :as js]
            [cmr.umm-spec.models.collection :as umm-c]
            [cmr.umm-spec.models.common :as cmn]
            [cmr.umm-spec.umm-to-xml-mappings.dif10 :as dif10]
            [cmr.umm-spec.umm-to-xml-mappings.echo10.spatial :as echo10-spatial-gen]
            [cmr.umm-spec.umm-to-xml-mappings.echo10.related-url :as echo10-ru-gen]
            [cmr.umm-spec.xml-to-umm-mappings.echo10.spatial :as echo10-spatial-parse]
            [cmr.umm-spec.umm-to-xml-mappings.iso19115-2.additional-attribute :as iso-aa]))

(def example-record
  "An example record with fields supported by most formats."
  (js/coerce
    {:Platforms [{:ShortName "Platform 1"
                  :LongName "Example Platform Long Name 1"
                  :Type "Aircraft"
                  :Characteristics [{:Name "OrbitalPeriod"
                                     :Description "Orbital period in decimal minutes."
                                     :DataType "float"
                                     :Unit "Minutes"
                                     :Value "96.7"}]
                  :Instruments [{:ShortName "An Instrument"
                                 :LongName "The Full Name of An Instrument v123.4"
                                 :Technique "Two cans and a string"
                                 :NumberOfSensors 1
                                 :OperationalModes ["on" "off"]
                                 :Characteristics [{:Name "Signal to Noise Ratio"
                                                    :Description "Is that necessary?"
                                                    :DataType "float"
                                                    :Unit "dB"
                                                    :Value "10"}]
                                 :Sensors [{:ShortName "ABC"
                                            :LongName "Long Range Sensor"
                                            :Characteristics [{:Name "Signal to Noise Ratio"
                                                               :Description "Is that necessary?"
                                                               :DataType "float"
                                                               :Unit "dB"
                                                               :Value "10"}]
                                            :Technique "Drunken Fist"}]}]}]
     :TemporalExtents [{:TemporalRangeType "temp range"
                        :PrecisionOfSeconds 3
                        :EndsAtPresentFlag false
                        :RangeDateTimes [{:BeginningDateTime (t/date-time 2000)
                                          :EndingDateTime (t/date-time 2001)}
                                         {:BeginningDateTime (t/date-time 2002)
                                          :EndingDateTime (t/date-time 2003)}]}]
     :ProcessingLevel {:Id "3"
                       :ProcessingLevelDescription "Processing level description"}
     :Organizations [{:Role "CUSTODIAN"
                      :Party {:OrganizationName {:ShortName "custodian"}}}]
     :ScienceKeywords [{:Category "cat" :Topic "top" :Term "ter"}]
     :SpatialExtent {:GranuleSpatialRepresentation "GEODETIC"
                     :HorizontalSpatialDomain {:ZoneIdentifier "Danger Zone"
                                               :Geometry {:CoordinateSystem "GEODETIC"
                                                          :BoundingRectangles [{:NorthBoundingCoordinate 45.0 :SouthBoundingCoordinate -81.0 :WestBoundingCoordinate 25.0 :EastBoundingCoordinate 30.0}]}}
                     :VerticalSpatialDomains [{:Type "Some kind of type"
                                               :Value "Some kind of value"}]
                     :OrbitParameters {:SwathWidth 2.0
                                       :Period 96.7
                                       :InclinationAngle 94.0
                                       :NumberOfOrbits 2.0
                                       :StartCircularLatitude 50.0}}
     :AccessConstraints {:Description "Restriction Comment: Access constraints"
                         :Value "0"}
     :UseConstraints "Restriction Flag: Use constraints"
     :EntryId "short_V1"
     :EntryTitle "The entry title V5"
     :Version "V5"
     :DataDates [{:Date (t/date-time 2012)
                  :Type "CREATE"}]
     :Abstract "A very abstract collection"
     :DataLanguage "English"
     :Projects [{:ShortName "project short_name"}]
     :Quality "Pretty good quality"
     :PublicationReferences [{:PublicationDate (t/date-time 2015)
                              :OtherReferenceDetails "Other reference details"
                              :Series "series"
                              :Title "title"
                              :DOI {:DOI "doi:xyz"
                                    :Authority "DOI"}
                              :Pages "100"
                              :Edition "edition"
                              :ReportNumber "25"
                              :Volume "volume"
                              :Publisher "publisher"
                              :RelatedUrl {:URLs ["www.foo.com" "www.shoo.com"]}
                              :ISBN "ISBN"
                              :Author "author"
                              :Issue "issue"
                              :PublicationPlace "publication place"}
                             {:DOI {:DOI "identifier"
                                    :Authority "authority"}}
                             {:Title "some title"}]
     :TemporalKeywords ["temporal keyword 1" "temporal keyword 2"]
     :AncillaryKeywords ["ancillary keyword 1" "ancillary keyword 2"]
     :RelatedUrls [{:Description "Related url description"
                    :ContentType {:Type "GET DATA" :Subtype "sub type"}
                    :Protocol "protocol"
                    :URLs ["www.foo.com", "www.shoo.com"]
                    :Title "related url title"
                    :MimeType "mime type"
                    :Caption "caption"}
                   {:Description "Related url 3 description "
                    :ContentType {:Type "Some type" :Subtype "sub type"}
                    :URLs ["www.foo.com"]}
                   {:Description "Related url 2 description"
                    :ContentType {:Type "GET RELATED VISUALIZATION" :Subtype "sub type"}
                    :URLs ["www.foo.com"]
                    :FileSize {:Size 10.0 :Unit "MB"}}]
<<<<<<< HEAD
     :MetadataAssociations [{:Type "SCIENCE ASSOCIATED"
                             :Description "Associated with a collection"
                             :EntryId "AssocEntryId"
                             :Version "V8"}]}))
=======
     :AdditionalAttributes [{:Group "Accuracy"
                             :Name "PercentGroundHit"
                             :DataType "FLOAT"
                             :Description "Percent of data for this granule that had a detected ground return of the transmitted laser pulse."
                             :MeasurementResolution "1"
                             :ParameterRangeBegin "0.0"
                             :ParameterRangeEnd "100.0"
                             :ParameterUnitsOfMeasure "Percent"
                             :Value "50"
                             :ParameterValueAccuracy "1"
                             :ValueAccuracyExplanation "explaination for value accuracy"}
                            {:Name "aa-name"
                             :DataType "INT"}]}))
>>>>>>> 4beab280

(defn- prune-empty-maps
  "If x is a map, returns nil if all of the map's values are nil, otherwise returns the map with
  prune-empty-maps applied to all values. If x is a collection, returns the result of keeping the
  non-nil results of calling prune-empty-maps on each value in x."
  [x]
  (cond
    (map? x) (let [pruned (reduce (fn [m [k v]]
                                    (assoc m k (prune-empty-maps v)))
                                  x
                                  x)]
               (when (seq (keep val pruned))
                 pruned))
    (vector? x) (when-let [pruned (prune-empty-maps (seq x))]
                  (vec pruned))
    (seq? x)    (seq (keep prune-empty-maps x))
    :else x))

(defmulti ^:private convert-internal
  "Returns UMM collection that would be expected when converting the source UMM-C record into the
  destination XML format and parsing it back to a UMM-C record."
  (fn [umm-coll metadata-format]
    metadata-format))

(defmethod convert-internal :default
  [umm-coll _]
  umm-coll)

;;; Utililty Functions

(defn single-date->range
  "Returns a RangeDateTimeType for a single date."
  [date]
  (cmn/map->RangeDateTimeType {:BeginningDateTime date
                               :EndingDateTime    date}))

(defn split-temporals
  "Returns a seq of temporal extents with a new extent for each value under key
  k (e.g. :RangeDateTimes) in each source temporal extent."
  [k temporal-extents]
  (reduce (fn [result extent]
            (if-let [values (get extent k)]
              (concat result (map #(assoc extent k [%])
                                  values))
              (concat result [extent])))
          []
          temporal-extents))

(defn- date-time->date
  "Returns the given datetime to a date."
  [date-time]
  (some->> date-time
           (f/unparse (f/formatters :date))
           (f/parse (f/formatters :date))))

;;; Format-Specific Translation Functions

(defn- echo10-expected-distributions
  "Returns the ECHO10 expected distributions for comparing with the distributions in the UMM-C
  record. ECHO10 only has one Distribution, so here we just pick the first one."
  [distributions]
  (some-> distributions
          first
          su/convert-empty-record-to-nil
          (assoc :DistributionSize nil :DistributionMedia nil)
          vector))

;; ECHO 10

(defn fix-echo10-polygon
  "Because the generated points may not be in valid UMM order (closed and CCW), we need to do some
  fudging here."
  [gpolygon]
  (let [fix-points (fn [points]
                     (-> points
                         echo10-spatial-gen/echo-point-order
                         echo10-spatial-parse/umm-point-order))]
    (-> gpolygon
        (update-in [:Boundary :Points] fix-points)
        (update-in-each [:ExclusiveZone :Boundaries] update-in [:Points] fix-points))))

(defn- expected-echo10-related-urls
  [related-urls]
  (seq (for [related-url related-urls
             :let [type (get-in related-url [:ContentType :Type])]
             url (:URLs related-url)]
         (-> related-url
             (assoc :Protocol nil :Title nil :Caption nil :URLs [url])
             (update-in [:FileSize] (fn [file-size]
                                      (when (and file-size
                                                 (= type "GET RELATED VISUALIZATION"))
                                        (when-let [byte-size (echo10-ru-gen/convert-to-bytes
                                                               (:Size file-size) (:Unit file-size))]
                                          (assoc file-size :Size (float (int byte-size)) :Unit "Bytes")))))
             (assoc-in [:ContentType :Subtype] nil)
             (update-in [:ContentType]
                        (fn [content-type]
                          (when (#{"GET DATA"
                                   "GET RELATED VISUALIZATION"
                                   "VIEW RELATED INFORMATION"} type)
                            content-type)))))))

(defmethod convert-internal :echo10
  [umm-coll _]
  (-> umm-coll
      (update-in [:TemporalExtents] (comp seq (partial take 1)))
      (assoc :DataLanguage nil)
      (assoc :Quality nil)
      (assoc :UseConstraints nil)
      (assoc :PublicationReferences nil)
      (assoc :AncillaryKeywords nil)
      (assoc :ISOTopicCategories nil)
      (update-in [:ProcessingLevel] su/convert-empty-record-to-nil)
      (update-in [:Distributions] echo10-expected-distributions)
      (update-in-each [:SpatialExtent :HorizontalSpatialDomain :Geometry :GPolygons] fix-echo10-polygon)
      (update-in [:SpatialExtent] prune-empty-maps)
      (update-in-each [:AdditionalAttributes] assoc :Group nil :MeasurementResolution nil
                      :ParameterUnitsOfMeasure nil :ParameterValueAccuracy nil
                      :ValueAccuracyExplanation nil :UpdateDate nil)
      (update-in-each [:Projects] assoc :Campaigns nil)
      (update-in [:RelatedUrls] expected-echo10-related-urls)
      ;; ECHO10 requires Price to be %9.2f which maps to UMM JSON DistributionType Fees
      (update-in-each [:Distributions] update-in [:Fees]
                      (fn [n]
                        (when n (Double. (format "%9.2f" n)))))))

;; DIF 9

(defn dif9-temporal
  "Returns the expected value of a parsed DIF 9 UMM record's :TemporalExtents. All dates under
  SingleDateTimes are converted into ranges and concatenated with all ranges into a single
  TemporalExtentType."
  [temporal-extents]
  (let [singles (mapcat :SingleDateTimes temporal-extents)
        ranges (mapcat :RangeDateTimes temporal-extents)
        all-ranges (concat ranges
                           (map single-date->range singles))]
    (when (seq all-ranges)
      [(cmn/map->TemporalExtentType
         {:RangeDateTimes all-ranges})])))

(defn dif-access-constraints
  "Returns the expected value of a parsed DIF 9 and DIF 10 record's :AccessConstraints"
  [access-constraints]
  (when access-constraints
    (assoc access-constraints :Value nil)))

(defn dif-publication-reference
  "Returns the expected value of a parsed DIF 9 publication reference"
  [pub-ref]
  (-> pub-ref
      (update-in [:DOI] (fn [doi] (when doi (assoc doi :Authority nil))))
      (update-in [:RelatedUrl]
                 (fn [related-url]
                   (when related-url (assoc related-url
                                            :URLs (seq (remove nil? [(first (:URLs related-url))]))
                                            :Description nil
                                            :ContentType nil
                                            :Protocol nil
                                            :Title nil
                                            :MimeType nil
                                            :Caption nil
                                            :FileSize nil))))))

(defn- expected-dif-related-urls
  [related-urls]
  (seq (for [related-url related-urls]
         (assoc related-url :Protocol nil :Title nil :Caption nil :FileSize nil :MimeType nil))))

(defmethod convert-internal :dif
  [umm-coll _]
  (-> umm-coll
      (assoc :MetadataAssociations nil) ;; TODO implement this
      (update-in [:TemporalExtents] dif9-temporal)
      (update-in [:SpatialExtent] assoc
                 :SpatialCoverageType nil
                 :OrbitParameters nil
                 :GranuleSpatialRepresentation nil
                 :VerticalSpatialDomains nil)
      (update-in [:SpatialExtent :HorizontalSpatialDomain] assoc
                 :ZoneIdentifier nil)
      (update-in [:SpatialExtent :HorizontalSpatialDomain :Geometry] assoc
                 :CoordinateSystem nil
                 :Points nil
                 :Lines nil
                 :GPolygons nil)
      (update-in-each [:SpatialExtent :HorizontalSpatialDomain :Geometry :BoundingRectangles] assoc
                      :CenterPoint nil)
      (update-in [:SpatialExtent] prune-empty-maps)
      (update-in [:AccessConstraints] dif-access-constraints)
      (update-in [:Distributions] su/remove-empty-records)
      ;; DIF 9 does not support Platform Type or Characteristics. The mapping for Instruments is
      ;; unable to be implemented as specified.
      (update-in-each [:Platforms] assoc :Type nil :Characteristics nil :Instruments nil)
      (update-in [:ProcessingLevel] su/convert-empty-record-to-nil)
      (update-in-each [:AdditionalAttributes] assoc :Group "AdditionalAttribute")
      (update-in-each [:Projects] assoc :Campaigns nil :StartDate nil :EndDate nil)
      (update-in-each [:PublicationReferences] dif-publication-reference)
      (update-in [:RelatedUrls] expected-dif-related-urls)))


;; DIF 10
(defn dif10-platform
  [platform]
  ;; Only a limited subset of platform types are supported by DIF 10.
  (assoc platform :Type (get dif10/platform-types (:Type platform))))

(defn- dif10-processing-level
  [processing-level]
  (-> processing-level
      (assoc :ProcessingLevelDescription nil)
      (assoc :Id (get dif10/product-levels (:Id processing-level)))
      su/convert-empty-record-to-nil))

(defn dif10-project
  [proj]
  (-> proj
      ;; DIF 10 only has at most one campaign in Project Campaigns
      (update-in [:Campaigns] #(when (first %) [(first %)]))
      ;; DIF10 StartDate and EndDate are date rather than datetime
      (update-in [:StartDate] date-time->date)
      (update-in [:EndDate] date-time->date)))

(defn trim-dif10-geometry
  "Returns GeometryType record with a maximium of one value in the collections under each key."
  [geom]
  ;; The shape key sequence here must be in the same order as in the DIF 10 XML generation.
  (let [shape-keys [:GPolygons :BoundingRectangles :Lines :Points]
        found-shape (first (filter #(seq (get geom %)) shape-keys))
        other-keys (remove #{found-shape} shape-keys)
        geom (if found-shape
               (update-in geom [found-shape] #(take 1 %))
               geom)]
    (reduce (fn [m k]
              (assoc m k nil))
            geom
            other-keys)))

(defmethod convert-internal :dif10
  [umm-coll _]
  (-> umm-coll
      (update-in [:SpatialExtent :HorizontalSpatialDomain :Geometry] trim-dif10-geometry)
      (update-in [:SpatialExtent] prune-empty-maps)
      (assoc :MetadataAssociations nil) ;; TODO implement this
      (update-in [:AccessConstraints] dif-access-constraints)
      (update-in [:Distributions] su/remove-empty-records)
      (update-in-each [:Platforms] dif10-platform)
      (update-in-each [:AdditionalAttributes] assoc :Group nil :UpdateDate nil)
      (update-in [:ProcessingLevel] dif10-processing-level)
      (update-in-each [:Projects] dif10-project)
      (update-in [:PublicationReferences] prune-empty-maps)
      (update-in-each [:PublicationReferences] dif-publication-reference)
      (update-in [:RelatedUrls] expected-dif-related-urls)))

;; ISO 19115-2

(defn propagate-first
  "Returns coll with the first element's value under k assoc'ed to each element in coll.

  Example: (propagate-first :x [{:x 1} {:y 2}]) => [{:x 1} {:x 1 :y 2}]"
  [k coll]
  (let [v (get (first coll) k)]
    (for [x coll]
      (assoc x k v))))

(defn sort-by-date-type-iso
  "Returns temporal extent records to match the order in which they are generated in ISO XML."
  [extents]
  (let [ranges (filter :RangeDateTimes extents)
        singles (filter :SingleDateTimes extents)]
    (seq (concat ranges singles))))

(defn- fixup-iso-ends-at-present
  "Updates temporal extents to be true only when they have both :EndsAtPresentFlag = true AND values
  in RangeDateTimes, otherwise nil."
  [temporal-extents]
  (for [extent temporal-extents]
    (let [ends-at-present (:EndsAtPresentFlag extent)
          rdts (seq (:RangeDateTimes extent))]
      (-> extent
          (update-in-each [:RangeDateTimes]
                          update-in [:EndingDateTime] (fn [x]
                                                        (when-not ends-at-present
                                                          x)))
          (assoc :EndsAtPresentFlag
                 (when (and rdts ends-at-present)
                   true))))))

(defn- fixup-comma-encoded-values
  [temporal-extents]
  (for [extent temporal-extents]
    (update-in extent [:TemporalRangeType] (fn [x]
                                             (when x
                                               (iso/sanitize-value x))))))

(defn expected-iso-19115-2-temporal
  [temporal-extents]
  (->> temporal-extents
       (propagate-first :PrecisionOfSeconds)
       (propagate-first :TemporalRangeType)
       fixup-comma-encoded-values
       fixup-iso-ends-at-present
       (split-temporals :RangeDateTimes)
       (split-temporals :SingleDateTimes)
       sort-by-date-type-iso))

(defn iso-19115-2-publication-reference
  "Returns the expected value of a parsed ISO-19115-2 publication references"
  [pub-refs]
  (seq (for [pub-ref pub-refs
             :when (and (:Title pub-ref) (:PublicationDate pub-ref))]
         (-> pub-ref
             (assoc :ReportNumber nil :Volume nil :RelatedUrl nil :PublicationPlace nil)
             (update-in [:DOI] (fn [doi] (when doi (assoc doi :Authority nil))))
             (update-in [:PublicationDate] date-time->date)))))

(defn- expected-iso-19115-2-distributions
  "Returns the expected ISO19115-2 distributions for comparison."
  [distributions]
  (some->> distributions
           su/remove-empty-records
           vec))

(defn- expected-iso-19115-2-related-urls
  [related-urls]
  (seq (for [related-url related-urls
             url (:URLs related-url)]
         (-> related-url
             (assoc :Protocol nil :Title nil :MimeType nil :Caption nil :FileSize nil :URLs [url])
             (assoc-in [:ContentType :Subtype] nil)
             (update-in [:ContentType]
                        (fn [content-type]
                          (when (#{"GET DATA"
                                   "GET RELATED VISUALIZATION"
                                   "VIEW RELATED INFORMATION"} (:Type content-type))
                            content-type)))))))

(defn- fix-iso-vertical-spatial-domain-values
  [vsd]
  (let [fix-val (fn [x]
                  (when x
                    (let [x-replaced (str/replace x #"[,=]" "")]
                      (when-not (str/blank? x-replaced)
                        x-replaced))))]
    (-> vsd
        (update-in [:Type] fix-val)
        (update-in [:Value] fix-val))))

(defn update-iso-spatial
  [spatial-extent]
  (-> spatial-extent
      (assoc-in [:HorizontalSpatialDomain :ZoneIdentifier] nil)
      (update-in-each [:HorizontalSpatialDomain :Geometry :BoundingRectangles] assoc :CenterPoint nil)
      (update-in-each [:HorizontalSpatialDomain :Geometry :Lines] assoc :CenterPoint nil)
      (update-in-each [:HorizontalSpatialDomain :Geometry :GPolygons] assoc :CenterPoint nil)
      (update-in [:VerticalSpatialDomains] #(take 1 %))
      (update-in-each [:VerticalSpatialDomains] fix-iso-vertical-spatial-domain-values)
      prune-empty-maps))

(defmethod convert-internal :iso19115
  [umm-coll _]
  (-> umm-coll
      (assoc :MetadataAssociations nil) ;; TODO implement this
      (update-in [:SpatialExtent] update-iso-spatial)
      (assoc :TilingIdentificationSystem nil) ;JASON temporary fix. TODO fix this
      (update-in [:TemporalExtents] expected-iso-19115-2-temporal)
      ;; The following platform instrument properties are not supported in ISO 19115-2
      (update-in-each [:Platforms] update-in-each [:Instruments] assoc
                      :NumberOfSensors nil
                      :OperationalModes nil)
      (assoc :CollectionDataType nil)
      (update-in [:DataLanguage] #(or % "eng"))
      (update-in [:ProcessingLevel] su/convert-empty-record-to-nil)
      (update-in [:Distributions] expected-iso-19115-2-distributions)
      (update-in-each [:Projects] assoc :Campaigns nil :StartDate nil :EndDate nil)
      (update-in [:PublicationReferences] iso-19115-2-publication-reference)
      (update-in [:RelatedUrls] expected-iso-19115-2-related-urls)
      (update-in-each [:AdditionalAttributes] assoc :UpdateDate nil)))

;; ISO-SMAP

(defn- normalize-smap-instruments
  "Collects all instruments across given platforms and returns a seq of platforms with all
  instruments under each one."
  [platforms]
  (let [all-instruments (seq (mapcat :Instruments platforms))]
    (for [platform platforms]
      (assoc platform :Instruments all-instruments))))

(defmethod convert-internal :iso-smap
  [umm-coll _]
  (-> (convert-internal umm-coll :iso19115)
      (assoc :SpatialExtent nil)
      ;; ISO SMAP does not support the PrecisionOfSeconds field.
      (update-in-each [:TemporalExtents] assoc :PrecisionOfSeconds nil)
      ;; Fields not supported by ISO-SMAP
      (assoc :MetadataAssociations nil) ;; TODO implement this
      (assoc :UseConstraints nil)
      (assoc :AccessConstraints nil)
      (assoc :SpatialKeywords nil)
      (assoc :TemporalKeywords nil)
      (assoc :CollectionDataType nil)
      (assoc :AdditionalAttributes nil)
      (assoc :ProcessingLevel nil)
      (assoc :Distributions nil)
      (assoc :Projects nil)
      (assoc :PublicationReferences nil)
      (assoc :AncillaryKeywords nil)
      (assoc :RelatedUrls nil)
      (assoc :ScienceKeywords nil)
      (assoc :ISOTopicCategories nil)
      ;; Because SMAP cannot account for type, all of them are converted to Spacecraft.
      ;; Platform Characteristics are also not supported.
      (update-in-each [:Platforms] assoc :Type "Spacecraft" :Characteristics nil)
      ;; The following instrument fields are not supported by SMAP.
      (update-in-each [:Platforms] update-in-each [:Instruments] assoc
                      :Characteristics nil
                      :OperationalModes nil
                      :NumberOfSensors nil
                      :Sensors nil
                      :Technique nil)
      (update-in [:Platforms] normalize-smap-instruments)))

;;; Unimplemented Fields

(def not-implemented-fields
  "This is a list of required but not implemented fields."
  #{:CollectionCitations :MetadataDates
    :MetadataLanguage :DirectoryNames :Personnel
    :Organizations
    :MetadataLineages :SpatialInformation :PaleoTemporalCoverage
    :MetadataAssociations})

(defn- dissoc-not-implemented-fields
  "Removes not implemented fields since they can't be used for comparison"
  [record]
  (reduce (fn [r field]
            (assoc r field nil))
          record
          not-implemented-fields))

;;; Public API

(defn convert
  "Returns input UMM-C record transformed according to the specified transformation for
  metadata-format."
  ([umm-coll metadata-format]
   (if (= metadata-format :umm-json)
     umm-coll
     (-> umm-coll
         (convert-internal metadata-format)
         dissoc-not-implemented-fields)))
  ([umm-coll src dest]
   (-> umm-coll
       (convert src)
       (convert dest))))<|MERGE_RESOLUTION|>--- conflicted
+++ resolved
@@ -116,12 +116,10 @@
                     :ContentType {:Type "GET RELATED VISUALIZATION" :Subtype "sub type"}
                     :URLs ["www.foo.com"]
                     :FileSize {:Size 10.0 :Unit "MB"}}]
-<<<<<<< HEAD
      :MetadataAssociations [{:Type "SCIENCE ASSOCIATED"
                              :Description "Associated with a collection"
                              :EntryId "AssocEntryId"
-                             :Version "V8"}]}))
-=======
+                             :Version "V8"}]
      :AdditionalAttributes [{:Group "Accuracy"
                              :Name "PercentGroundHit"
                              :DataType "FLOAT"
@@ -135,7 +133,6 @@
                              :ValueAccuracyExplanation "explaination for value accuracy"}
                             {:Name "aa-name"
                              :DataType "INT"}]}))
->>>>>>> 4beab280
 
 (defn- prune-empty-maps
   "If x is a map, returns nil if all of the map's values are nil, otherwise returns the map with
