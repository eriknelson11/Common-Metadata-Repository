(ns cmr.umm-spec.test.expected-conversion
  "This contains functions for manipulating the expected UMM record when taking a UMM record
  writing it to an XML format and parsing it back. Conversion from a UMM record into metadata
  can be lossy if some fields are not supported by that format"
  (:require [clj-time.core :as t]
            [clj-time.format :as f]
            [clojure.string :as str]
            [cmr.common.util :as util :refer [update-in-each]]
            [cmr.umm-spec.util :as su]
            [cmr.umm-spec.iso19115-2-util :as iso]
            [cmr.umm-spec.iso-keywords :as kws]
            [cmr.umm-spec.json-schema :as js]
            [cmr.umm-spec.models.collection :as umm-c]
            [cmr.umm-spec.models.common :as cmn]
            [cmr.umm-spec.umm-to-xml-mappings.dif10 :as dif10]
            [cmr.umm-spec.umm-to-xml-mappings.echo10.spatial :as echo10-spatial-gen]
            [cmr.umm-spec.umm-to-xml-mappings.echo10.related-url :as echo10-ru-gen]
            [cmr.umm-spec.xml-to-umm-mappings.echo10.spatial :as echo10-spatial-parse]
            [cmr.umm-spec.umm-to-xml-mappings.iso19115-2.additional-attribute :as iso-aa]))

(def example-record
  "An example record with fields supported by most formats."
  (js/coerce
    {:Platforms [{:ShortName "Platform 1"
                  :LongName "Example Platform Long Name 1"
                  :Type "Aircraft"
                  :Characteristics [{:Name "OrbitalPeriod"
                                     :Description "Orbital period in decimal minutes."
                                     :DataType "float"
                                     :Unit "Minutes"
                                     :Value "96.7"}]
                  :Instruments [{:ShortName "An Instrument"
                                 :LongName "The Full Name of An Instrument v123.4"
                                 :Technique "Two cans and a string"
                                 :NumberOfSensors 1
                                 :OperationalModes ["on" "off"]
                                 :Characteristics [{:Name "Signal to Noise Ratio"
                                                    :Description "Is that necessary?"
                                                    :DataType "float"
                                                    :Unit "dB"
                                                    :Value "10"}]
                                 :Sensors [{:ShortName "ABC"
                                            :LongName "Long Range Sensor"
                                            :Characteristics [{:Name "Signal to Noise Ratio"
                                                               :Description "Is that necessary?"
                                                               :DataType "float"
                                                               :Unit "dB"
                                                               :Value "10"}]
                                            :Technique "Drunken Fist"}]}]}]
     :TemporalExtents [{:TemporalRangeType "temp range"
                        :PrecisionOfSeconds 3
                        :EndsAtPresentFlag false
                        :RangeDateTimes [{:BeginningDateTime (t/date-time 2000)
                                          :EndingDateTime (t/date-time 2001)}
                                         {:BeginningDateTime (t/date-time 2002)
                                          :EndingDateTime (t/date-time 2003)}]}]
     :ProcessingLevel {:Id "3"
                       :ProcessingLevelDescription "Processing level description"}
     :ScienceKeywords [{:Category "EARTH SCIENCE" :Topic "top" :Term "ter"}
                       {:Category "EARTH SCIENCE SERVICES" :Topic "topic" :Term "term"
                        :VariableLevel1 "var 1" :VariableLevel2 "var 2"
                        :VariableLevel3 "var 3" :DetailedVariable "detailed"}]
     :SpatialExtent {:GranuleSpatialRepresentation "GEODETIC"
                     :HorizontalSpatialDomain {:ZoneIdentifier "Danger Zone"
                                               :Geometry {:CoordinateSystem "GEODETIC"
                                                          :BoundingRectangles [{:NorthBoundingCoordinate 45.0 :SouthBoundingCoordinate -81.0 :WestBoundingCoordinate 25.0 :EastBoundingCoordinate 30.0}]}}
                     :VerticalSpatialDomains [{:Type "Some kind of type"
                                               :Value "Some kind of value"}]
                     :OrbitParameters {:SwathWidth 2.0
                                       :Period 96.7
                                       :InclinationAngle 94.0
                                       :NumberOfOrbits 2.0
                                       :StartCircularLatitude 50.0}}
     :AccessConstraints {:Description "Restriction Comment: Access constraints"
                         :Value "0"}
     :UseConstraints "Restriction Flag: Use constraints"
     :EntryId "short_V1"
     :EntryTitle "The entry title V5"
     :Version "V5"
     :DataDates [{:Date (t/date-time 2012)
                  :Type "CREATE"}]
     :Abstract "A very abstract collection"
     :DataLanguage "English"
     :Projects [{:ShortName "project short_name"}]
     :Quality "Pretty good quality"
     :PublicationReferences [{:PublicationDate (t/date-time 2015)
                              :OtherReferenceDetails "Other reference details"
                              :Series "series"
                              :Title "title"
                              :DOI {:DOI "doi:xyz"
                                    :Authority "DOI"}
                              :Pages "100"
                              :Edition "edition"
                              :ReportNumber "25"
                              :Volume "volume"
                              :Publisher "publisher"
                              :RelatedUrl {:URLs ["www.foo.com" "www.shoo.com"]}
                              :ISBN "ISBN"
                              :Author "author"
                              :Issue "issue"
                              :PublicationPlace "publication place"}
                             {:DOI {:DOI "identifier"
                                    :Authority "authority"}}
                             {:Title "some title"}]
     :TemporalKeywords ["temporal keyword 1" "temporal keyword 2"]
     :AncillaryKeywords ["ancillary keyword 1" "ancillary keyword 2"]
     :RelatedUrls [{:Description "Related url description"
                    :ContentType {:Type "GET DATA" :Subtype "sub type"}
                    :Protocol "protocol"
                    :URLs ["www.foo.com", "www.shoo.com"]
                    :Title "related url title"
                    :MimeType "mime type"
                    :Caption "caption"}
                   {:Description "Related url 3 description "
                    :ContentType {:Type "Some type" :Subtype "sub type"}
                    :URLs ["www.foo.com"]}
                   {:Description "Related url 2 description"
                    :ContentType {:Type "GET RELATED VISUALIZATION" :Subtype "sub type"}
                    :URLs ["www.foo.com"]
                    :FileSize {:Size 10.0 :Unit "MB"}}]
     :MetadataAssociations [{:Type "SCIENCE ASSOCIATED"
                             :Description "Associated with a collection"
                             :EntryId "AssocEntryId"
                             :Version "V8"},
                            {:Type "INPUT"
                             :Description "Some other collection"
                             :EntryId "AssocEntryId2"
                             :Version "V2"}
                            {:Type nil
                             :Description nil
                             :EntryId "AssocEntryId3"
                             :Version nil}
                            {:Type "INPUT"
                             :EntryId "AssocEntryId4"}]
     :AdditionalAttributes [{:Group "Accuracy"
                             :Name "PercentGroundHit"
                             :DataType "FLOAT"
                             :Description "Percent of data for this granule that had a detected ground return of the transmitted laser pulse."
                             :MeasurementResolution "1"
                             :ParameterRangeBegin "0.0"
                             :ParameterRangeEnd "100.0"
                             :ParameterUnitsOfMeasure "Percent"
                             :Value "50"
                             :ParameterValueAccuracy "1"
                             :ValueAccuracyExplanation "explaination for value accuracy"}
                            {:Name "aa-name"
                             :DataType "INT"}]
     :Organizations [{:Role "ORIGINATOR"
                      :Party {:ServiceHours "24/7"
                              :OrganizationName {:ShortName "org 1"
                                                 :LongName "longname"}
                              :Addresses [{:StreetAddresses ["23 abc st"]
                                           :City "city"}]}}
                     {:Role "POINTOFCONTACT"
                      :Party {:Person {:LastName "person 1"}
                              :RelatedUrls [{:Description "Organization related url description"
                                             :ContentType {:Type "Some type" :Subtype "sub type"}
                                             :URLs ["www.foo.com"]}]}}
                     {:Role "DISTRIBUTOR"
                      :Party {:OrganizationName {:ShortName "org 2"}
                              :Contacts [{:Type "email" :Value "abc@foo.com"}]}}
                     {:Role "PROCESSOR"
                      :Party {:OrganizationName {:ShortName "org 3"}}}]
     :Personnel [{:Role "POINTOFCONTACT"
                  :Party {:Person {:LastName "person 2"}}}]
     }))

(defn- prune-empty-maps
  "If x is a map, returns nil if all of the map's values are nil, otherwise returns the map with
  prune-empty-maps applied to all values. If x is a collection, returns the result of keeping the
  non-nil results of calling prune-empty-maps on each value in x."
  [x]
  (cond
    (map? x) (let [pruned (reduce (fn [m [k v]]
                                    (assoc m k (prune-empty-maps v)))
                                  x
                                  x)]
               (when (seq (keep val pruned))
                 pruned))
    (vector? x) (when-let [pruned (prune-empty-maps (seq x))]
                  (vec pruned))
    (seq? x)    (seq (keep prune-empty-maps x))
    :else x))

(defmulti ^:private convert-internal
  "Returns UMM collection that would be expected when converting the source UMM-C record into the
  destination XML format and parsing it back to a UMM-C record."
  (fn [umm-coll metadata-format]
    metadata-format))

(defmethod convert-internal :default
  [umm-coll _]
  umm-coll)

;;; Utililty Functions

(defn fixup-dif10-data-dates
  "Returns DataDates seq as it would be parsed from ECHO and DIF 10 XML document."
  [data-dates]
  (when (seq data-dates)
    (let [date-types (group-by :Type data-dates)]
      (filter some?
              (for [date-type ["CREATE" "UPDATE" "REVIEW" "DELETE"]]
                (last (sort-by :Date (get date-types date-type))))))))

(defn fixup-echo10-data-dates
  [data-dates]
  (seq
    (remove #(= "REVIEW" (:Type %))
            (fixup-dif10-data-dates data-dates))))

(defn single-date->range
  "Returns a RangeDateTimeType for a single date."
  [date]
  (cmn/map->RangeDateTimeType {:BeginningDateTime date
                               :EndingDateTime    date}))

(defn split-temporals
  "Returns a seq of temporal extents with a new extent for each value under key
  k (e.g. :RangeDateTimes) in each source temporal extent."
  [k temporal-extents]
  (reduce (fn [result extent]
            (if-let [values (get extent k)]
              (concat result (map #(assoc extent k [%])
                                  values))
              (concat result [extent])))
          []
          temporal-extents))

(defn- date-time->date
  "Returns the given datetime to a date."
  [date-time]
  (some->> date-time
           (f/unparse (f/formatters :date))
           (f/parse (f/formatters :date))))

;;; Format-Specific Translation Functions

(defn- echo10-expected-distributions
  "Returns the ECHO10 expected distributions for comparing with the distributions in the UMM-C
  record. ECHO10 only has one Distribution, so here we just pick the first one."
  [distributions]
  (some-> distributions
          first
          su/convert-empty-record-to-nil
          (assoc :DistributionSize nil :DistributionMedia nil)
          vector))

;; ECHO 10

(defn fix-echo10-polygon
  "Because the generated points may not be in valid UMM order (closed and CCW), we need to do some
  fudging here."
  [gpolygon]
  (let [fix-points (fn [points]
                     (-> points
                         echo10-spatial-gen/echo-point-order
                         echo10-spatial-parse/umm-point-order))]
    (-> gpolygon
        (update-in [:Boundary :Points] fix-points)
        (update-in-each [:ExclusiveZone :Boundaries] update-in [:Points] fix-points))))

(defn- expected-echo10-related-urls
  [related-urls]
  (seq (for [related-url related-urls
             :let [type (get-in related-url [:ContentType :Type])]
             url (:URLs related-url)]
         (-> related-url
             (assoc :Protocol nil :Title nil :Caption nil :URLs [url])
             (update-in [:FileSize] (fn [file-size]
                                      (when (and file-size
                                                 (= type "GET RELATED VISUALIZATION"))
                                        (when-let [byte-size (echo10-ru-gen/convert-to-bytes
                                                               (:Size file-size) (:Unit file-size))]
                                          (assoc file-size :Size (float (int byte-size)) :Unit "Bytes")))))
             (assoc-in [:ContentType :Subtype] nil)
             (update-in [:ContentType]
                        (fn [content-type]
                          (when (#{"GET DATA"
                                   "GET RELATED VISUALIZATION"
                                   "VIEW RELATED INFORMATION"} type)
                            content-type)))))))

(defmethod convert-internal :echo10
  [umm-coll _]
  (-> umm-coll
      (assoc :TilingIdentificationSystem nil) ;; TODO Implement this as part of CMR-1862
      (assoc :Personnel nil) ;; TODO Implement this as part of CMR-1841
      (assoc :Organizations nil) ;; TODO Implement this as part of CMR-1841
      (assoc :MetadataAssociations nil) ;; TODO Implement this as part of CMR-1852
      (update-in [:TemporalExtents] (comp seq (partial take 1)))
      (update-in [:DataDates] fixup-echo10-data-dates)
      (assoc :DataLanguage nil)
      (assoc :Quality nil)
      (assoc :UseConstraints nil)
      (assoc :PublicationReferences nil)
      (assoc :AncillaryKeywords nil)
      (assoc :ISOTopicCategories nil)
      (assoc :Personnel nil)
      (assoc :Organizations nil)
      (assoc :TilingIdentificationSystem nil)
      (update-in [:ProcessingLevel] su/convert-empty-record-to-nil)
      (update-in [:Distributions] echo10-expected-distributions)
      (update-in-each [:SpatialExtent :HorizontalSpatialDomain :Geometry :GPolygons] fix-echo10-polygon)
      (update-in [:SpatialExtent] prune-empty-maps)
      (update-in-each [:AdditionalAttributes] assoc :Group nil :MeasurementResolution nil
                      :ParameterUnitsOfMeasure nil :ParameterValueAccuracy nil
                      :ValueAccuracyExplanation nil :UpdateDate nil)
      (update-in-each [:Projects] assoc :Campaigns nil)
      (update-in [:RelatedUrls] expected-echo10-related-urls)
      ;; ECHO10 requires Price to be %9.2f which maps to UMM JSON DistributionType Fees
      (update-in-each [:Distributions] update-in [:Fees]
                      (fn [n]
                        (when n (Double. (format "%9.2f" n)))))))

;; DIF 9

(defn dif9-temporal
  "Returns the expected value of a parsed DIF 9 UMM record's :TemporalExtents. All dates under
  SingleDateTimes are converted into ranges and concatenated with all ranges into a single
  TemporalExtentType."
  [temporal-extents]
  (let [singles (mapcat :SingleDateTimes temporal-extents)
        ranges (mapcat :RangeDateTimes temporal-extents)
        all-ranges (concat ranges
                           (map single-date->range singles))]
    (when (seq all-ranges)
      [(cmn/map->TemporalExtentType
         {:RangeDateTimes all-ranges})])))

(defn dif-access-constraints
  "Returns the expected value of a parsed DIF 9 and DIF 10 record's :AccessConstraints"
  [access-constraints]
  (when access-constraints
    (assoc access-constraints :Value nil)))

(defn dif-publication-reference
  "Returns the expected value of a parsed DIF 9 publication reference"
  [pub-ref]
  (-> pub-ref
      (update-in [:DOI] (fn [doi] (when doi (assoc doi :Authority nil))))
      (update-in [:RelatedUrl]
                 (fn [related-url]
                   (when related-url (assoc related-url
                                            :URLs (seq (remove nil? [(first (:URLs related-url))]))
                                            :Description nil
                                            :ContentType nil
                                            :Protocol nil
                                            :Title nil
                                            :MimeType nil
                                            :Caption nil
                                            :FileSize nil))))))

(defn- expected-dif-related-urls
  [related-urls]
  (seq (for [related-url related-urls]
         (assoc related-url :Protocol nil :Title nil :Caption nil :FileSize nil :MimeType nil))))

(defmethod convert-internal :dif
  [umm-coll _]
  (-> umm-coll
      (assoc :MetadataAssociations nil) ;; TODO Implement this as part of CMR-1852
      (assoc :TilingIdentificationSystem nil) ;; TODO Implement this as part of CMR-1862
      (assoc :Personnel nil) ;; TODO Implement this as part of CMR-1841
      (assoc :Organizations nil) ;; TODO Implement this as part of CMR-1841
      ;; DIF 9 does not support DataDates
      (assoc :DataDates nil)
      (update-in [:TemporalExtents] dif9-temporal)
      (update-in [:SpatialExtent] assoc
                 :SpatialCoverageType nil
                 :OrbitParameters nil
                 :GranuleSpatialRepresentation nil
                 :VerticalSpatialDomains nil)
      (update-in [:SpatialExtent :HorizontalSpatialDomain] assoc
                 :ZoneIdentifier nil)
      (update-in [:SpatialExtent :HorizontalSpatialDomain :Geometry] assoc
                 :CoordinateSystem nil
                 :Points nil
                 :Lines nil
                 :GPolygons nil)
      (update-in-each [:SpatialExtent :HorizontalSpatialDomain :Geometry :BoundingRectangles] assoc
                      :CenterPoint nil)
      (update-in [:SpatialExtent] prune-empty-maps)
      (update-in [:AccessConstraints] dif-access-constraints)
      (update-in [:Distributions] su/remove-empty-records)
      ;; DIF 9 does not support Platform Type or Characteristics. The mapping for Instruments is
      ;; unable to be implemented as specified.
      (update-in-each [:Platforms] assoc :Type nil :Characteristics nil :Instruments nil)
      (update-in [:ProcessingLevel] su/convert-empty-record-to-nil)
      (update-in-each [:AdditionalAttributes] assoc :Group "AdditionalAttribute")
      (update-in-each [:Projects] assoc :Campaigns nil :StartDate nil :EndDate nil)
      (update-in-each [:PublicationReferences] dif-publication-reference)
      (update-in [:RelatedUrls] expected-dif-related-urls)))


;; DIF 10
(defn dif10-platform
  [platform]
  ;; Only a limited subset of platform types are supported by DIF 10.
  (assoc platform :Type (get dif10/platform-types (:Type platform))))

(defn- dif10-processing-level
  [processing-level]
  (-> processing-level
      (assoc :ProcessingLevelDescription nil)
      (assoc :Id (get dif10/product-levels (:Id processing-level)))
      su/convert-empty-record-to-nil))

(defn dif10-project
  [proj]
  (-> proj
      ;; DIF 10 only has at most one campaign in Project Campaigns
      (update-in [:Campaigns] #(when (first %) [(first %)]))
      ;; DIF10 StartDate and EndDate are date rather than datetime
      (update-in [:StartDate] date-time->date)
      (update-in [:EndDate] date-time->date)))

(defn trim-dif10-geometry
  "Returns GeometryType record with a maximium of one value in the collections under each key."
  [geom]
  ;; The shape key sequence here must be in the same order as in the DIF 10 XML generation.
  (let [shape-keys [:GPolygons :BoundingRectangles :Lines :Points]
        found-shape (first (filter #(seq (get geom %)) shape-keys))
        other-keys (remove #{found-shape} shape-keys)
        geom (if found-shape
               (update-in geom [found-shape] #(take 1 %))
               geom)]
    (reduce (fn [m k]
              (assoc m k nil))
            geom
            other-keys)))

(defmethod convert-internal :dif10
  [umm-coll _]
  (-> umm-coll
      (assoc :TilingIdentificationSystem nil) ;; TODO Implement this as part of CMR-1862
      (assoc :Personnel nil) ;; TODO Implement this as part of CMR-1841
      (assoc :Organizations nil) ;; TODO Implement this as part of CMR-1841
      (update-in [:SpatialExtent :HorizontalSpatialDomain :Geometry] trim-dif10-geometry)
      (update-in [:SpatialExtent] prune-empty-maps)
      (update-in [:DataDates] fixup-dif10-data-dates)
      (assoc :MetadataAssociations nil) ;; TODO Implement this as part of CMR-1852
      (update-in [:AccessConstraints] dif-access-constraints)
      (update-in [:Distributions] su/remove-empty-records)
      (update-in-each [:Platforms] dif10-platform)
      (update-in-each [:AdditionalAttributes] assoc :Group nil :UpdateDate nil)
      (update-in [:ProcessingLevel] dif10-processing-level)
      (update-in-each [:Projects] dif10-project)
      (update-in [:PublicationReferences] prune-empty-maps)
      (update-in-each [:PublicationReferences] dif-publication-reference)
      (update-in [:RelatedUrls] expected-dif-related-urls)
      ;; The following fields are not supported yet
      (assoc :TilingIdentificationSystem  nil
             :Organizations nil
             :Personnel nil)))

;; ISO 19115-2

(defn propagate-first
  "Returns coll with the first element's value under k assoc'ed to each element in coll.

  Example: (propagate-first :x [{:x 1} {:y 2}]) => [{:x 1} {:x 1 :y 2}]"
  [k coll]
  (let [v (get (first coll) k)]
    (for [x coll]
      (assoc x k v))))

(defn sort-by-date-type-iso
  "Returns temporal extent records to match the order in which they are generated in ISO XML."
  [extents]
  (let [ranges (filter :RangeDateTimes extents)
        singles (filter :SingleDateTimes extents)]
    (seq (concat ranges singles))))

(defn- fixup-iso-ends-at-present
  "Updates temporal extents to be true only when they have both :EndsAtPresentFlag = true AND values
  in RangeDateTimes, otherwise nil."
  [temporal-extents]
  (for [extent temporal-extents]
    (let [ends-at-present (:EndsAtPresentFlag extent)
          rdts (seq (:RangeDateTimes extent))]
      (-> extent
          (update-in-each [:RangeDateTimes]
                          update-in [:EndingDateTime] (fn [x]
                                                        (when-not ends-at-present
                                                          x)))
          (assoc :EndsAtPresentFlag
                 (when (and rdts ends-at-present)
                   true))))))

(defn- fixup-comma-encoded-values
  [temporal-extents]
  (for [extent temporal-extents]
    (update-in extent [:TemporalRangeType] (fn [x]
                                             (when x
                                               (iso/sanitize-value x))))))

(defn expected-iso-19115-2-temporal
  [temporal-extents]
  (->> temporal-extents
       (propagate-first :PrecisionOfSeconds)
       (propagate-first :TemporalRangeType)
       fixup-comma-encoded-values
       fixup-iso-ends-at-present
       (split-temporals :RangeDateTimes)
       (split-temporals :SingleDateTimes)
       sort-by-date-type-iso))

(defn iso-19115-2-publication-reference
  "Returns the expected value of a parsed ISO-19115-2 publication references"
  [pub-refs]
  (seq (for [pub-ref pub-refs
             :when (and (:Title pub-ref) (:PublicationDate pub-ref))]
         (-> pub-ref
             (assoc :ReportNumber nil :Volume nil :RelatedUrl nil :PublicationPlace nil)
             (update-in [:DOI] (fn [doi] (when doi (assoc doi :Authority nil))))
             (update-in [:PublicationDate] date-time->date)))))

(defn- expected-iso-19115-2-distributions
  "Returns the expected ISO19115-2 distributions for comparison."
  [distributions]
  (some->> distributions
           su/remove-empty-records
           vec))

(defn- expected-iso-19115-2-related-urls
  [related-urls]
  (seq (for [related-url related-urls
             url (:URLs related-url)]
         (-> related-url
             (assoc :Protocol nil :Title nil :MimeType nil :Caption nil :FileSize nil :URLs [url])
             (assoc-in [:ContentType :Subtype] nil)
             (update-in [:ContentType]
                        (fn [content-type]
                          (when (#{"GET DATA"
                                   "GET RELATED VISUALIZATION"
                                   "VIEW RELATED INFORMATION"} (:Type content-type))
                            content-type)))))))

(defn- fix-iso-vertical-spatial-domain-values
  [vsd]
  (let [fix-val (fn [x]
                  (when x
                    ;; Vertical spatial domain values are encoded in a comma-separated string in ISO
                    ;; XML, so the values must be updated to match what we expect in the resulting
                    ;; XML document.
                    (iso/sanitize-value x)))]
    (-> vsd
        (update-in [:Type] fix-val)
        (update-in [:Value] fix-val))))

(defn update-iso-spatial
  [spatial-extent]
  (-> spatial-extent
      (assoc-in [:HorizontalSpatialDomain :ZoneIdentifier] nil)
      (update-in-each [:HorizontalSpatialDomain :Geometry :BoundingRectangles] assoc :CenterPoint nil)
      (update-in-each [:HorizontalSpatialDomain :Geometry :Lines] assoc :CenterPoint nil)
      (update-in-each [:HorizontalSpatialDomain :Geometry :GPolygons] assoc :CenterPoint nil)
      (update-in [:VerticalSpatialDomains] #(take 1 %))
      (update-in-each [:VerticalSpatialDomains] fix-iso-vertical-spatial-domain-values)
      prune-empty-maps))

(defn- expected-person
  [person]
  (when-let [{:keys [FirstName MiddleName LastName]} person]
    (-> person
        (assoc :Uuid nil :FirstName nil :MiddleName nil)
        (assoc :LastName (str/join
                           " " (remove nil? [FirstName MiddleName LastName]))))))

(defn- expected-contacts
  "Returns the contacts with type phone or email"
  [contacts]
  (seq (filter #(.contains #{"phone" "email"} (:Type %)) contacts)))

(defn- update-with-expected-party
  "Update the given organization or personnel with expected person in the party"
  [party]
  (-> party
      (update-in [:Party :Person] expected-person)
      (update-in [:Party :Contacts] expected-contacts)
      (update-in [:Party :OrganizationName] (fn [org-name]
                                              (when org-name
                                                (assoc org-name :LongName nil :Uuid nil))))
      (update-in [:Party :Addresses] (fn [x]
                                       (when-let [address (first x)]
                                         [address])))
      (update-in [:Party :RelatedUrls] (fn [x]
                                         (when-let [related-url (first x)]
                                           (-> related-url
                                               (assoc :Protocol nil :Title nil
                                                      :FileSize nil :ContentType nil
                                                      :MimeType nil :Caption nil)
                                               (update-in [:URLs] (fn [urls] [(first urls)]))
                                               vector))))))

(defn- expected-responsibility
  [responsibility]
  (-> responsibility
      (update-in [:Party :RelatedUrls] (fn [urls]
                                         (seq (map #(assoc % :ContentType nil) urls))))
      update-with-expected-party))

(defn- expected-responsibilities
  [responsibilities allowed-roles]
  (let [resp-by-role (group-by :Role responsibilities)
        resp-by-role (update-in resp-by-role ["DISTRIBUTOR"] #(take 1 %))]
    (seq (map expected-responsibility
              (mapcat resp-by-role allowed-roles)))))

(defn- group-metadata-assocations
  [mas]
  (let [{input-types true other-types false} (group-by (fn [ma] (= "INPUT" (:Type ma))) mas)]
    (seq (concat other-types input-types))))

(defmethod convert-internal :iso19115
  [umm-coll _]
  (-> umm-coll
      (update-in [:SpatialExtent] update-iso-spatial)
      (update-in [:TemporalExtents] expected-iso-19115-2-temporal)
      ;; The following platform instrument properties are not supported in ISO 19115-2
      (update-in-each [:Platforms] update-in-each [:Instruments] assoc
                      :NumberOfSensors nil
                      :OperationalModes nil)
      (assoc :CollectionDataType nil)
      (update-in [:DataLanguage] #(or % "eng"))
      (update-in [:ProcessingLevel] su/convert-empty-record-to-nil)
      (update-in [:Distributions] expected-iso-19115-2-distributions)
      (update-in-each [:Projects] assoc :Campaigns nil :StartDate nil :EndDate nil)
      (update-in [:PublicationReferences] iso-19115-2-publication-reference)
      (update-in [:RelatedUrls] expected-iso-19115-2-related-urls)
      (update-in-each [:AdditionalAttributes] assoc :UpdateDate nil)
      (update-in [:Personnel]
                 expected-responsibilities ["POINTOFCONTACT"])
      (update-in [:Organizations]
                 expected-responsibilities ["POINTOFCONTACT" "ORIGINATOR" "DISTRIBUTOR" "PROCESSOR"])
      ;; Due to the way MetadataAssociatios is generated we need to fix nil types
      ; (update-in-each [:MetadataAssociations] update-in [:Type] #(or % ""))
      (update-in-each [:MetadataAssociations] assoc :ProviderId nil)
      (update-in [:MetadataAssociations] group-metadata-assocations)))

;; ISO-SMAP
(defn- normalize-smap-instruments
  "Collects all instruments across given platforms and returns a seq of platforms with all
  instruments under each one."
  [platforms]
  (let [all-instruments (seq (mapcat :Instruments platforms))]
    (for [platform platforms]
      (assoc platform :Instruments all-instruments))))

<<<<<<< HEAD
(defn- expected-smap-iso-spatial-extent
  "Returns the expected SMAP ISO spatial extent"
  [spatial-extent]
  (when (get-in spatial-extent [:HorizontalSpatialDomain :Geometry :BoundingRectangles])
    (-> spatial-extent
        (assoc :SpatialCoverageType "GEODETIC" :GranuleSpatialRepresentation "GEODETIC")
        (assoc :VerticalSpatialDomains nil :OrbitParameters nil)
        (assoc-in [:HorizontalSpatialDomain :ZoneIdentifier] nil)
        (update-in [:HorizontalSpatialDomain :Geometry]
                   assoc :CoordinateSystem "GEODETIC" :Points nil :GPolygons nil :Lines nil)
        (update-in-each [:HorizontalSpatialDomain :Geometry :BoundingRectangles] assoc :CenterPoint nil)
        prune-empty-maps)))
=======
(defn- fixup-smap-data-dates
  "Because when we generate our bogus SMAP data for round-trip tests, we duplicate the first date
  value in DataDates."
  [data-dates]
  (cons (first data-dates)
        data-dates))
>>>>>>> edccb1a5

(defmethod convert-internal :iso-smap
  [umm-coll _]
  (-> umm-coll
      ;; TODO - Implement this as part of CMR-2058
      (update-in-each [:TemporalExtents] assoc :EndsAtPresentFlag nil)
      (convert-internal :iso19115)
<<<<<<< HEAD
      (update-in [:SpatialExtent] expected-smap-iso-spatial-extent)
=======
      (assoc :SpatialExtent nil)
      (update-in [:DataDates] fixup-smap-data-dates)
>>>>>>> edccb1a5
      ;; ISO SMAP does not support the PrecisionOfSeconds field.
      (update-in-each [:TemporalExtents] assoc :PrecisionOfSeconds nil)
      ;; TODO - Implement this as part of CMR-2057
      (update-in-each [:TemporalExtents] assoc :TemporalRangeType nil)
      ;; TODO - Implement this as part of CMR-1946
      (assoc :Quality nil)
      ;; Fields not supported by ISO-SMAP
      (assoc :MetadataAssociations nil) ;; TODO Implement this as part of CMR-1852
      (assoc :TilingIdentificationSystem nil) ;; TODO Implement this as part of CMR-1862
      (assoc :Personnel nil) ;; TODO Implement this as part of CMR-1841
      (assoc :Organizations nil) ;; TODO Implement this as part of CMR-1841
      (assoc :UseConstraints nil)
      (assoc :AccessConstraints nil)
      (assoc :SpatialKeywords nil)
      (assoc :TemporalKeywords nil)
      (assoc :CollectionDataType nil)
      (assoc :AdditionalAttributes nil)
      (assoc :ProcessingLevel nil)
      (assoc :Distributions nil)
      (assoc :Projects nil)
      (assoc :PublicationReferences nil)
      (assoc :AncillaryKeywords nil)
      (assoc :RelatedUrls nil)
      (assoc :ISOTopicCategories nil)
      ;; Because SMAP cannot account for type, all of them are converted to Spacecraft.
      ;; Platform Characteristics are also not supported.
      (update-in-each [:Platforms] assoc :Type "Spacecraft" :Characteristics nil)
      ;; The following instrument fields are not supported by SMAP.
      (update-in-each [:Platforms] update-in-each [:Instruments] assoc
                      :Characteristics nil
                      :OperationalModes nil
                      :NumberOfSensors nil
                      :Sensors nil
                      :Technique nil)
      ;; ISO-SMAP checks on the Category of theme descriptive keywords to determine if it is
      ;; science keyword.
      (update-in [:ScienceKeywords]
                 (fn [sks]
                   (seq
                     (filter #(.contains kws/science-keyword-categories (:Category %)) sks))))
      (update-in [:Platforms] normalize-smap-instruments)))

;;; Unimplemented Fields

(def not-implemented-fields
  "This is a list of required but not implemented fields."
  #{:CollectionCitations :MetadataDates :MetadataLanguage
    :DirectoryNames :MetadataLineages :SpatialInformation
    :PaleoTemporalCoverage})

(defn- dissoc-not-implemented-fields
  "Removes not implemented fields since they can't be used for comparison"
  [record]
  (reduce (fn [r field]
            (assoc r field nil))
          record
          not-implemented-fields))

;;; Public API

(defn convert
  "Returns input UMM-C record transformed according to the specified transformation for
  metadata-format."
  ([umm-coll metadata-format]
   (if (= metadata-format :umm-json)
     umm-coll
     (-> umm-coll
         (convert-internal metadata-format)
         dissoc-not-implemented-fields)))
  ([umm-coll src dest]
   (-> umm-coll
       (convert src)
       (convert dest))))<|MERGE_RESOLUTION|>--- conflicted
+++ resolved
@@ -648,7 +648,6 @@
     (for [platform platforms]
       (assoc platform :Instruments all-instruments))))
 
-<<<<<<< HEAD
 (defn- expected-smap-iso-spatial-extent
   "Returns the expected SMAP ISO spatial extent"
   [spatial-extent]
@@ -661,14 +660,13 @@
                    assoc :CoordinateSystem "GEODETIC" :Points nil :GPolygons nil :Lines nil)
         (update-in-each [:HorizontalSpatialDomain :Geometry :BoundingRectangles] assoc :CenterPoint nil)
         prune-empty-maps)))
-=======
+
 (defn- fixup-smap-data-dates
   "Because when we generate our bogus SMAP data for round-trip tests, we duplicate the first date
   value in DataDates."
   [data-dates]
   (cons (first data-dates)
         data-dates))
->>>>>>> edccb1a5
 
 (defmethod convert-internal :iso-smap
   [umm-coll _]
@@ -676,12 +674,8 @@
       ;; TODO - Implement this as part of CMR-2058
       (update-in-each [:TemporalExtents] assoc :EndsAtPresentFlag nil)
       (convert-internal :iso19115)
-<<<<<<< HEAD
       (update-in [:SpatialExtent] expected-smap-iso-spatial-extent)
-=======
-      (assoc :SpatialExtent nil)
       (update-in [:DataDates] fixup-smap-data-dates)
->>>>>>> edccb1a5
       ;; ISO SMAP does not support the PrecisionOfSeconds field.
       (update-in-each [:TemporalExtents] assoc :PrecisionOfSeconds nil)
       ;; TODO - Implement this as part of CMR-2057
