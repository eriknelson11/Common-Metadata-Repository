(ns cmr.umm-spec.test.expected-conversion
  "This contains functions for manipulating the expected UMM record when taking a UMM record
  writing it to an XML format and parsing it back. Conversion from a UMM record into metadata
  can be lossy if some fields are not supported by that format"
  (:require [clj-time.core :as t]
            [clj-time.format :as f]
            [cmr.common.util :as util :refer [update-in-each]]
            [cmr.umm-spec.util :as su]
            [cmr.umm-spec.json-schema :as js]
            [cmr.umm-spec.models.collection :as umm-c]
            [cmr.umm-spec.models.common :as cmn]
            [cmr.umm-spec.umm-to-xml-mappings.dif10 :as dif10]
            [cmr.umm-spec.umm-to-xml-mappings.echo10.spatial :as echo10-spatial-gen]
            [cmr.umm-spec.xml-to-umm-mappings.echo10.spatial :as echo10-spatial-parse]))

(def example-record
  "An example record with fields supported by most formats."
<<<<<<< HEAD
  (umm-c/map->UMM-C
    {:Platforms [(cmn/map->PlatformType
                   {:ShortName "Platform 1"
                    :LongName "Example Platform Long Name 1"
                    :Type "Aircraft"
                    :Characteristics [(cmn/map->CharacteristicType
                                        {:Name "OrbitalPeriod"
                                         :Description "Orbital period in decimal minutes."
                                         :DataType "float"
                                         :Unit "Minutes"
                                         :Value "96.7"})]
                    :Instruments [(cmn/map->InstrumentType
                                    {:ShortName "An Instrument"
                                     :LongName "The Full Name of An Instrument v123.4"
                                     :Technique "Two cans and a string"
                                     :NumberOfSensors 1
                                     :OperationalModes ["on" "off"]
                                     :Characteristics [(cmn/map->CharacteristicType
                                                         {:Name "Signal to Noise Ratio"
                                                          :Description "Is that necessary?"
                                                          :DataType "float"
                                                          :Unit "dB"
                                                          :Value "10"})]
                                     :Sensors [(cmn/map->SensorType
                                                 {:ShortName "ABC"
                                                  :LongName "Long Range Sensor"
                                                  :Characteristics [(cmn/map->CharacteristicType
                                                                      {:Name "Signal to Noise Ratio"
                                                                       :Description "Is that necessary?"
                                                                       :DataType "float"
                                                                       :Unit "dB"
                                                                       :Value "10"})]
                                                  :Technique "Drunken Fist"})]})]})]
     :TemporalExtents [(cmn/map->TemporalExtentType
                         {:TemporalRangeType "temp range"
                          :PrecisionOfSeconds 3
                          :EndsAtPresentFlag false
                          :RangeDateTimes (mapv cmn/map->RangeDateTimeType
                                                [{:BeginningDateTime (t/date-time 2000)
                                                  :EndingDateTime (t/date-time 2001)}
                                                 {:BeginningDateTime (t/date-time 2002)
                                                  :EndingDateTime (t/date-time 2003)}])})]
     :ProcessingLevel (umm-c/map->ProcessingLevelType {:Id "3"
                                                       :ProcessingLevelDescription "Processing level description"})
     :RelatedUrls [(cmn/map->RelatedUrlType {:URLs ["http://google.com"]})]
     :Organizations [(cmn/map->ResponsibilityType
                       {:Role "CUSTODIAN"
                        :Party (cmn/map->PartyType
                                 {:OrganizationName (cmn/map->OrganizationNameType
                                                      {:ShortName "custodian"})})})]
     :ScienceKeywords [(cmn/map->ScienceKeywordType {:Category "cat" :Topic "top" :Term "ter"})]
     :SpatialExtent (cmn/map->SpatialExtentType {:GranuleSpatialRepresentation "NO_SPATIAL"})
     :AccessConstraints (cmn/map->AccessConstraintsType
                          {:Description "Access constraints"
                           :Value "0"})
     :UseConstraints "Use constraints"
     :EntryId "short_V1"
     :EntryTitle "The entry title V5"
     :Version "V5"
     :DataDates [(cmn/map->DateType {:Date (t/date-time 2012)
                                     :Type "CREATE"})]
     :Abstract "A very abstract collection"
     :DataLanguage "English"
     :Projects [(cmn/map->ProjectType {:ShortName "project short_name"})]
     :Quality "Pretty good quality"
     :PublicationReferences [(cmn/map->PublicationReferenceType
                               {:PublicationDate (t/date-time 2015)
                                :OtherReferenceDetails "Other reference details"
                                :Series "series"
                                :Title "title"
                                :DOI (cmn/map->DoiType {:DOI "doi:xyz"
                                                        :Authority "DOI"})
                                :Pages "100"
                                :Edition "edition"
                                :ReportNumber "25"
                                :Volume "volume"
                                :Publisher "publisher"
                                :RelatedUrl (cmn/map->RelatedUrlType
                                              {:URLs ["www.foo.com" "www.shoo.com"]})
                                :ISBN "ISBN"
                                :Author "author"
                                :Issue "issue"
                                :PublicationPlace "publication place"})
                             (cmn/map->PublicationReferenceType
                               {:DOI (cmn/map->DoiType{:DOI "identifier"
                                                       :Authority "authority"})})
                             (cmn/map->PublicationReferenceType
                               {:Title "some title"})]

     :TemporalKeywords ["temporal keyword 1" "temporal keyword 2"]
     :AncillaryKeywords ["ancillary keyword 1" "ancillary keyword 2"]}))
=======
  (js/coerce
   {:Platforms [{:ShortName "Platform 1"
                 :LongName "Example Platform Long Name 1"
                 :Type "Aircraft"
                 :Characteristics [{:Name "OrbitalPeriod"
                                    :Description "Orbital period in decimal minutes."
                                    :DataType "float"
                                    :Unit "Minutes"
                                    :Value "96.7"}]
                 :Instruments [{:ShortName "An Instrument"
                                :LongName "The Full Name of An Instrument v123.4"
                                :Technique "Two cans and a string"
                                :NumberOfSensors 1
                                :OperationalModes ["on" "off"]
                                :Characteristics [{:Name "Signal to Noise Ratio"
                                                   :Description "Is that necessary?"
                                                   :DataType "float"
                                                   :Unit "dB"
                                                   :Value "10"}]
                                :Sensors [{:ShortName "ABC"
                                           :LongName "Long Range Sensor"
                                           :Characteristics [{:Name "Signal to Noise Ratio"
                                                              :Description "Is that necessary?"
                                                              :DataType "float"
                                                              :Unit "dB"
                                                              :Value "10"}]
                                           :Technique "Drunken Fist"}]}]}]
    :TemporalExtents [{:TemporalRangeType "temp range"
                       :PrecisionOfSeconds 3
                       :EndsAtPresentFlag false
                       :RangeDateTimes [{:BeginningDateTime (t/date-time 2000)
                                         :EndingDateTime (t/date-time 2001)}
                                        {:BeginningDateTime (t/date-time 2002)
                                         :EndingDateTime (t/date-time 2003)}]}]
    :ProcessingLevel {:Id "3"
                      :ProcessingLevelDescription "Processing level description"}
    :RelatedUrls [{:URLs ["http://google.com"]}]
    :Organizations [{:Role "CUSTODIAN"
                     :Party {:OrganizationName {:ShortName "custodian"}}}]
    :ScienceKeywords [{:Category "cat" :Topic "top" :Term "ter"}]
    :SpatialExtent {:GranuleSpatialRepresentation "GEODETIC"
                    :HorizontalSpatialDomain {:ZoneIdentifier "Danger Zone"
                                              :Geometry {:CoordinateSystem "GEODETIC"
                                                         :BoundingRectangles [{:NorthBoundingCoordinate 45.0 :SouthBoundingCoordinate -81.0 :WestBoundingCoordinate 25.0 :EastBoundingCoordinate 30.0}]}}}
    :AccessConstraints {:Description "Access constraints"
                        :Value "0"}
    :UseConstraints "Use constraints"
    :EntryId "short_V1"
    :EntryTitle "The entry title V5"
    :Version "V5"
    :DataDates [{:Date (t/date-time 2012)
                 :Type "CREATE"}]
    :Abstract "A very abstract collection"
    :DataLanguage "English"
    :Projects [{:ShortName "project short_name"}]
    :Quality "Pretty good quality"
    :PublicationReferences [{:PublicationDate (t/date-time 2015)
                             :OtherReferenceDetails "Other reference details"
                             :Series "series"
                             :Title "title"
                             :DOI {:DOI "doi:xyz"
                                   :Authority "DOI"}
                             :Pages "100"
                             :Edition "edition"
                             :ReportNumber "25"
                             :Volume "volume"
                             :Publisher "publisher"
                             :RelatedUrl {:URLs ["www.foo.com" "www.shoo.com"]}
                             :ISBN "ISBN"
                             :Author "author"
                             :Issue "issue"
                             :PublicationPlace "publication place"}
                            {:DOI {:DOI "identifier"
                                   :Authority "authority"}}
                            {:Title "some title"}]}))

(defn- prune-empty-maps
  "If x is a map, returns nil if all of the map's values are nil, otherwise returns the map with
  prune-empty-maps applied to all values. If x is a collection, returns the result of keeping the
  non-nil results of calling prune-empty-maps on each value in x."
  [x]
  (cond
    (map? x) (let [pruned (reduce (fn [m [k v]]
                                    (assoc m k (prune-empty-maps v)))
                                  x
                                  x)]
               (when (seq (keep val pruned))
                 pruned))
    (vector? x) (when-let [pruned (prune-empty-maps (seq x))]
                  (vec pruned))
    (seq? x)    (seq (keep prune-empty-maps x))
    :else x))
>>>>>>> c9af9f3f

(defmulti ^:private convert-internal
  "Returns UMM collection that would be expected when converting the source UMM-C record into the
  destination XML format and parsing it back to a UMM-C record."
  (fn [umm-coll metadata-format]
    metadata-format))

(defmethod convert-internal :default
  [umm-coll _]
  umm-coll)

;;; Utililty Functions

(defn single-date->range
  "Returns a RangeDateTimeType for a single date."
  [date]
  (cmn/map->RangeDateTimeType {:BeginningDateTime date
                               :EndingDateTime    date}))

(defn split-temporals
  "Returns a seq of temporal extents with a new extent for each value under key
  k (e.g. :RangeDateTimes) in each source temporal extent."
  [k temporal-extents]
  (reduce (fn [result extent]
            (if-let [values (get extent k)]
              (concat result (map #(assoc extent k [%])
                                  values))
              (concat result [extent])))
          []
          temporal-extents))

;;; Format-Specific Translation Functions

(defn- echo10-expected-distributions
  "Returns the ECHO10 expected distributions for comparing with the distributions in the UMM-C
  record. ECHO10 only has one Distribution, so here we just pick the first one."
  [distributions]
  (some-> distributions
          first
          su/convert-empty-record-to-nil
          (assoc :DistributionSize nil :DistributionMedia nil)
          vector))

;; ECHO 10

(defn fix-echo10-polygon
  "Because the generated points may not be in valid UMM order (closed and CCW), we need to do some
  fudging here."
  [gpolygon]
  (let [fix-points (fn [points]
                     (-> points
                         echo10-spatial-gen/echo-point-order
                         echo10-spatial-parse/umm-point-order))]
    (-> gpolygon
        (update-in [:Boundary :Points] fix-points)
        (update-in-each [:ExclusiveZone :Boundaries] update-in [:Points] fix-points))))

(defmethod convert-internal :echo10
  [umm-coll _]
  (-> umm-coll
      (update-in [:TemporalExtents] (comp seq (partial take 1)))
      (assoc :DataLanguage nil)
      (assoc :Quality nil)
      (assoc :UseConstraints nil)
      (assoc :PublicationReferences nil)
      (assoc :AncillaryKeywords nil)
      (update-in [:ProcessingLevel] su/convert-empty-record-to-nil)
      (update-in [:Distributions] echo10-expected-distributions)
      (update-in-each [:SpatialExtent :HorizontalSpatialDomain :Geometry :GPolygons] fix-echo10-polygon)
      (update-in [:SpatialExtent] prune-empty-maps)
      (update-in-each [:AdditionalAttributes] assoc :Group nil :MeasurementResolution nil
                      :ParameterUnitsOfMeasure nil :ParameterValueAccuracy nil
                      :ValueAccuracyExplanation nil :UpdateDate nil)
      (update-in-each [:Projects] assoc :Campaigns nil)))

;; DIF 9

(defn dif9-temporal
  "Returns the expected value of a parsed DIF 9 UMM record's :TemporalExtents. All dates under
  SingleDateTimes are converted into ranges and concatenated with all ranges into a single
  TemporalExtentType."
  [temporal-extents]
  (let [singles (mapcat :SingleDateTimes temporal-extents)
        ranges (mapcat :RangeDateTimes temporal-extents)
        all-ranges (concat ranges
                           (map single-date->range singles))]
    (when (seq all-ranges)
      [(cmn/map->TemporalExtentType
         {:RangeDateTimes all-ranges})])))

(defn dif-access-constraints
  "Returns the expected value of a parsed DIF 9 and DIF 10 record's :AccessConstraints"
  [access-constraints]
  (when access-constraints
    (assoc access-constraints :Value nil)))

(defn dif-publication-reference
  "Returns the expected value of a parsed DIF 9 publication reference"
  [pub-ref]
  (-> pub-ref
      (update-in [:DOI] (fn [doi] (when doi (assoc doi :Authority nil))))
      (update-in [:RelatedUrl]
                 (fn [related-url]
                   (when related-url (assoc related-url
                                            :URLs (seq (remove nil? [(first (:URLs related-url))]))
                                            :Description nil
                                            :ContentType nil
                                            :Protocol nil
                                            :Title nil
                                            :MimeType nil
                                            :Caption nil
                                            :FileSize nil))))))

(defmethod convert-internal :dif
  [umm-coll _]
  (-> umm-coll
      (update-in [:TemporalExtents] dif9-temporal)
      (update-in [:SpatialExtent] assoc
                 :SpatialCoverageType nil
                 :OrbitParameters nil
                 :GranuleSpatialRepresentation nil
                 :VerticalSpatialDomains nil)
      (update-in [:SpatialExtent :HorizontalSpatialDomain] assoc
                 :ZoneIdentifier nil)
      (update-in [:SpatialExtent :HorizontalSpatialDomain :Geometry] assoc
                 :CoordinateSystem nil
                 :Points nil
                 :Lines nil
                 :GPolygons nil)
      (update-in-each [:SpatialExtent :HorizontalSpatialDomain :Geometry :BoundingRectangles] assoc
                      :CenterPoint nil)
      (update-in [:SpatialExtent] prune-empty-maps)
      (update-in [:AccessConstraints] dif-access-constraints)
      (update-in [:Distributions] su/remove-empty-records)
      ;; DIF 9 does not support Platform Type or Characteristics. The mapping for Instruments is
      ;; unable to be implemented as specified.
      (update-in-each [:Platforms] assoc :Type nil :Characteristics nil :Instruments nil)
      (update-in [:ProcessingLevel] su/convert-empty-record-to-nil)
      (update-in-each [:AdditionalAttributes] assoc :Group "AdditionalAttribute")
      (update-in-each [:Projects] assoc :Campaigns nil :StartDate nil :EndDate nil)
      (update-in [:PublicationReferences] prune-empty-maps)
      (update-in-each [:PublicationReferences] dif-publication-reference)))


;; DIF 10
(defn dif10-platform
  [platform]
  ;; Only a limited subset of platform types are supported by DIF 10.
  (assoc platform :Type (get dif10/platform-types (:Type platform))))

(defn- dif10-processing-level
  [processing-level]
  (-> processing-level
      (assoc :ProcessingLevelDescription nil)
      (assoc :Id (get dif10/product-levels (:Id processing-level)))
      su/convert-empty-record-to-nil))

(defn dif10-project
  [proj]
  ;; DIF 10 only has at most one campaign in Project Campaigns
  (update-in proj [:Campaigns] #(when (first %) [(first %)])))

(defmethod convert-internal :dif10
  [umm-coll _]
  (-> umm-coll
      (assoc :SpatialExtent nil)
      (update-in [:AccessConstraints] dif-access-constraints)
      (update-in [:Distributions] su/remove-empty-records)
      (update-in-each [:Platforms] dif10-platform)
      (update-in-each [:AdditionalAttributes] assoc :Group nil :UpdateDate nil)
      (update-in [:ProcessingLevel] dif10-processing-level)
      (update-in-each [:Projects] dif10-project)
      (update-in-each [:PublicationReferences] dif-publication-reference)))

;; ISO 19115-2
(defn normalize-iso-19115-precisions
  "Returns seq of temporal extents all having the same precision as the first."
  [extents]
  (let [precision (-> extents first :PrecisionOfSeconds)]
    (map #(assoc % :PrecisionOfSeconds precision)
         extents)))

(defn sort-by-date-type-iso
  "Returns temporal extent records to match the order in which they are generated in ISO XML."
  [extents]
  (let [ranges (filter :RangeDateTimes extents)
        singles (filter :SingleDateTimes extents)]
    (seq (concat ranges singles))))

(defn expected-iso-19115-2-temporal
  [temporal-extents]
  (->> temporal-extents
       ;; ISO 19115-2 does not support these fields.
       (map #(assoc %
                    :TemporalRangeType nil
                    :EndsAtPresentFlag nil))
       normalize-iso-19115-precisions
       (split-temporals :RangeDateTimes)
       (split-temporals :SingleDateTimes)
       sort-by-date-type-iso))

(defn iso-19115-2-publication-reference
  "Returns the expected value of a parsed ISO-19115-2 publication references"
  [pub-refs]
  (seq (for [pub-ref pub-refs
             :when (and (:Title pub-ref) (:PublicationDate pub-ref))]
         (-> pub-ref
             (assoc :ReportNumber nil :Volume nil :RelatedUrl nil :PublicationPlace nil)
             (update-in [:DOI] (fn [doi] (when doi (assoc doi :Authority nil))))
             (update-in [:PublicationDate] (fn [date-time]
                                             (->> date-time
                                                  (f/unparse (f/formatters :date))
                                                  (f/parse (f/formatters :date)))))))))

(defn- distribution->expected-iso
  "Converts an UMM distribution to expected ISO19115 distribution. All the nil values are replaced
  with empty string as we have to keep empty elements for ordering which is needed in ISO to group
  things together."
  [distribution]
  (let [nil-to-empty-string (fn [s] (if s s ""))]
    (-> distribution
        (update-in [:DistributionFormat] nil-to-empty-string)
        (update-in [:DistributionMedia] nil-to-empty-string)
        (update-in [:DistributionSize] nil-to-empty-string))))

(defn- expected-iso-19115-2-distributions
  "Returns the expected ISO19115-2 distributions for comparison."
  [distributions]
  (some->> distributions
           su/remove-empty-records
           (map distribution->expected-iso)
           vec))

(defmethod convert-internal :iso19115
  [umm-coll _]
  (-> umm-coll
      (assoc :SpatialExtent nil)
      (update-in [:TemporalExtents] expected-iso-19115-2-temporal)
      ;; The following platform instrument properties are not supported in ISO 19115-2
      (update-in-each [:Platforms] update-in-each [:Instruments] assoc
                      :NumberOfSensors nil
                      :OperationalModes nil)
      (assoc :Quality nil)
      (assoc :CollectionDataType nil)
      (update-in [:ProcessingLevel] su/convert-empty-record-to-nil)
      (update-in [:Distributions] expected-iso-19115-2-distributions)
      (assoc :AdditionalAttributes nil)
      (update-in-each [:Projects] assoc :Campaigns nil :StartDate nil :EndDate nil)
      (update-in [:PublicationReferences] iso-19115-2-publication-reference)))

;; ISO-SMAP

(defn- normalize-smap-instruments
  "Collects all instruments across given platforms and returns a seq of platforms with all
  instruments under each one."
  [platforms]
  (let [all-instruments (seq (mapcat :Instruments platforms))]
    (for [platform platforms]
      (assoc platform :Instruments all-instruments))))

(defmethod convert-internal :iso-smap
  [umm-coll _]
  (-> (convert-internal umm-coll :iso19115)
      ;; ISO SMAP does not support the PrecisionOfSeconds field.
      (update-in-each [:TemporalExtents] assoc :PrecisionOfSeconds nil)
      ;; Fields not supported by ISO-SMAP
      (assoc :UseConstraints nil)
      (assoc :AccessConstraints nil)
      (assoc :SpatialKeywords nil)
      (assoc :TemporalKeywords nil)
      (assoc :CollectionDataType nil)
      (assoc :AdditionalAttributes nil)
      (assoc :ProcessingLevel nil)
      (assoc :Distributions nil)
      (assoc :Projects nil)
      (assoc :PublicationReferences nil)
      (assoc :AncillaryKeywords nil)
      ;; Because SMAP cannot account for type, all of them are converted to Spacecraft.
      ;; Platform Characteristics are also not supported.
      (update-in-each [:Platforms] assoc :Type "Spacecraft" :Characteristics nil)
      ;; The following instrument fields are not supported by SMAP.
      (update-in-each [:Platforms] update-in-each [:Instruments] assoc
                      :Characteristics nil
                      :OperationalModes nil
                      :NumberOfSensors nil
                      :Sensors nil
                      :Technique nil)
      (update-in [:Platforms] normalize-smap-instruments)))

;;; Unimplemented Fields

(def not-implemented-fields
  "This is a list of required but not implemented fields."
  #{:CollectionCitations :MetadataDates :ISOTopicCategories :TilingIdentificationSystem
<<<<<<< HEAD
    :MetadataLanguage :DirectoryNames :Personnel :RelatedUrls :DataDates :Organizations
    :SpatialExtent :MetadataLineages :ScienceKeywords :SpatialInformation :PaleoTemporalCoverage
=======
    :MetadataLanguage :DirectoryNames :Personnel
    :RelatedUrls :DataDates :Organizations
    :MetadataLineages :ScienceKeywords :SpatialInformation
    :AncillaryKeywords :PaleoTemporalCoverage
>>>>>>> c9af9f3f
    :MetadataAssociations})

(defn- dissoc-not-implemented-fields
  "Removes not implemented fields since they can't be used for comparison"
  [record]
  (reduce (fn [r field]
            (assoc r field nil))
          record
          not-implemented-fields))

;;; Public API

(defn convert
  "Returns input UMM-C record transformed according to the specified transformation for
  metadata-format."
  ([umm-coll metadata-format]
   (if (= metadata-format :umm-json)
     umm-coll
     (-> umm-coll
         (convert-internal metadata-format)
         dissoc-not-implemented-fields)))
  ([umm-coll src dest]
   (-> umm-coll
       (convert src)
       (convert dest))))<|MERGE_RESOLUTION|>--- conflicted
+++ resolved
@@ -15,99 +15,6 @@
 
 (def example-record
   "An example record with fields supported by most formats."
-<<<<<<< HEAD
-  (umm-c/map->UMM-C
-    {:Platforms [(cmn/map->PlatformType
-                   {:ShortName "Platform 1"
-                    :LongName "Example Platform Long Name 1"
-                    :Type "Aircraft"
-                    :Characteristics [(cmn/map->CharacteristicType
-                                        {:Name "OrbitalPeriod"
-                                         :Description "Orbital period in decimal minutes."
-                                         :DataType "float"
-                                         :Unit "Minutes"
-                                         :Value "96.7"})]
-                    :Instruments [(cmn/map->InstrumentType
-                                    {:ShortName "An Instrument"
-                                     :LongName "The Full Name of An Instrument v123.4"
-                                     :Technique "Two cans and a string"
-                                     :NumberOfSensors 1
-                                     :OperationalModes ["on" "off"]
-                                     :Characteristics [(cmn/map->CharacteristicType
-                                                         {:Name "Signal to Noise Ratio"
-                                                          :Description "Is that necessary?"
-                                                          :DataType "float"
-                                                          :Unit "dB"
-                                                          :Value "10"})]
-                                     :Sensors [(cmn/map->SensorType
-                                                 {:ShortName "ABC"
-                                                  :LongName "Long Range Sensor"
-                                                  :Characteristics [(cmn/map->CharacteristicType
-                                                                      {:Name "Signal to Noise Ratio"
-                                                                       :Description "Is that necessary?"
-                                                                       :DataType "float"
-                                                                       :Unit "dB"
-                                                                       :Value "10"})]
-                                                  :Technique "Drunken Fist"})]})]})]
-     :TemporalExtents [(cmn/map->TemporalExtentType
-                         {:TemporalRangeType "temp range"
-                          :PrecisionOfSeconds 3
-                          :EndsAtPresentFlag false
-                          :RangeDateTimes (mapv cmn/map->RangeDateTimeType
-                                                [{:BeginningDateTime (t/date-time 2000)
-                                                  :EndingDateTime (t/date-time 2001)}
-                                                 {:BeginningDateTime (t/date-time 2002)
-                                                  :EndingDateTime (t/date-time 2003)}])})]
-     :ProcessingLevel (umm-c/map->ProcessingLevelType {:Id "3"
-                                                       :ProcessingLevelDescription "Processing level description"})
-     :RelatedUrls [(cmn/map->RelatedUrlType {:URLs ["http://google.com"]})]
-     :Organizations [(cmn/map->ResponsibilityType
-                       {:Role "CUSTODIAN"
-                        :Party (cmn/map->PartyType
-                                 {:OrganizationName (cmn/map->OrganizationNameType
-                                                      {:ShortName "custodian"})})})]
-     :ScienceKeywords [(cmn/map->ScienceKeywordType {:Category "cat" :Topic "top" :Term "ter"})]
-     :SpatialExtent (cmn/map->SpatialExtentType {:GranuleSpatialRepresentation "NO_SPATIAL"})
-     :AccessConstraints (cmn/map->AccessConstraintsType
-                          {:Description "Access constraints"
-                           :Value "0"})
-     :UseConstraints "Use constraints"
-     :EntryId "short_V1"
-     :EntryTitle "The entry title V5"
-     :Version "V5"
-     :DataDates [(cmn/map->DateType {:Date (t/date-time 2012)
-                                     :Type "CREATE"})]
-     :Abstract "A very abstract collection"
-     :DataLanguage "English"
-     :Projects [(cmn/map->ProjectType {:ShortName "project short_name"})]
-     :Quality "Pretty good quality"
-     :PublicationReferences [(cmn/map->PublicationReferenceType
-                               {:PublicationDate (t/date-time 2015)
-                                :OtherReferenceDetails "Other reference details"
-                                :Series "series"
-                                :Title "title"
-                                :DOI (cmn/map->DoiType {:DOI "doi:xyz"
-                                                        :Authority "DOI"})
-                                :Pages "100"
-                                :Edition "edition"
-                                :ReportNumber "25"
-                                :Volume "volume"
-                                :Publisher "publisher"
-                                :RelatedUrl (cmn/map->RelatedUrlType
-                                              {:URLs ["www.foo.com" "www.shoo.com"]})
-                                :ISBN "ISBN"
-                                :Author "author"
-                                :Issue "issue"
-                                :PublicationPlace "publication place"})
-                             (cmn/map->PublicationReferenceType
-                               {:DOI (cmn/map->DoiType{:DOI "identifier"
-                                                       :Authority "authority"})})
-                             (cmn/map->PublicationReferenceType
-                               {:Title "some title"})]
-
-     :TemporalKeywords ["temporal keyword 1" "temporal keyword 2"]
-     :AncillaryKeywords ["ancillary keyword 1" "ancillary keyword 2"]}))
-=======
   (js/coerce
    {:Platforms [{:ShortName "Platform 1"
                  :LongName "Example Platform Long Name 1"
@@ -182,7 +89,9 @@
                              :PublicationPlace "publication place"}
                             {:DOI {:DOI "identifier"
                                    :Authority "authority"}}
-                            {:Title "some title"}]}))
+                            {:Title "some title"}]
+    :TemporalKeywords ["temporal keyword 1" "temporal keyword 2"]
+    :AncillaryKeywords ["ancillary keyword 1" "ancillary keyword 2"]}))
 
 (defn- prune-empty-maps
   "If x is a map, returns nil if all of the map's values are nil, otherwise returns the map with
@@ -200,7 +109,6 @@
                   (vec pruned))
     (seq? x)    (seq (keep prune-empty-maps x))
     :else x))
->>>>>>> c9af9f3f
 
 (defmulti ^:private convert-internal
   "Returns UMM collection that would be expected when converting the source UMM-C record into the
@@ -449,7 +357,8 @@
       (update-in [:Distributions] expected-iso-19115-2-distributions)
       (assoc :AdditionalAttributes nil)
       (update-in-each [:Projects] assoc :Campaigns nil :StartDate nil :EndDate nil)
-      (update-in [:PublicationReferences] iso-19115-2-publication-reference)))
+      (update-in [:PublicationReferences] iso-19115-2-publication-reference)
+      (update-in [:AncillaryKeywords] (fn [aks] (seq (sort (set aks)))))))
 
 ;; ISO-SMAP
 
@@ -495,15 +404,9 @@
 (def not-implemented-fields
   "This is a list of required but not implemented fields."
   #{:CollectionCitations :MetadataDates :ISOTopicCategories :TilingIdentificationSystem
-<<<<<<< HEAD
-    :MetadataLanguage :DirectoryNames :Personnel :RelatedUrls :DataDates :Organizations
-    :SpatialExtent :MetadataLineages :ScienceKeywords :SpatialInformation :PaleoTemporalCoverage
-=======
     :MetadataLanguage :DirectoryNames :Personnel
     :RelatedUrls :DataDates :Organizations
-    :MetadataLineages :ScienceKeywords :SpatialInformation
-    :AncillaryKeywords :PaleoTemporalCoverage
->>>>>>> c9af9f3f
+    :MetadataLineages :ScienceKeywords :SpatialInformation :PaleoTemporalCoverage
     :MetadataAssociations})
 
 (defn- dissoc-not-implemented-fields
