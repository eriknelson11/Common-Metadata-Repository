--- conflicted
+++ resolved
@@ -2,14 +2,11 @@
   "This contains functions for manipulating the expected UMM record when taking a UMM record
   writing it to an XML format and parsing it back. Conversion from a UMM record into metadata
   can be lossy if some fields are not supported by that format"
-<<<<<<< HEAD
-  (:require [cmr.umm-spec.models.common :as cmn]
-            [cmr.common.util :as util]))
-=======
   (:require [cmr.common.util :refer [update-in-each]]
             [cmr.umm-spec.models.collection :as umm-c]
             [cmr.umm-spec.models.common :as cmn]
             [clj-time.core :as t]
+            [cmr.common.util :as util]
             [cmr.umm-spec.umm-to-xml-mappings.dif10 :as dif10]))
 
 (def example-record
@@ -49,7 +46,6 @@
     :Abstract "A very abstract collection"
     :DataLanguage "English"
     :Quality "Pretty good quality"}))
->>>>>>> e59f9fd1
 
 (defmulti ^:private convert-internal
   "Returns UMM collection that would be expected when converting the source UMM-C record into the
@@ -145,21 +141,12 @@
 (defmethod convert-internal :dif
   [umm-coll _]
   (-> umm-coll
-<<<<<<< HEAD
        (update-in [:TemporalExtents] dif-temporal)
-       (update-in [:AccessConstraints] dif-access-constraints)))
-
-(defmethod convert-internal :dif10
-  [umm-coll _]
-  (-> umm-coll
-      (update-in [:AccessConstraints] dif-access-constraints)))
-=======
-      (update-in [:TemporalExtents] dif-temporal)
-      ;; DIF 9 does not support Platform Type or Characteristics.
-      (update-in-each [:Platforms] assoc :Type nil :Characteristics nil)))
+       (update-in [:AccessConstraints] dif-access-constraints)
+       ;; DIF 9 does not support Platform Type or Characteristics.
+       (update-in-each [:Platforms] assoc :Type nil :Characteristics nil)))
 
 ;; DIF 10
-
 (defn fix-dif10-platform
   [platform]
   ;; Only a limited subset of platform types are supported by DIF 10.
@@ -167,8 +154,9 @@
 
 (defmethod convert-internal :dif10
   [umm-coll _]
-  (update-in-each umm-coll [:Platforms] fix-dif10-platform))
->>>>>>> e59f9fd1
+  (-> umm-coll
+      (update-in [:AccessConstraints] dif-access-constraints)
+      (update-in-each [:Platforms] fix-dif10-platform)))
 
 ;; ISO 19115-2
 
@@ -215,15 +203,12 @@
   (-> (convert-internal umm-coll :iso19115)
       ;; ISO SMAP does not support the PrecisionOfSeconds field.
       (update-in-each [:TemporalExtents] assoc :PrecisionOfSeconds nil)
-<<<<<<< HEAD
       ;; Fields not supported by ISO-SMAP
-      (assoc :UseConstraints nil :AccessConstraints nil)))
-=======
+      (assoc :UseConstraints nil :AccessConstraints nil)
       ;; Because SMAP cannot account for type, all of them are converted to Spacecraft.
       ;; Platform Characteristics are also not supported.
       (update-in-each [:Platforms] assoc :Type "Spacecraft" :Characteristics nil)
       (assoc :UseConstraints nil)))
->>>>>>> e59f9fd1
 
 ;;; Unimplemented Fields
 
