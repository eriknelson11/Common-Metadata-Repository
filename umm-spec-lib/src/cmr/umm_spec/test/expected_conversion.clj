--- conflicted
+++ resolved
@@ -451,11 +451,7 @@
       (assoc :Organizations nil) ;; TODO Implement this as part of CMR-1841
       (update-in [:SpatialExtent :HorizontalSpatialDomain :Geometry] trim-dif10-geometry)
       (update-in [:SpatialExtent] prune-empty-maps)
-<<<<<<< HEAD
-=======
       (update-in [:DataDates] fixup-dif10-data-dates)
-      (assoc :MetadataAssociations nil) ;; TODO Implement this as part of CMR-1852
->>>>>>> fc4f8c2b
       (update-in [:AccessConstraints] dif-access-constraints)
       (update-in [:Distributions] su/remove-empty-records)
       (update-in-each [:Platforms] dif10-platform)
