(ns cmr.umm-spec.test.expected-conversion
  "This contains functions for manipulating the expected UMM record when taking a UMM record
  writing it to an XML format and parsing it back. Conversion from a UMM record into metadata
  can be lossy if some fields are not supported by that format"
  (:require [clj-time.core :as t]
            [clj-time.format :as f]
            [clojure.string :as str]
            [cmr.common.util :as util :refer [update-in-each]]
            [cmr.umm-spec.util :as su]
            [cmr.umm-spec.json-schema :as js]
            ;; Required for loading service models for testing
            [cmr.umm-spec.models.service]
            [cmr.umm-spec.test.expected-conversion-util :as conversion-util]
            [cmr.umm-spec.test.echo10-expected-conversion :as echo10]
            [cmr.umm-spec.test.dif9-expected-conversion :as dif9]
            [cmr.umm-spec.test.dif10-expected-conversion :as dif10]
            [cmr.umm-spec.test.serf-expected-conversion :as serf]
            [cmr.umm-spec.test.iso19115-expected-conversion :as iso19115]
            [cmr.umm-spec.test.iso-smap-expected-conversion :as iso-smap]
            [cmr.umm-spec.models.common :as cmn]
            [cmr.umm-spec.umm-to-xml-mappings.dif10.data-contact :as contact]))

(def example-collection-record
  "An example record with fields supported by most formats."
  (js/parse-umm-c
    {:Platforms [{:ShortName "Platform 1"
                  :LongName "Example Platform Long Name 1"
                  :Type "Aircraft"
                  :Characteristics [{:Name "OrbitalPeriod"
                                     :Description "Orbital period in decimal minutes."
                                     :DataType "float"
                                     :Unit "Minutes"
                                     :Value "96.7"}]
                  :Instruments [{:ShortName "An Instrument"
                                 :LongName "The Full Name of An Instrument v123.4"
                                 :Technique "Two cans and a string"
                                 :NumberOfSensors 1
                                 :OperationalModes ["on" "off"]
                                 :Characteristics [{:Name "Signal to Noise Ratio"
                                                    :Description "Is that necessary?"
                                                    :DataType "float"
                                                    :Unit "dB"
                                                    :Value "10"}]
                                 :Sensors [{:ShortName "ABC"
                                            :LongName "Long Range Sensor"
                                            :Characteristics [{:Name "Signal to Noise Ratio"
                                                               :Description "Is that necessary?"
                                                               :DataType "float"
                                                               :Unit "dB"
                                                               :Value "10"}]
                                            :Technique "Drunken Fist"}]}]}]
     :TemporalExtents [{:TemporalRangeType "temp range"
                        :PrecisionOfSeconds 3
                        :EndsAtPresentFlag false
                        :RangeDateTimes [{:BeginningDateTime (t/date-time 2000)
                                          :EndingDateTime (t/date-time 2001)}
                                         {:BeginningDateTime (t/date-time 2002)
                                          :EndingDateTime (t/date-time 2003)}]}]
     :ProcessingLevel {:Id "3"
                       :ProcessingLevelDescription "Processing level description"}
     :ScienceKeywords [{:Category "EARTH SCIENCE" :Topic "top" :Term "ter"}
                       {:Category "EARTH SCIENCE SERVICES" :Topic "topic" :Term "term"
                        :VariableLevel1 "var 1" :VariableLevel2 "var 2"
                        :VariableLevel3 "var 3" :DetailedVariable "detailed"}]
     :LocationKeywords [{:Category "CONTINENT"
                         :Type "AFRICA"
                         :Subregion1 "CENTRAL AFRICA"
                         :Subregion2 "ANGOLA"
                         :Subregion3 nil}
                        {:Category "CONTINENT"
                         :Type "Somewhereville"
                         :DetailedLocation "Detailed Somewhereville"}]
     :SpatialKeywords ["ANGOLA" "Somewhereville"]
     :SpatialExtent {:GranuleSpatialRepresentation "GEODETIC"
                     :HorizontalSpatialDomain {:ZoneIdentifier "Danger Zone"
                                               :Geometry {:CoordinateSystem "GEODETIC"
                                                          :BoundingRectangles [{:NorthBoundingCoordinate 45.0 :SouthBoundingCoordinate -81.0 :WestBoundingCoordinate 25.0 :EastBoundingCoordinate 30.0}]}}
                     :VerticalSpatialDomains [{:Type "Some kind of type"
                                               :Value "Some kind of value"}]
                     :OrbitParameters {:SwathWidth 2.0
                                       :Period 96.7
                                       :InclinationAngle 94.0
                                       :NumberOfOrbits 2.0
                                       :StartCircularLatitude 50.0}}
     :TilingIdentificationSystems [{:TilingIdentificationSystemName "Tiling System Name"
                                    :Coordinate1 {:MinimumValue 1.0
                                                  :MaximumValue 10.0}
                                    :Coordinate2 {:MinimumValue 1.0
                                                  :MaximumValue 10.0}}]
     :AccessConstraints {:Description "Restriction Comment: Access constraints"
                         :Value "0"}
     :UseConstraints "Restriction Flag: Use constraints"
     :Distributions [{:Sizes [{:Size 15.0 :Unit "KB"}]
                      :DistributionMedia "8 track"
                      :DistributionFormat "Animated GIF"
                      :Fees "Gratuit-Free"}
                     {:Sizes [{:Size 1.0 :Unit "MB"}]
                      :DistributionMedia "Download"
                      :DistributionFormat "Bits"
                      :Fees "0.99"}]
     :EntryTitle "The entry title V5"
     :ShortName "Short"
     :Version "V5"
     :DataDates [{:Date (t/date-time 2012)
                  :Type "CREATE"}]
     :Abstract "A very abstract collection"
     :DataLanguage "English"
     :CollectionDataType "SCIENCE_QUALITY"
     :Projects [{:ShortName "project short_name"}]
     :Quality "Pretty good quality"
     :PublicationReferences [{:PublicationDate (t/date-time 2015)
                              :OtherReferenceDetails "Other reference details"
                              :Series "series"
                              :Title "title"
                              :DOI {:DOI "doi:xyz"
                                    :Authority "DOI"}
                              :Pages "100"
                              :Edition "edition"
                              :ReportNumber "25"
                              :Volume "volume"
                              :Publisher "publisher"
                              :RelatedUrl {:URLs ["www.foo.com" "www.shoo.com"]}
                              :ISBN "ISBN"
                              :Author "author"
                              :Issue "issue"
                              :PublicationPlace "publication place"}
                             {:DOI {:DOI "identifier"
                                    :Authority "authority"}}
                             {:Title "some title"}]
     :TemporalKeywords ["temporal keyword 1" "temporal keyword 2"]
     :AncillaryKeywords ["ancillary keyword 1" "ancillary keyword 2"]
     :RelatedUrls [{:Description "Related url description"
                    :Relation ["GET DATA" "sub type"]
                    :URLs ["www.foo.com", "www.shoo.com"]
                    :Title "related url title"
                    :MimeType "mime type"}
                   {:Description "Related url 3 description "
                    :Relation ["Some type" "sub type"]
                    :URLs ["www.foo.com"]}
                   {:Description "Related url 2 description"
                    :Relation ["GET RELATED VISUALIZATION"]
                    :URLs ["www.foo.com"]
                    :FileSize {:Size 10.0 :Unit "MB"}}]
     :MetadataAssociations [{:Type "SCIENCE ASSOCIATED"
                             :Description "Associated with a collection"
                             :EntryId "AssocEntryId"
                             :Version "V8"},
                            {:Type "INPUT"
                             :Description "Some other collection"
                             :EntryId "AssocEntryId2"
                             :Version "V2"}
                            {:Type nil
                             :Description nil
                             :EntryId "AssocEntryId3"
                             :Version nil}
                            {:Type "INPUT"
                             :EntryId "AssocEntryId4"}]
     :AdditionalAttributes [{:Group "Accuracy"
                             :Name "PercentGroundHit"
                             :DataType "FLOAT"
                             :Description "Percent of data for this granule that had a detected ground return of the transmitted laser pulse."
                             :MeasurementResolution "1"
                             :ParameterRangeBegin "0.0"
                             :ParameterRangeEnd "100.0"
                             :ParameterUnitsOfMeasure "Percent"
                             :UpdateDate "2015-10-22"
                             :Value "50"
                             :ParameterValueAccuracy "1"
                             :ValueAccuracyExplanation "explaination for value accuracy"}
                            {:Name "aa-name"
                             :DataType "INT"}]
     :ContactGroups [{:Roles ["Investigator"]
                      :Uuid "6f2c3b1f-acae-4af0-a759-f0d57ccfc888"
                      :ContactInformation [{:RelatedUrls [{:Description "Contact group related url description"
                                                           :Relation ["VIEW RELATED INFORMATION" "USER SUPPORT"]
                                                           :URLs ["www.contact.group.foo.com"]
                                                           :Title "contact group related url title"
                                                           :MimeType "application/html"}]
                                            :ServiceHours "Weekdays 9AM - 5PM"
                                            :ContactInstruction "sample contact group instruction"
                                            :ContactMechanisms [{:Type "Fax" :Value "301-851-1234"}]
                                            :Addresses [{:StreetAddresses ["5700 Rivertech Ct"]
                                                         :City "Riverdale"
                                                         :StateProvince "MD"
                                                         :PostalCode "20774"
                                                         :Country "U.S.A."}]}]
                      :GroupName "NSIDC_IceBridge"}]
     :ContactPersons [{:Roles ["Data Center Contact" "Technical Contact" "Science Contact"]
                       :Uuid "6f2c3b1f-acae-4af0-a759-f0d57ccfc83f"
                       :ContactInformation [{:RelatedUrls [{:Description "Contact related url description"
                                                            :Relation ["VIEW RELATED INFORMATION" "USER SUPPORT"]
                                                            :URLs ["www.contact.foo.com", "www.contact.shoo.com"]
                                                            :Title "contact related url title"
                                                            :MimeType "application/html"}]
                                             :ServiceHours "Weekdays 9AM - 5PM"
                                             :ContactInstruction "sample contact instruction"
                                             :ContactMechanisms [{:Type "Telephone" :Value "301-851-1234"}
                                                                 {:Type "Email" :Value "cmr@nasa.gov"}]
                                             :Addresses [{:StreetAddresses ["NASA GSFC, Code 610.2"]
                                                          :City "Greenbelt"
                                                          :StateProvince "MD"
                                                          :PostalCode "20771"
                                                          :Country "U.S.A."}]}]
                       :FirstName "John"
                       :MiddleName "D"
                       :LastName "Smith"}]
     :DataCenters [{:Roles ["ORIGINATOR"]
                    :ShortName "LPDAAC"
                    :ContactPersons [{:Roles ["Data Center Contact" "Technical Contact" "Science Contact"]
                                      :Uuid "6f2c3b1f-acae-4af0-a759-f0d57ccfc83f"
                                      :ContactInformation [{:RelatedUrls [{:Description "Contact related url description"
                                                                           :Relation ["VIEW RELATED INFORMATION" "USER SUPPORT"]
                                                                           :URLs ["www.contact.foo.com", "www.contact.shoo.com"]
                                                                           :Title "contact related url title"
                                                                           :MimeType "application/html"}]
                                                            :ServiceHours "Weekdays 9AM - 5PM"
                                                            :ContactInstruction "sample contact instruction"
                                                            :ContactMechanisms [{:Type "Telephone" :Value "301-851-1234"}
                                                                                {:Type "Email" :Value "cmr@nasa.gov"}]
                                                            :Addresses [{:StreetAddresses ["NASA GSFC, Code 610.2"]
                                                                         :City "Greenbelt"
                                                                         :StateProvince "MD"
                                                                         :PostalCode "20771"
                                                                         :Country "U.S.A."}]}]
                                      :FirstName "John"
                                      :MiddleName "D"
                                      :LastName "Smith"}]}
                   {:Roles ["ARCHIVER" "DISTRIBUTOR"]
                    :ShortName "TNRIS"
                    :LongName "Texas Natural Resources Information System"
                    :Uuid "aa63353f-8686-4175-9296-f6685a04a6da"
                    :ContactPersons [{:Roles ["Data Center Contact" "Technical Contact" "Science Contact"]
                                      :Uuid "6f2c3b1f-acae-4af0-a759-f0d57ccfc83f"
                                      :ContactInformation [{:RelatedUrls [{:Description "Contact related url description"
                                                                           :Relation ["VIEW RELATED INFORMATION" "USER SUPPORT"]
                                                                           :URLs ["www.contact.foo.com", "www.contact.shoo.com"]
                                                                           :Title "contact related url title"
                                                                           :MimeType "application/html"}]
                                                            :ServiceHours "Weekdays 9AM - 5PM"
                                                            :ContactInstruction "sample contact instruction"
                                                            :ContactMechanisms [{:Type "Telephone" :Value "301-851-1234"}
                                                                                {:Type "Email" :Value "cmr@nasa.gov"}]
                                                            :Addresses [{:StreetAddresses ["NASA GSFC, Code 610.2"]
                                                                         :City "Greenbelt"
                                                                         :StateProvince "MD"
                                                                         :PostalCode "20771"
                                                                         :Country "U.S.A."}]}]
                                      :FirstName "John"
                                      :MiddleName "D"
                                      :LastName "Smith"}]}
                   {:Roles ["ARCHIVER" "DISTRIBUTOR"]
                    :ShortName "NSIDC"
                    :Uuid "aa63353f-8686-4175-9296-f6685a04a6da"
                    :ContactInformation [{:RelatedUrls [{:Description "Contact related url description"
                                                         :Relation ["VIEW RELATED INFORMATION" "USER SUPPORT"]
                                                         :URLs ["www.contact.foo.com", "www.contact.shoo.com"]
                                                         :Title "contact related url title"
                                                         :MimeType "application/html"}]
                                          :ServiceHours "Weekdays 9AM - 5PM"
                                          :ContactInstruction "sample contact instruction"
                                          :ContactMechanisms [{:Type "Telephone" :Value "301-851-1234"}
                                                              {:Type "Email" :Value "cmr@nasa.gov"}]
                                          :Addresses [{:StreetAddresses ["NASA GSFC, Code 610.2"]
                                                       :City "Greenbelt"
                                                       :StateProvince "MD"
                                                       :PostalCode "20771"
                                                       :Country "U.S.A."}]}]
                    :ContactGroups [{:Roles ["Investigator"]
                                     :Uuid "6f2c3b1f-acae-4af0-a759-f0d57ccfc888"
                                     :ContactInformation [{:RelatedUrls [{:Description "Contact group related url description"
                                                                          :Relation ["VIEW RELATED INFORMATION" "USER SUPPORT"]
                                                                          :URLs ["www.contact.group.foo.com"]
                                                                          :Title "contact group related url title"
                                                                          :MimeType "application/html"}]
                                                           :ServiceHours "Weekdays 9AM - 5PM"
                                                           :ContactInstruction "sample contact group instruction"
                                                           :ContactMechanisms [{:Type "Fax" :Value "301-851-1234"}]
                                                           :Addresses [{:StreetAddresses ["5700 Rivertech Ct"]
                                                                        :City "Riverdale"
                                                                        :StateProvince "MD"
                                                                        :PostalCode "20774"
                                                                        :Country "U.S.A."}]}]
                                     :GroupName "NSIDC_IceBridge"}]}]}))

(def example-service-record
  "An example record with fields supported by most formats."
  (js/coerce js/umm-s-schema
             {:MetadataDates [{:Date "2009-12-03T00:00:00.000Z"
                               :Type "CREATE"},
                              {:Date "2009-12-04T00:00:00.000Z"
                               :Type "UPDATE"}]
              :ServiceLanguage "English"
              :AccessConstraints {:Description "Access Constraint"}
              :DataCenters [su/not-provided-data-center]
              :ISOTopicCategories ["CLIMATOLOGY/METEOROLOGY/ATMOSPHERE"
                                   "ENVIRONMENT"
                                   "IMAGERY/BASE MAPS/EARTH COVER"]
              :Abstract "This is one of the GES DISC's OGC Web Coverage Service (WCS) instances which provides Level 3 Gridded atmospheric data products derived from the Atmospheric Infrared Sounder (AIRS) on board NASA's Aqua spacecraft."
              :ServiceCitation [{:Creator "NASA Goddard Earth Sciences (GES) Data and Information Services Center (DISC)"
                                 :Title "OGC Web Coverage Service (WCS) for accessing Atmospheric Infrared Sounder (AIRS) Data"}]
              :RelatedUrls [{:Description "\n   This Web Coverage Service (WCS) is one of the multiple GES DISC data service instances used to provide gridded Level 3 Atmospheric Infrared Sounder (AIRS) data products. Accessing to this URL will result in a brief description of coverages (i.e., data layers or variables), or a getCapabilities response. A client can request more detailed information about the served coverages by sending a describeCoverage request to the server. Finally, a client can request actual data using a getCoverage request. \n"
                             :Relation ["GET SERVICE" "GET WEB COVERAGE SERVICE (WCS)"]
                             :URLs ["http://acdisc.sci.gsfc.nasa.gov/daac-bin/wcsAIRSL3?Service=WCS&Version=1.0.0&Request=getCapabilities"]}]
              :ServiceKeywords [{:Category "EARTH SCIENCE SERVICES"
                                 :Topic "WEB SERVICES"
                                 :Term "DATA APPLICATION SERVICES"}
                                {:Category "EARTH SCIENCE SERVICES"
                                 :Topic "WEB SERVICES"
                                 :Term "DATA APPLICATION SERVICES"}
                                {:Category "EARTH SCIENCE SERVICES"
                                 :Topic "WEB SERVICES"
                                 :Term "DATA PROCESSING SERVICES"}
                                {:Category "EARTH SCIENCE SERVICES"
                                 :Topic "WEB SERVICES"
                                 :Term "INFORMATION MANAGEMENT SERVICES"}]
              :MetadataAssociations [{:EntryId "Test Parent SERF V 5"}]
              :AdditionalAttributes [{:Group "gov.nasa.gsfc.gcmd"
                                      :Value "2015-11-20 16:04:57"
                                      :Name "metadata.extraction_date"}
                                     {:Group "gov.nasa.gsfc.gcmd"
                                      :Value "8.1"
                                      :Name "metadata.keyword_version"}
                                     {:Name "Metadata_Name"
                                      :Description "Root SERF Metadata_Name Object"
                                      :Value "CEOS IDN SERF"}
                                     {:Name "Metadata_Version"
                                      :Description "Root SERF Metadata_Version Object"
                                      :Value "VERSION 9.7.1"}
                                     {:Name "IDN_Node"
                                      :Description "Root SERF IDN_Node Object"
                                      :Value "USA/NASA|IDN Test Node"}
                                     {:Name "IDN_Node"
                                      :Description "Root SERF IDN_Node Object"
                                      :Value "USA/NASA|IDN Test Node 2"}]
              :EntryId "NASA_GES_DISC_AIRS_Atmosphere_Data_Web_Coverage_Service"
              :ScienceKeywords [{:Category "EARTH SCIENCE"
                                 :Topic "ATMOSPHERE"
                                 :Term "AEROSOLS"}
                                {:Category "EARTH SCIENCE"
                                 :Topic "ATMOSPHERE"
                                 :Term "AIR QUALITY"}
                                {:Category "EARTH SCIENCE"
                                 :Topic "ATMOSPHERE"
                                 :Term "ATMOSPHERIC CHEMISTRY"}
                                {:Category "EARTH SCIENCE"
                                 :Topic "ATMOSPHERE"
                                 :Term "ATMOSPHERIC TEMPERATURE"}
                                {:Category "EARTH SCIENCE"
                                 :Topic "ATMOSPHERE"
                                 :Term "ATMOSPHERIC WATER VAPOR"}
                                {:Category "EARTH SCIENCE"
                                 :Topic "ATMOSPHERE"
                                 :Term "ATMOSPHERIC WINDS"}
                                {:Category "EARTH SCIENCE"
                                 :Topic "ATMOSPHERE"
                                 :Term "CLOUDS"}
                                {:Category "EARTH SCIENCE"
                                 :Topic "ATMOSPHERE"
                                 :Term "PRECIPITATION"}
                                {:Category "EARTH SCIENCE"
                                 :Topic "ATMOSPHERE"
                                 :Term "ATMOSPHERIC RADIATION"}
                                {:Category "EARTH SCIENCE"
                                 :Topic "ATMOSPHERE"
                                 :Term "ATMOSPHERIC PRESSURE"}]
              :EntryTitle "OGC Web Coverage Service (WCS) for accessing Atmospheric Infrared Sounder (AIRS) Data"
              :Distributions [{ :DistributionMedia "Digital",
                               :DistributionSize "<=728MB per request",
                               :DistributionFormat "HTTP",
                               :Fees "None"}]
              :Platforms [{:ShortName "AQUA"
                           :LongName "Earth Observing System, AQUA"
                           :Instruments [{:LongName "Airborne Electromagnetic Profiler"
                                          :ShortName "AEM"}
                                         {:ShortName "AIRS"
                                          :LongName "Atmospheric Infrared Sounder"}
                                         {:ShortName "AERS"
                                          :LongName "Atmospheric/Emitted Radiation Sensor"}]}]
              :Projects  [{ :ShortName "EOS"
                           :LongName "Earth Observing System"}
                          {:ShortName "EOSDIS"
                           :LongName "Earth Observing System Data Information System"}
                          {:ShortName "ESIP"
                           :LongName "Earth Science Information Partners Program"}
                          {:ShortName "OGC/WCS",
                           :LongName "Open Geospatial Consortium/Web Coverage Service"}]}))


(defmulti ^:private umm->expected-convert
  "Returns UMM collection that would be expected when converting the source UMM-C record into the
  destination XML format and parsing it back to a UMM-C record."
  (fn [umm-coll metadata-format]
    metadata-format))

(defmethod umm->expected-convert :default
  [umm-coll _]
  umm-coll)

(defmethod umm->expected-convert :echo10
  [umm-coll _]
  (echo10/umm-expected-conversion-echo10 umm-coll))

(defmethod umm->expected-convert :dif
  [umm-coll _]
  (dif9/umm-expected-conversion-dif9 umm-coll))

(defmethod umm->expected-convert :dif10
  [umm-coll _]
  (dif10/umm-expected-conversion-dif10 umm-coll))

(defmethod umm->expected-convert :serf
  [umm-service _]
<<<<<<< HEAD
  (-> umm-service
      (update-in [:AdditionalAttributes] convert-serf-additional-attributes)
      (update-in [:RelatedUrls] expected-related-urls-for-dif-serf)
      (update-in [:MetadataDates] expected-metadata-dates-for-serf)
      (update-in-each [:ServiceCitation] expected-serf-service-citation)
      (update-in [:ServiceCitation] remove-empty-objects)
      (update-in [:ServiceCitation] seq)
      (update-in-each [:Projects] fix-serf-project)
      (update-in [:AccessConstraints] fix-access-constraints)
      (update-in-each [:MetadataAssociations] assoc :Description nil :Type nil :Version nil)
      (update-in [:MetadataAssociations] fix-metadata-associations)
      (update-in-each [:PublicationReferences] fix-serf-doi)
      (update-in-each [:PublicationReferences] update-in [:RelatedUrl] fix-publication-reference-url)
      (assoc :Platforms nil)
      (dissoc :DataCenters)))

;; ISO 19115-2

(defn propagate-first
  "Returns coll with the first element's value under k assoc'ed to each element in coll.

  Example: (propagate-first :x [{:x 1} {:y 2}]) => [{:x 1} {:x 1 :y 2}]"
  [k coll]
  (let [v (get (first coll) k)]
    (for [x coll]
      (assoc x k v))))

(defn sort-by-date-type-iso
  "Returns temporal extent records to match the order in which they are generated in ISO XML."
  [extents]
  (let [ranges (filter :RangeDateTimes extents)
        singles (filter :SingleDateTimes extents)]
    (seq (concat ranges singles))))

(defn- fixup-iso-ends-at-present
  "Updates temporal extents to be true only when they have both :EndsAtPresentFlag = true AND values
  in RangeDateTimes, otherwise nil."
  [temporal-extents]
  (for [extent temporal-extents]
    (let [ends-at-present (:EndsAtPresentFlag extent)
          rdts (seq (:RangeDateTimes extent))]
      (-> extent
          (update-in-each [:RangeDateTimes]
                          update-in [:EndingDateTime] (fn [x]
                                                        (when-not ends-at-present
                                                          x)))
          (assoc :EndsAtPresentFlag
                 (when (and rdts ends-at-present)
                   true))))))

(defn- fixup-comma-encoded-values
  [temporal-extents]
  (for [extent temporal-extents]
    (update-in extent [:TemporalRangeType] (fn [x]
                                             (when x
                                               (str/trim (iso-util/sanitize-value x)))))))

(defn expected-iso-19115-2-temporal
  [temporal-extents]
  (->> temporal-extents
       (propagate-first :PrecisionOfSeconds)
       (propagate-first :TemporalRangeType)
       fixup-comma-encoded-values
       fixup-iso-ends-at-present
       (split-temporals :RangeDateTimes)
       (split-temporals :SingleDateTimes)
       sort-by-date-type-iso))

(defn iso-19115-2-publication-reference
  "Returns the expected value of a parsed ISO-19115-2 publication references"
  [pub-refs]
  (seq (for [pub-ref pub-refs
             :when (and (:Title pub-ref) (:PublicationDate pub-ref))]
         (-> pub-ref
             (assoc :ReportNumber nil :Volume nil :RelatedUrl nil :PublicationPlace nil)
             (update-in [:DOI] (fn [doi] (when doi (assoc doi :Authority nil))))
             (update-in [:PublicationDate] date-time->date)))))

(defn- expected-iso-19115-2-distributions
  "Returns the expected ISO19115-2 distributions for comparison."
  [distributions]
  (some->> distributions
           su/remove-empty-records
           vec))

(defn- expected-iso-19115-2-related-urls
  [related-urls]
  (seq (for [related-url related-urls
             url (:URLs related-url)]
         (-> related-url
             (assoc :Title nil :MimeType nil :FileSize nil :URLs [url])
             (update-in [:Relation]
                        (fn [[rel]]
                          (when (relation-set rel)
                            [rel])))))))

(defn- fix-iso-vertical-spatial-domain-values
  [vsd]
  (let [fix-val (fn [x]
                  (when x
                    ;; Vertical spatial domain values are encoded in a comma-separated string in ISO
                    ;; XML, so the values must be updated to match what we expect in the resulting
                    ;; XML document.
                    (str/trim (iso-util/sanitize-value x))))]
    (-> vsd
        (update-in [:Type] fix-val)
        (update-in [:Value] fix-val))))

(defn update-iso-spatial
  [spatial-extent]
  (-> spatial-extent
      (assoc-in [:HorizontalSpatialDomain :ZoneIdentifier] nil)
      (update-in-each [:HorizontalSpatialDomain :Geometry :BoundingRectangles] assoc :CenterPoint nil)
      (update-in-each [:HorizontalSpatialDomain :Geometry :Lines] assoc :CenterPoint nil)
      (update-in-each [:HorizontalSpatialDomain :Geometry :GPolygons] assoc :CenterPoint nil)
      (update-in [:VerticalSpatialDomains] #(take 1 %))
      (update-in-each [:VerticalSpatialDomains] fix-iso-vertical-spatial-domain-values)
      prune-empty-maps))

(defn- group-metadata-assocations
  [mas]
  (let [{input-types true other-types false} (group-by (fn [ma] (= "INPUT" (:Type ma))) mas)]
    (seq (concat other-types input-types))))

(defn- update-iso-topic-categories
  "Update ISOTopicCategories values to a default value if it's not one of the specified values."
  [categories]
  (seq (map iso/iso-topic-value->sanitized-iso-topic-category categories)))

(defn- normalize-bounding-rectangle
  [{:keys [WestBoundingCoordinate NorthBoundingCoordinate
           EastBoundingCoordinate SouthBoundingCoordinate
           CenterPoint]}]
  (let [{:keys [west north east south]} (m/mbr WestBoundingCoordinate
                                               NorthBoundingCoordinate
                                               EastBoundingCoordinate
                                               SouthBoundingCoordinate)]
    (cmn/map->BoundingRectangleType
      {:CenterPoint CenterPoint
       :WestBoundingCoordinate west
       :NorthBoundingCoordinate north
       :EastBoundingCoordinate east
       :SouthBoundingCoordinate south})))

(def bounding-rectangles-path
  "The path in UMM to bounding rectangles."
  [:SpatialExtent :HorizontalSpatialDomain :Geometry :BoundingRectangles])

(defn fix-bounding-rectangles
  "Bounding rectangles in UMM JSON during conversion will be passed to the MBR namespace which does
  some normalization on them. The result is still the same area but the values will not be identical."
  [umm]
  (if-let [brs (seq (get-in umm bounding-rectangles-path))]
    (assoc-in umm bounding-rectangles-path (mapv normalize-bounding-rectangle brs))
    umm))
=======
  (serf/umm-expected-conversion-serf umm-service))
>>>>>>> f7e011d1

(defmethod umm->expected-convert :iso19115
  [umm-coll _]
  (iso19115/umm-expected-conversion-iso19115 umm-coll))

(defmethod umm->expected-convert :iso-smap
  [umm-coll _]
  (let [original-brs (get-in umm-coll conversion-util/bounding-rectangles-path)
        umm-coll (umm->expected-convert umm-coll :iso19115)
        umm-coll (if (seq original-brs)
                   (assoc-in umm-coll conversion-util/bounding-rectangles-path original-brs)
                   umm-coll)]
   (iso-smap/umm-expected-conversion-iso-smap umm-coll original-brs)))

;;; Unimplemented Fields

(def not-implemented-fields
  "This is a list of required but not implemented fields."
  #{:CollectionCitations :MetadataDates :MetadataLanguage
    :DirectoryNames :SpatialInformation})

(defn- dissoc-not-implemented-fields
  "Removes not implemented fields since they can't be used for comparison"
  [record metadata-format]
  (if (contains? #{:serf} metadata-format)
    record
    (reduce (fn [r field]
              (assoc r field nil))
            record
            not-implemented-fields)))

;;; Public API

(defn convert
  "Returns input UMM-C/S record transformed according to the specified transformation for
  metadata-format."
  ([umm-record metadata-format]
   (if (contains? #{:umm-json} metadata-format)
     umm-record
     (-> umm-record
         (umm->expected-convert metadata-format)
         (dissoc-not-implemented-fields metadata-format))))
  ([umm-record src dest]
   (-> umm-record
       (convert src)
       (convert dest))))<|MERGE_RESOLUTION|>--- conflicted
+++ resolved
@@ -410,165 +410,7 @@
 
 (defmethod umm->expected-convert :serf
   [umm-service _]
-<<<<<<< HEAD
-  (-> umm-service
-      (update-in [:AdditionalAttributes] convert-serf-additional-attributes)
-      (update-in [:RelatedUrls] expected-related-urls-for-dif-serf)
-      (update-in [:MetadataDates] expected-metadata-dates-for-serf)
-      (update-in-each [:ServiceCitation] expected-serf-service-citation)
-      (update-in [:ServiceCitation] remove-empty-objects)
-      (update-in [:ServiceCitation] seq)
-      (update-in-each [:Projects] fix-serf-project)
-      (update-in [:AccessConstraints] fix-access-constraints)
-      (update-in-each [:MetadataAssociations] assoc :Description nil :Type nil :Version nil)
-      (update-in [:MetadataAssociations] fix-metadata-associations)
-      (update-in-each [:PublicationReferences] fix-serf-doi)
-      (update-in-each [:PublicationReferences] update-in [:RelatedUrl] fix-publication-reference-url)
-      (assoc :Platforms nil)
-      (dissoc :DataCenters)))
-
-;; ISO 19115-2
-
-(defn propagate-first
-  "Returns coll with the first element's value under k assoc'ed to each element in coll.
-
-  Example: (propagate-first :x [{:x 1} {:y 2}]) => [{:x 1} {:x 1 :y 2}]"
-  [k coll]
-  (let [v (get (first coll) k)]
-    (for [x coll]
-      (assoc x k v))))
-
-(defn sort-by-date-type-iso
-  "Returns temporal extent records to match the order in which they are generated in ISO XML."
-  [extents]
-  (let [ranges (filter :RangeDateTimes extents)
-        singles (filter :SingleDateTimes extents)]
-    (seq (concat ranges singles))))
-
-(defn- fixup-iso-ends-at-present
-  "Updates temporal extents to be true only when they have both :EndsAtPresentFlag = true AND values
-  in RangeDateTimes, otherwise nil."
-  [temporal-extents]
-  (for [extent temporal-extents]
-    (let [ends-at-present (:EndsAtPresentFlag extent)
-          rdts (seq (:RangeDateTimes extent))]
-      (-> extent
-          (update-in-each [:RangeDateTimes]
-                          update-in [:EndingDateTime] (fn [x]
-                                                        (when-not ends-at-present
-                                                          x)))
-          (assoc :EndsAtPresentFlag
-                 (when (and rdts ends-at-present)
-                   true))))))
-
-(defn- fixup-comma-encoded-values
-  [temporal-extents]
-  (for [extent temporal-extents]
-    (update-in extent [:TemporalRangeType] (fn [x]
-                                             (when x
-                                               (str/trim (iso-util/sanitize-value x)))))))
-
-(defn expected-iso-19115-2-temporal
-  [temporal-extents]
-  (->> temporal-extents
-       (propagate-first :PrecisionOfSeconds)
-       (propagate-first :TemporalRangeType)
-       fixup-comma-encoded-values
-       fixup-iso-ends-at-present
-       (split-temporals :RangeDateTimes)
-       (split-temporals :SingleDateTimes)
-       sort-by-date-type-iso))
-
-(defn iso-19115-2-publication-reference
-  "Returns the expected value of a parsed ISO-19115-2 publication references"
-  [pub-refs]
-  (seq (for [pub-ref pub-refs
-             :when (and (:Title pub-ref) (:PublicationDate pub-ref))]
-         (-> pub-ref
-             (assoc :ReportNumber nil :Volume nil :RelatedUrl nil :PublicationPlace nil)
-             (update-in [:DOI] (fn [doi] (when doi (assoc doi :Authority nil))))
-             (update-in [:PublicationDate] date-time->date)))))
-
-(defn- expected-iso-19115-2-distributions
-  "Returns the expected ISO19115-2 distributions for comparison."
-  [distributions]
-  (some->> distributions
-           su/remove-empty-records
-           vec))
-
-(defn- expected-iso-19115-2-related-urls
-  [related-urls]
-  (seq (for [related-url related-urls
-             url (:URLs related-url)]
-         (-> related-url
-             (assoc :Title nil :MimeType nil :FileSize nil :URLs [url])
-             (update-in [:Relation]
-                        (fn [[rel]]
-                          (when (relation-set rel)
-                            [rel])))))))
-
-(defn- fix-iso-vertical-spatial-domain-values
-  [vsd]
-  (let [fix-val (fn [x]
-                  (when x
-                    ;; Vertical spatial domain values are encoded in a comma-separated string in ISO
-                    ;; XML, so the values must be updated to match what we expect in the resulting
-                    ;; XML document.
-                    (str/trim (iso-util/sanitize-value x))))]
-    (-> vsd
-        (update-in [:Type] fix-val)
-        (update-in [:Value] fix-val))))
-
-(defn update-iso-spatial
-  [spatial-extent]
-  (-> spatial-extent
-      (assoc-in [:HorizontalSpatialDomain :ZoneIdentifier] nil)
-      (update-in-each [:HorizontalSpatialDomain :Geometry :BoundingRectangles] assoc :CenterPoint nil)
-      (update-in-each [:HorizontalSpatialDomain :Geometry :Lines] assoc :CenterPoint nil)
-      (update-in-each [:HorizontalSpatialDomain :Geometry :GPolygons] assoc :CenterPoint nil)
-      (update-in [:VerticalSpatialDomains] #(take 1 %))
-      (update-in-each [:VerticalSpatialDomains] fix-iso-vertical-spatial-domain-values)
-      prune-empty-maps))
-
-(defn- group-metadata-assocations
-  [mas]
-  (let [{input-types true other-types false} (group-by (fn [ma] (= "INPUT" (:Type ma))) mas)]
-    (seq (concat other-types input-types))))
-
-(defn- update-iso-topic-categories
-  "Update ISOTopicCategories values to a default value if it's not one of the specified values."
-  [categories]
-  (seq (map iso/iso-topic-value->sanitized-iso-topic-category categories)))
-
-(defn- normalize-bounding-rectangle
-  [{:keys [WestBoundingCoordinate NorthBoundingCoordinate
-           EastBoundingCoordinate SouthBoundingCoordinate
-           CenterPoint]}]
-  (let [{:keys [west north east south]} (m/mbr WestBoundingCoordinate
-                                               NorthBoundingCoordinate
-                                               EastBoundingCoordinate
-                                               SouthBoundingCoordinate)]
-    (cmn/map->BoundingRectangleType
-      {:CenterPoint CenterPoint
-       :WestBoundingCoordinate west
-       :NorthBoundingCoordinate north
-       :EastBoundingCoordinate east
-       :SouthBoundingCoordinate south})))
-
-(def bounding-rectangles-path
-  "The path in UMM to bounding rectangles."
-  [:SpatialExtent :HorizontalSpatialDomain :Geometry :BoundingRectangles])
-
-(defn fix-bounding-rectangles
-  "Bounding rectangles in UMM JSON during conversion will be passed to the MBR namespace which does
-  some normalization on them. The result is still the same area but the values will not be identical."
-  [umm]
-  (if-let [brs (seq (get-in umm bounding-rectangles-path))]
-    (assoc-in umm bounding-rectangles-path (mapv normalize-bounding-rectangle brs))
-    umm))
-=======
   (serf/umm-expected-conversion-serf umm-service))
->>>>>>> f7e011d1
 
 (defmethod umm->expected-convert :iso19115
   [umm-coll _]
