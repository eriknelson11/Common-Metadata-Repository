(ns cmr.umm-spec.test.expected-conversion
  "This contains functions for manipulating the expected UMM record when taking a UMM record
  writing it to an XML format and parsing it back. Conversion from a UMM record into metadata
  can be lossy if some fields are not supported by that format"
  (:require [cmr.common.util :refer [update-in-each]]
            [cmr.umm-spec.models.collection :as umm-c]
                        [cmr.umm-spec.json-schema :as js]
            [cmr.umm-spec.models.common :as cmn]
            [clj-time.core :as t]
            [cmr.common.util :as util]
            [cmr.umm-spec.umm-to-xml-mappings.dif10 :as dif10]))

(def example-record
  "An example record with fields supported by most formats."
<<<<<<< HEAD
  (js/coerce
   {:Platforms [{:ShortName "Platform 1"
                 :LongName "Example Platform Long Name 1"
                 :Type "Aircraft"
                 :Characteristics [{:Name "OrbitalPeriod"
                                    :Description "Orbital period in decimal minutes."
                                    :DataType "float"
                                    :Unit "Minutes"
                                    :Value "96.7"}]
                 :Instruments [{:ShortName "An Instrument"
                                :LongName "The Full Name of An Instrument v123.4"
                                :Technique "Two cans and a string"
                                :NumberOfSensors 1
                                :OperationalModes ["on" "off"]
                                :Characteristics [{:Name "Signal to Noise Ratio"
                                                   :Description "Is that necessary?"
                                                   :DataType "float"
                                                   :Unit "dB"
                                                   :Value "10"}]
                                :Sensors [{:ShortName "ABC"
                                           :LongName "Long Range Sensor"
                                           :Characteristics [{:Name "Signal to Noise Ratio"
                                                              :Description "Is that necessary?"
                                                              :DataType "float"
                                                              :Unit "dB"
                                                              :Value "10"}]
                                           :Technique "Drunken Fist"}]}]}]
    :TemporalExtents [{:TemporalRangeType "temp range"
                       :PrecisionOfSeconds 3
                       :EndsAtPresentFlag false
                       :RangeDateTimes [{:BeginningDateTime (t/date-time 2000)
                                         :EndingDateTime (t/date-time 2001)}
                                        {:BeginningDateTime (t/date-time 2002)
                                         :EndingDateTime (t/date-time 2003)}]}]
    :ProcessingLevel {:Id "3"
                      :ProcessingLevelDescription "Processing level description"}
    :RelatedUrls [{:URLs ["http://google.com"]}]
    :Organizations [{:Role "CUSTODIAN"
                     :Party {:OrganizationName {:ShortName "custodian"}}}]
    :ScienceKeywords [{:Category "cat" :Topic "top" :Term "ter"}]
    :SpatialExtent {:GranuleSpatialRepresentation "GEODETIC"
                    :HorizontalSpatialDomain {:ZoneIdentifier "Danger Zone"
                                              :Geometry {:CoordinateSystem "GEODETIC"
                                                         :BoundingRectangles [{:NorthBoundingCoordinate 45.0 :SouthBoundingCoordinate -81.0 :WestBoundingCoordinate 25.0 :EastBoundingCoordinate 30.0}]}}}
    :AccessConstraints {:Description "Access constraints"
                        :Value "0"}
    :UseConstraints "Use constraints"
    :EntryId "short_V1"
    :EntryTitle "The entry title V5"
    :Version "V5"
    :DataDates [{:Date (t/date-time 2012)
                 :Type "CREATE"}]
    :Abstract "A very abstract collection"
    :DataLanguage "English"
    :Quality "Pretty good quality"}))

(defn- prune-empty-maps
  [x]
  (cond
    (map? x) (let [pruned (reduce (fn [m [k v]]
                                    (assoc m k (prune-empty-maps v)))
                                  x
                                  x)]
               (if (seq (keep val pruned))
                 pruned
                 nil))
    (vector? x) (when-let [pruned (prune-empty-maps (seq x))]
                  (vec pruned))
    (seq? x)    (seq (keep prune-empty-maps x))
    :else x))
=======
  (umm-c/map->UMM-C
    {:Platforms [(cmn/map->PlatformType
                   {:ShortName "Platform 1"
                    :LongName "Example Platform Long Name 1"
                    :Type "Aircraft"
                    :Characteristics [(cmn/map->CharacteristicType
                                        {:Name "OrbitalPeriod"
                                         :Description "Orbital period in decimal minutes."
                                         :DataType "float"
                                         :Unit "Minutes"
                                         :Value "96.7"})]
                    :Instruments [(cmn/map->InstrumentType
                                    {:ShortName "An Instrument"
                                     :LongName "The Full Name of An Instrument v123.4"
                                     :Technique "Two cans and a string"
                                     :NumberOfSensors 1
                                     :OperationalModes ["on" "off"]
                                     :Characteristics [(cmn/map->CharacteristicType
                                                         {:Name "Signal to Noise Ratio"
                                                          :Description "Is that necessary?"
                                                          :DataType "float"
                                                          :Unit "dB"
                                                          :Value "10"})]
                                     :Sensors [(cmn/map->SensorType
                                                 {:ShortName "ABC"
                                                  :LongName "Long Range Sensor"
                                                  :Characteristics [(cmn/map->CharacteristicType
                                                                      {:Name "Signal to Noise Ratio"
                                                                       :Description "Is that necessary?"
                                                                       :DataType "float"
                                                                       :Unit "dB"
                                                                       :Value "10"})]
                                                  :Technique "Drunken Fist"})]})]})]
     :TemporalExtents [(cmn/map->TemporalExtentType
                         {:TemporalRangeType "temp range"
                          :PrecisionOfSeconds 3
                          :EndsAtPresentFlag false
                          :RangeDateTimes (mapv cmn/map->RangeDateTimeType
                                                [{:BeginningDateTime (t/date-time 2000)
                                                  :EndingDateTime (t/date-time 2001)}
                                                 {:BeginningDateTime (t/date-time 2002)
                                                  :EndingDateTime (t/date-time 2003)}])})]
     :ProcessingLevel (umm-c/map->ProcessingLevelType {:Id "3"
                                                       :ProcessingLevelDescription "Processing level description"})
     :RelatedUrls [(cmn/map->RelatedUrlType {:URLs ["http://google.com"]})]
     :Organizations [(cmn/map->ResponsibilityType
                       {:Role "CUSTODIAN"
                        :Party (cmn/map->PartyType
                                 {:OrganizationName (cmn/map->OrganizationNameType
                                                      {:ShortName "custodian"})})})]
     :ScienceKeywords [(cmn/map->ScienceKeywordType {:Category "cat" :Topic "top" :Term "ter"})]
     :SpatialExtent (cmn/map->SpatialExtentType {:GranuleSpatialRepresentation "NO_SPATIAL"})
     :AccessConstraints (cmn/map->AccessConstraintsType
                          {:Description "Access constraints"
                           :Value "0"})
     :UseConstraints "Use constraints"
     :EntryId "short_V1"
     :EntryTitle "The entry title V5"
     :Version "V5"
     :DataDates [(cmn/map->DateType {:Date (t/date-time 2012)
                                     :Type "CREATE"})]
     :Abstract "A very abstract collection"
     :DataLanguage "English"
     :Projects [(cmn/map->ProjectType {:ShortName "project short_name"})]
     :Quality "Pretty good quality"}))
>>>>>>> cf9c32c1

(defmulti ^:private convert-internal
  "Returns UMM collection that would be expected when converting the source UMM-C record into the
  destination XML format and parsing it back to a UMM-C record."
  (fn [umm-coll metadata-format]
    metadata-format))

(defmethod convert-internal :default
  [umm-coll _]
  umm-coll)

;;; Utililty Functions

(defn single-date->range
  "Returns a RangeDateTimeType for a single date."
  [date]
  (cmn/map->RangeDateTimeType {:BeginningDateTime date
                               :EndingDateTime    date}))

(defn split-temporals
  "Returns a seq of temporal extents with a new extent for each value under key
  k (e.g. :RangeDateTimes) in each source temporal extent."
  [k temporal-extents]
  (reduce (fn [result extent]
            (if-let [values (get extent k)]
              (concat result (map #(assoc extent k [%])
                                  values))
              (concat result [extent])))
          []
          temporal-extents))

;;; Format-Specific Translation Functions

(defn- convert-empty-record-to-nil
  [record]
  (if (seq (util/remove-nil-keys record))
    record
    nil))

(defn- expected-distributions
  "Returns the expected distributions for comparing with the distributions in the UMM-C record"
  [distributions]
  (->> distributions
       (keep convert-empty-record-to-nil)
       seq))

(defn- echo10-expected-distributions
  "Returns the ECHO10 expected distributions for comparing with the distributions in the UMM-C
  record. ECHO10 only has one Distribution, so here we just pick the first one."
  [distributions]
  (some-> distributions
          first
          convert-empty-record-to-nil
          (assoc :DistributionSize nil :DistributionMedia nil)
          vector))

;; ECHO 10

(defmethod convert-internal :echo10
  [umm-coll _]
  (-> umm-coll
      (update-in [:TemporalExtents] (comp seq (partial take 1)))
      (assoc :DataLanguage nil)
      (assoc :Quality nil)
      (assoc :UseConstraints nil)
      (update-in [:ProcessingLevel] convert-empty-record-to-nil)
      (update-in [:Distributions] echo10-expected-distributions)
      (update-in [:SpatialExtent] prune-empty-maps)
      (update-in-each [:AdditionalAttributes] assoc :Group nil :MeasurementResolution nil
                      :ParameterUnitsOfMeasure nil :ParameterValueAccuracy nil
                      :ValueAccuracyExplanation nil :UpdateDate nil)
      (update-in-each [:Projects] assoc :Campaigns nil)))

;; DIF 9

(defn dif9-temporal
  "Returns the expected value of a parsed DIF 9 UMM record's :TemporalExtents. All dates under
  SingleDateTimes are converted into ranges and concatenated with all ranges into a single
  TemporalExtentType."
  [temporal-extents]
  (let [singles (mapcat :SingleDateTimes temporal-extents)
        ranges (mapcat :RangeDateTimes temporal-extents)
        all-ranges (concat ranges
                           (map single-date->range singles))]
    (when (seq all-ranges)
      [(cmn/map->TemporalExtentType
         {:RangeDateTimes all-ranges})])))

(defn dif-access-constraints
  "Returns the expected value of a parsed DIF 9 and DIF 10 record's :AccessConstraints"
  [access-constraints]
  (when access-constraints
    (assoc access-constraints :Value nil)))

(defmethod convert-internal :dif
  [umm-coll _]
  (-> umm-coll
      (update-in [:TemporalExtents] dif9-temporal)
      (update-in [:SpatialExtent] assoc
                 :SpatialCoverageType nil
                 :OrbitParameters nil
                 :GranuleSpatialRepresentation nil
                 :VerticalSpatialDomains nil)
      (update-in [:SpatialExtent :HorizontalSpatialDomain] assoc
                 :ZoneIdentifier nil)
      (update-in [:SpatialExtent :HorizontalSpatialDomain :Geometry] assoc
                 :CoordinateSystem nil
                 :Points nil
                 :Lines nil
                 :GPolygons nil)
      (update-in-each [:SpatialExtent :HorizontalSpatialDomain :Geometry :BoundingRectangles] assoc
                      :CenterPoint nil)
      (update-in [:SpatialExtent] prune-empty-maps)
      (update-in [:AccessConstraints] dif-access-constraints)
      (update-in [:Distributions] expected-distributions)
      ;; DIF 9 does not support Platform Type or Characteristics. The mapping for Instruments is
      ;; unable to be implemented as specified.
      (update-in-each [:Platforms] assoc :Type nil :Characteristics nil :Instruments nil)
      (update-in [:ProcessingLevel] convert-empty-record-to-nil)
      (update-in-each [:AdditionalAttributes] assoc :Group "AdditionalAttribute")
      (update-in-each [:Projects] assoc :Campaigns nil :StartDate nil :EndDate nil)))


;; DIF 10
(defn dif10-platform
  [platform]
  ;; Only a limited subset of platform types are supported by DIF 10.
  (assoc platform :Type (get dif10/platform-types (:Type platform))))

(defn- dif10-processing-level
  [processing-level]
  (-> processing-level
      (assoc :ProcessingLevelDescription nil)
      (assoc :Id (get dif10/product-levels (:Id processing-level)))
      convert-empty-record-to-nil))

(defn dif10-project
  [proj]
  ;; DIF 10 only has at most one campaign in Project Campaigns
  (update-in proj [:Campaigns] #(when (first %) [(first %)])))

(defmethod convert-internal :dif10
  [umm-coll _]
  (-> umm-coll
      (assoc :SpatialExtent nil)
      (update-in [:AccessConstraints] dif-access-constraints)
      (update-in [:Distributions] expected-distributions)
      (update-in-each [:Platforms] dif10-platform)
      (update-in-each [:AdditionalAttributes] assoc :Group nil :UpdateDate nil)
      (update-in [:ProcessingLevel] dif10-processing-level)
      (update-in-each [:Projects] dif10-project)))

;; ISO 19115-2

(defn normalize-iso-19115-precisions
  "Returns seq of temporal extents all having the same precision as the first."
  [extents]
  (let [precision (-> extents first :PrecisionOfSeconds)]
    (map #(assoc % :PrecisionOfSeconds precision)
         extents)))

(defn sort-by-date-type-iso
  "Returns temporal extent records to match the order in which they are generated in ISO XML."
  [extents]
  (let [ranges (filter :RangeDateTimes extents)
        singles (filter :SingleDateTimes extents)]
    (seq (concat ranges singles))))

(defn expected-iso-19115-2-temporal
  [temporal-extents]
  (->> temporal-extents
       ;; ISO 19115-2 does not support these fields.
       (map #(assoc %
                    :TemporalRangeType nil
                    :EndsAtPresentFlag nil))
       normalize-iso-19115-precisions
       (split-temporals :RangeDateTimes)
       (split-temporals :SingleDateTimes)
       sort-by-date-type-iso))

(defmethod convert-internal :iso19115
  [umm-coll _]
  (-> umm-coll
      (assoc :SpatialExtent nil)
      (update-in [:TemporalExtents] expected-iso-19115-2-temporal)
      ;; The following platform instrument properties are not supported in ISO 19115-2
      (update-in-each [:Platforms] update-in-each [:Instruments] assoc
                      :NumberOfSensors nil
                      :OperationalModes nil)
      (assoc :Quality nil)
      (assoc :CollectionDataType nil)
      (update-in [:ProcessingLevel] convert-empty-record-to-nil)
      (assoc :Distributions nil)
      (assoc :AdditionalAttributes nil)
      (update-in-each [:Projects] assoc :Campaigns nil :StartDate nil :EndDate nil)))

;; ISO-SMAP

(defn- normalize-smap-instruments
  "Collects all instruments across given platforms and returns a seq of platforms with all
  instruments under each one."
  [platforms]
  (let [all-instruments (seq (mapcat :Instruments platforms))]
    (for [platform platforms]
      (assoc platform :Instruments all-instruments))))

(defmethod convert-internal :iso-smap
  [umm-coll _]
  (-> (convert-internal umm-coll :iso19115)
      ;; ISO SMAP does not support the PrecisionOfSeconds field.
      (update-in-each [:TemporalExtents] assoc :PrecisionOfSeconds nil)
      ;; Fields not supported by ISO-SMAP
      (assoc :UseConstraints nil)
      (assoc :AccessConstraints nil)
      (assoc :SpatialKeywords nil)
      (assoc :TemporalKeywords nil)
      (assoc :CollectionDataType nil)
      (assoc :AdditionalAttributes nil)
      (assoc :ProcessingLevel nil)
      (assoc :Distributions nil)
      (assoc :Projects nil)
      ;; Because SMAP cannot account for type, all of them are converted to Spacecraft.
      ;; Platform Characteristics are also not supported.
      (update-in-each [:Platforms] assoc :Type "Spacecraft" :Characteristics nil)
      ;; The following instrument fields are not supported by SMAP.
      (update-in-each [:Platforms] update-in-each [:Instruments] assoc
                      :Characteristics nil
                      :OperationalModes nil
                      :NumberOfSensors nil
                      :Sensors nil
                      :Technique nil)
      (update-in [:Platforms] normalize-smap-instruments)))

;;; Unimplemented Fields

(def not-implemented-fields
  "This is a list of required but not implemented fields."
  #{:CollectionCitations :MetadataDates :ISOTopicCategories :TilingIdentificationSystem
    :MetadataLanguage :DirectoryNames :Personnel :PublicationReferences
    :RelatedUrls :DataDates :Organizations
<<<<<<< HEAD
    :MetadataLineages :ScienceKeywords :SpatialInformation
    :AncillaryKeywords :Projects :PaleoTemporalCoverage
    :MetadataAssociations})
=======
    :SpatialExtent :MetadataLineages :ScienceKeywords :SpatialInformation
    :AncillaryKeywords :PaleoTemporalCoverage :MetadataAssociations})
>>>>>>> cf9c32c1

(defn- dissoc-not-implemented-fields
  "Removes not implemented fields since they can't be used for comparison"
  [record]
  (reduce (fn [r field]
            (assoc r field nil))
          record
          not-implemented-fields))

;;; Public API

(defn convert
  "Returns input UMM-C record transformed according to the specified transformation for
  metadata-format."
  ([umm-coll metadata-format]
   (if (= metadata-format :umm-json)
     umm-coll
     (dissoc-not-implemented-fields
       (convert-internal umm-coll metadata-format))))
  ([umm-coll src dest]
   (-> umm-coll
       (convert src)
       (convert dest))))<|MERGE_RESOLUTION|>--- conflicted
+++ resolved
@@ -12,7 +12,6 @@
 
 (def example-record
   "An example record with fields supported by most formats."
-<<<<<<< HEAD
   (js/coerce
    {:Platforms [{:ShortName "Platform 1"
                  :LongName "Example Platform Long Name 1"
@@ -67,6 +66,7 @@
                  :Type "CREATE"}]
     :Abstract "A very abstract collection"
     :DataLanguage "English"
+    :Projects [{:ShortName "project short_name"}]
     :Quality "Pretty good quality"}))
 
 (defn- prune-empty-maps
@@ -83,73 +83,6 @@
                   (vec pruned))
     (seq? x)    (seq (keep prune-empty-maps x))
     :else x))
-=======
-  (umm-c/map->UMM-C
-    {:Platforms [(cmn/map->PlatformType
-                   {:ShortName "Platform 1"
-                    :LongName "Example Platform Long Name 1"
-                    :Type "Aircraft"
-                    :Characteristics [(cmn/map->CharacteristicType
-                                        {:Name "OrbitalPeriod"
-                                         :Description "Orbital period in decimal minutes."
-                                         :DataType "float"
-                                         :Unit "Minutes"
-                                         :Value "96.7"})]
-                    :Instruments [(cmn/map->InstrumentType
-                                    {:ShortName "An Instrument"
-                                     :LongName "The Full Name of An Instrument v123.4"
-                                     :Technique "Two cans and a string"
-                                     :NumberOfSensors 1
-                                     :OperationalModes ["on" "off"]
-                                     :Characteristics [(cmn/map->CharacteristicType
-                                                         {:Name "Signal to Noise Ratio"
-                                                          :Description "Is that necessary?"
-                                                          :DataType "float"
-                                                          :Unit "dB"
-                                                          :Value "10"})]
-                                     :Sensors [(cmn/map->SensorType
-                                                 {:ShortName "ABC"
-                                                  :LongName "Long Range Sensor"
-                                                  :Characteristics [(cmn/map->CharacteristicType
-                                                                      {:Name "Signal to Noise Ratio"
-                                                                       :Description "Is that necessary?"
-                                                                       :DataType "float"
-                                                                       :Unit "dB"
-                                                                       :Value "10"})]
-                                                  :Technique "Drunken Fist"})]})]})]
-     :TemporalExtents [(cmn/map->TemporalExtentType
-                         {:TemporalRangeType "temp range"
-                          :PrecisionOfSeconds 3
-                          :EndsAtPresentFlag false
-                          :RangeDateTimes (mapv cmn/map->RangeDateTimeType
-                                                [{:BeginningDateTime (t/date-time 2000)
-                                                  :EndingDateTime (t/date-time 2001)}
-                                                 {:BeginningDateTime (t/date-time 2002)
-                                                  :EndingDateTime (t/date-time 2003)}])})]
-     :ProcessingLevel (umm-c/map->ProcessingLevelType {:Id "3"
-                                                       :ProcessingLevelDescription "Processing level description"})
-     :RelatedUrls [(cmn/map->RelatedUrlType {:URLs ["http://google.com"]})]
-     :Organizations [(cmn/map->ResponsibilityType
-                       {:Role "CUSTODIAN"
-                        :Party (cmn/map->PartyType
-                                 {:OrganizationName (cmn/map->OrganizationNameType
-                                                      {:ShortName "custodian"})})})]
-     :ScienceKeywords [(cmn/map->ScienceKeywordType {:Category "cat" :Topic "top" :Term "ter"})]
-     :SpatialExtent (cmn/map->SpatialExtentType {:GranuleSpatialRepresentation "NO_SPATIAL"})
-     :AccessConstraints (cmn/map->AccessConstraintsType
-                          {:Description "Access constraints"
-                           :Value "0"})
-     :UseConstraints "Use constraints"
-     :EntryId "short_V1"
-     :EntryTitle "The entry title V5"
-     :Version "V5"
-     :DataDates [(cmn/map->DateType {:Date (t/date-time 2012)
-                                     :Type "CREATE"})]
-     :Abstract "A very abstract collection"
-     :DataLanguage "English"
-     :Projects [(cmn/map->ProjectType {:ShortName "project short_name"})]
-     :Quality "Pretty good quality"}))
->>>>>>> cf9c32c1
 
 (defmulti ^:private convert-internal
   "Returns UMM collection that would be expected when converting the source UMM-C record into the
@@ -390,14 +323,9 @@
   #{:CollectionCitations :MetadataDates :ISOTopicCategories :TilingIdentificationSystem
     :MetadataLanguage :DirectoryNames :Personnel :PublicationReferences
     :RelatedUrls :DataDates :Organizations
-<<<<<<< HEAD
     :MetadataLineages :ScienceKeywords :SpatialInformation
-    :AncillaryKeywords :Projects :PaleoTemporalCoverage
+    :AncillaryKeywords :PaleoTemporalCoverage
     :MetadataAssociations})
-=======
-    :SpatialExtent :MetadataLineages :ScienceKeywords :SpatialInformation
-    :AncillaryKeywords :PaleoTemporalCoverage :MetadataAssociations})
->>>>>>> cf9c32c1
 
 (defn- dissoc-not-implemented-fields
   "Removes not implemented fields since they can't be used for comparison"
