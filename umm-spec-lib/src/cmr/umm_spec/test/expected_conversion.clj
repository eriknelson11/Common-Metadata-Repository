--- conflicted
+++ resolved
@@ -191,16 +191,12 @@
       ;; ISO SMAP does not support the PrecisionOfSeconds field.
       (update-in-each [:TemporalExtents] assoc :PrecisionOfSeconds nil)
       ;; Fields not supported by ISO-SMAP
-      (assoc :UseConstraints nil :AccessConstraints nil)
+      (assoc :UseConstraints nil)
+      (assoc :AccessConstraints nil)
+      (assoc :TemporalKeywords nil)
       ;; Because SMAP cannot account for type, all of them are converted to Spacecraft.
       ;; Platform Characteristics are also not supported.
-<<<<<<< HEAD
-      (update-in-each [:Platforms] assoc :Type "Spacecraft" :Characteristics nil)
-      (assoc :UseConstraints nil)
-      (assoc :TemporalKeywords nil)))
-=======
       (update-in-each [:Platforms] assoc :Type "Spacecraft" :Characteristics nil)))
->>>>>>> bee4ae00
 
 ;;; Unimplemented Fields
 
