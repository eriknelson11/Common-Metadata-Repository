(ns cmr.umm-spec.test.expected-conversion
  "This contains functions for manipulating the expected UMM record when taking a UMM record
  writing it to an XML format and parsing it back. Conversion from a UMM record into metadata
  can be lossy if some fields are not supported by that format"
  (:require [clj-time.core :as t]
            [clj-time.format :as f]
            [clojure.string :as str]
            [cmr.common.util :as util :refer [update-in-each]]
            [cmr.umm-spec.util :as su]
            [cmr.umm-spec.iso19115-2-util :as iso]
            [cmr.umm-spec.iso-keywords :as kws]
            [cmr.umm-spec.json-schema :as js]
            [cmr.umm-spec.models.collection :as umm-c]
            [cmr.umm-spec.models.common :as cmn]
            [cmr.umm-spec.umm-to-xml-mappings.dif10 :as dif10]
            [cmr.umm-spec.umm-to-xml-mappings.echo10.spatial :as echo10-spatial-gen]
            [cmr.umm-spec.umm-to-xml-mappings.echo10.related-url :as echo10-ru-gen]
            [cmr.umm-spec.xml-to-umm-mappings.echo10.spatial :as echo10-spatial-parse]
            [cmr.umm-spec.umm-to-xml-mappings.iso19115-2.additional-attribute :as iso-aa]))

(def example-record
  "An example record with fields supported by most formats."
  (js/coerce
    {:Platforms [{:ShortName "Platform 1"
                  :LongName "Example Platform Long Name 1"
                  :Type "Aircraft"
                  :Characteristics [{:Name "OrbitalPeriod"
                                     :Description "Orbital period in decimal minutes."
                                     :DataType "float"
                                     :Unit "Minutes"
                                     :Value "96.7"}]
                  :Instruments [{:ShortName "An Instrument"
                                 :LongName "The Full Name of An Instrument v123.4"
                                 :Technique "Two cans and a string"
                                 :NumberOfSensors 1
                                 :OperationalModes ["on" "off"]
                                 :Characteristics [{:Name "Signal to Noise Ratio"
                                                    :Description "Is that necessary?"
                                                    :DataType "float"
                                                    :Unit "dB"
                                                    :Value "10"}]
                                 :Sensors [{:ShortName "ABC"
                                            :LongName "Long Range Sensor"
                                            :Characteristics [{:Name "Signal to Noise Ratio"
                                                               :Description "Is that necessary?"
                                                               :DataType "float"
                                                               :Unit "dB"
                                                               :Value "10"}]
                                            :Technique "Drunken Fist"}]}]}]
     :TemporalExtents [{:TemporalRangeType "temp range"
                        :PrecisionOfSeconds 3
                        :EndsAtPresentFlag false
                        :RangeDateTimes [{:BeginningDateTime (t/date-time 2000)
                                          :EndingDateTime (t/date-time 2001)}
                                         {:BeginningDateTime (t/date-time 2002)
                                          :EndingDateTime (t/date-time 2003)}]}]
     :ProcessingLevel {:Id "3"
                       :ProcessingLevelDescription "Processing level description"}
     :ScienceKeywords [{:Category "EARTH SCIENCE" :Topic "top" :Term "ter"}
                       {:Category "EARTH SCIENCE SERVICES" :Topic "topic" :Term "term"
                        :VariableLevel1 "var 1" :VariableLevel2 "var 2"
                        :VariableLevel3 "var 3" :DetailedVariable "detailed"}]
     :SpatialExtent {:GranuleSpatialRepresentation "GEODETIC"
                     :HorizontalSpatialDomain {:ZoneIdentifier "Danger Zone"
                                               :Geometry {:CoordinateSystem "GEODETIC"
                                                          :BoundingRectangles [{:NorthBoundingCoordinate 45.0 :SouthBoundingCoordinate -81.0 :WestBoundingCoordinate 25.0 :EastBoundingCoordinate 30.0}]}}
                     :VerticalSpatialDomains [{:Type "Some kind of type"
                                               :Value "Some kind of value"}]
                     :OrbitParameters {:SwathWidth 2.0
                                       :Period 96.7
                                       :InclinationAngle 94.0
                                       :NumberOfOrbits 2.0
                                       :StartCircularLatitude 50.0}}
     :AccessConstraints {:Description "Restriction Comment: Access constraints"
                         :Value "0"}
     :UseConstraints "Restriction Flag: Use constraints"
     :EntryId "short_V1"
     :EntryTitle "The entry title V5"
     :Version "V5"
     :DataDates [{:Date (t/date-time 2012)
                  :Type "CREATE"}]
     :Abstract "A very abstract collection"
     :DataLanguage "English"
     :Projects [{:ShortName "project short_name"}]
     :Quality "Pretty good quality"
     :PublicationReferences [{:PublicationDate (t/date-time 2015)
                              :OtherReferenceDetails "Other reference details"
                              :Series "series"
                              :Title "title"
                              :DOI {:DOI "doi:xyz"
                                    :Authority "DOI"}
                              :Pages "100"
                              :Edition "edition"
                              :ReportNumber "25"
                              :Volume "volume"
                              :Publisher "publisher"
                              :RelatedUrl {:URLs ["www.foo.com" "www.shoo.com"]}
                              :ISBN "ISBN"
                              :Author "author"
                              :Issue "issue"
                              :PublicationPlace "publication place"}
                             {:DOI {:DOI "identifier"
                                    :Authority "authority"}}
                             {:Title "some title"}]
     :TemporalKeywords ["temporal keyword 1" "temporal keyword 2"]
     :AncillaryKeywords ["ancillary keyword 1" "ancillary keyword 2"]
     :RelatedUrls [{:Description "Related url description"
                    :ContentType {:Type "GET DATA" :Subtype "sub type"}
                    :Protocol "protocol"
                    :URLs ["www.foo.com", "www.shoo.com"]
                    :Title "related url title"
                    :MimeType "mime type"
                    :Caption "caption"}
                   {:Description "Related url 3 description "
                    :ContentType {:Type "Some type" :Subtype "sub type"}
                    :URLs ["www.foo.com"]}
                   {:Description "Related url 2 description"
                    :ContentType {:Type "GET RELATED VISUALIZATION" :Subtype "sub type"}
                    :URLs ["www.foo.com"]
                    :FileSize {:Size 10.0 :Unit "MB"}}]
     :MetadataAssociations [{:Type "SCIENCE ASSOCIATED"
                             :Description "Associated with a collection"
                             :EntryId "AssocEntryId"
                             :Version "V8"},
                            {:Type "INPUT"
                             :Description "Some other collection"
                             :EntryId "AssocEntryId2"
                             :Version "V2"}
                            {:Type nil
                             :Description nil
                             :EntryId "AssocEntryId3"
                             :Version nil}
                            {:Type "INPUT"
                             :EntryId "AssocEntryId4"}]
     :AdditionalAttributes [{:Group "Accuracy"
                             :Name "PercentGroundHit"
                             :DataType "FLOAT"
                             :Description "Percent of data for this granule that had a detected ground return of the transmitted laser pulse."
                             :MeasurementResolution "1"
                             :ParameterRangeBegin "0.0"
                             :ParameterRangeEnd "100.0"
                             :ParameterUnitsOfMeasure "Percent"
                             :Value "50"
                             :ParameterValueAccuracy "1"
                             :ValueAccuracyExplanation "explaination for value accuracy"}
                            {:Name "aa-name"
                             :DataType "INT"}]
     :Organizations [{:Role "ORIGINATOR"
                      :Party {:ServiceHours "24/7"
                              :OrganizationName {:ShortName "org 1"
                                                 :LongName "longname"}
                              :Addresses [{:StreetAddresses ["23 abc st"]
                                           :City "city"}]}}
                     {:Role "POINTOFCONTACT"
                      :Party {:Person {:LastName "person 1"}
                              :RelatedUrls [{:Description "Organization related url description"
                                             :ContentType {:Type "Some type" :Subtype "sub type"}
                                             :URLs ["www.foo.com"]}]}}
                     {:Role "DISTRIBUTOR"
                      :Party {:OrganizationName {:ShortName "org 2"}
                              :Contacts [{:Type "email" :Value "abc@foo.com"}]}}
                     {:Role "PROCESSOR"
                      :Party {:OrganizationName {:ShortName "org 3"}}}]
     :Personnel [{:Role "POINTOFCONTACT"
                  :Party {:Person {:LastName "person 2"}}}]
     }))

(defn- prune-empty-maps
  "If x is a map, returns nil if all of the map's values are nil, otherwise returns the map with
  prune-empty-maps applied to all values. If x is a collection, returns the result of keeping the
  non-nil results of calling prune-empty-maps on each value in x."
  [x]
  (cond
    (map? x) (let [pruned (reduce (fn [m [k v]]
                                    (assoc m k (prune-empty-maps v)))
                                  x
                                  x)]
               (when (seq (keep val pruned))
                 pruned))
    (vector? x) (when-let [pruned (prune-empty-maps (seq x))]
                  (vec pruned))
    (seq? x)    (seq (keep prune-empty-maps x))
    :else x))

(defmulti ^:private convert-internal
  "Returns UMM collection that would be expected when converting the source UMM-C record into the
  destination XML format and parsing it back to a UMM-C record."
  (fn [umm-coll metadata-format]
    metadata-format))

(defmethod convert-internal :default
  [umm-coll _]
  umm-coll)

;;; Utililty Functions

(defn single-date->range
  "Returns a RangeDateTimeType for a single date."
  [date]
  (cmn/map->RangeDateTimeType {:BeginningDateTime date
                               :EndingDateTime    date}))

(defn split-temporals
  "Returns a seq of temporal extents with a new extent for each value under key
  k (e.g. :RangeDateTimes) in each source temporal extent."
  [k temporal-extents]
  (reduce (fn [result extent]
            (if-let [values (get extent k)]
              (concat result (map #(assoc extent k [%])
                                  values))
              (concat result [extent])))
          []
          temporal-extents))

(defn- date-time->date
  "Returns the given datetime to a date."
  [date-time]
  (some->> date-time
           (f/unparse (f/formatters :date))
           (f/parse (f/formatters :date))))

;;; Format-Specific Translation Functions

(defn- echo10-expected-distributions
  "Returns the ECHO10 expected distributions for comparing with the distributions in the UMM-C
  record. ECHO10 only has one Distribution, so here we just pick the first one."
  [distributions]
  (some-> distributions
          first
          su/convert-empty-record-to-nil
          (assoc :DistributionSize nil :DistributionMedia nil)
          vector))

;; ECHO 10

(defn fix-echo10-polygon
  "Because the generated points may not be in valid UMM order (closed and CCW), we need to do some
  fudging here."
  [gpolygon]
  (let [fix-points (fn [points]
                     (-> points
                         echo10-spatial-gen/echo-point-order
                         echo10-spatial-parse/umm-point-order))]
    (-> gpolygon
        (update-in [:Boundary :Points] fix-points)
        (update-in-each [:ExclusiveZone :Boundaries] update-in [:Points] fix-points))))

(defn- expected-echo10-related-urls
  [related-urls]
  (seq (for [related-url related-urls
             :let [type (get-in related-url [:ContentType :Type])]
             url (:URLs related-url)]
         (-> related-url
             (assoc :Protocol nil :Title nil :Caption nil :URLs [url])
             (update-in [:FileSize] (fn [file-size]
                                      (when (and file-size
                                                 (= type "GET RELATED VISUALIZATION"))
                                        (when-let [byte-size (echo10-ru-gen/convert-to-bytes
                                                               (:Size file-size) (:Unit file-size))]
                                          (assoc file-size :Size (float (int byte-size)) :Unit "Bytes")))))
             (assoc-in [:ContentType :Subtype] nil)
             (update-in [:ContentType]
                        (fn [content-type]
                          (when (#{"GET DATA"
                                   "GET RELATED VISUALIZATION"
                                   "VIEW RELATED INFORMATION"} type)
                            content-type)))))))

(defmethod convert-internal :echo10
  [umm-coll _]
  (-> umm-coll
      (assoc :TilingIdentificationSystem nil) ;; TODO Implement this as part of CMR-1862
      (assoc :Personnel nil) ;; TODO Implement this as part of CMR-1841
      (assoc :DataDates nil) ;; TODO Implement this as part of CMR-1840
      (assoc :Organizations nil) ;; TODO Implement this as part of CMR-1841
      (assoc :MetadataAssociations nil) ;; TODO Implement this as part of CMR-1852
      (update-in [:TemporalExtents] (comp seq (partial take 1)))
      (assoc :DataLanguage nil)
      (assoc :Quality nil)
      (assoc :UseConstraints nil)
      (assoc :PublicationReferences nil)
      (assoc :AncillaryKeywords nil)
      (assoc :ISOTopicCategories nil)
      (update-in [:ProcessingLevel] su/convert-empty-record-to-nil)
      (update-in [:Distributions] echo10-expected-distributions)
      (update-in-each [:SpatialExtent :HorizontalSpatialDomain :Geometry :GPolygons] fix-echo10-polygon)
      (update-in [:SpatialExtent] prune-empty-maps)
      (update-in-each [:AdditionalAttributes] assoc :Group nil :MeasurementResolution nil
                      :ParameterUnitsOfMeasure nil :ParameterValueAccuracy nil
                      :ValueAccuracyExplanation nil :UpdateDate nil)
      (update-in-each [:Projects] assoc :Campaigns nil)
      (update-in [:RelatedUrls] expected-echo10-related-urls)
      ;; ECHO10 requires Price to be %9.2f which maps to UMM JSON DistributionType Fees
      (update-in-each [:Distributions] update-in [:Fees]
                      (fn [n]
                        (when n (Double. (format "%9.2f" n)))))))

;; DIF 9

(defn dif9-temporal
  "Returns the expected value of a parsed DIF 9 UMM record's :TemporalExtents. All dates under
  SingleDateTimes are converted into ranges and concatenated with all ranges into a single
  TemporalExtentType."
  [temporal-extents]
  (let [singles (mapcat :SingleDateTimes temporal-extents)
        ranges (mapcat :RangeDateTimes temporal-extents)
        all-ranges (concat ranges
                           (map single-date->range singles))]
    (when (seq all-ranges)
      [(cmn/map->TemporalExtentType
         {:RangeDateTimes all-ranges})])))

(defn dif-access-constraints
  "Returns the expected value of a parsed DIF 9 and DIF 10 record's :AccessConstraints"
  [access-constraints]
  (when access-constraints
    (assoc access-constraints :Value nil)))

(defn dif-publication-reference
  "Returns the expected value of a parsed DIF 9 publication reference"
  [pub-ref]
  (-> pub-ref
      (update-in [:DOI] (fn [doi] (when doi (assoc doi :Authority nil))))
      (update-in [:RelatedUrl]
                 (fn [related-url]
                   (when related-url (assoc related-url
                                            :URLs (seq (remove nil? [(first (:URLs related-url))]))
                                            :Description nil
                                            :ContentType nil
                                            :Protocol nil
                                            :Title nil
                                            :MimeType nil
                                            :Caption nil
                                            :FileSize nil))))))

(defn- expected-dif-related-urls
  [related-urls]
  (seq (for [related-url related-urls]
         (assoc related-url :Protocol nil :Title nil :Caption nil :FileSize nil :MimeType nil))))

(defmethod convert-internal :dif
  [umm-coll _]
  (-> umm-coll
<<<<<<< HEAD
      ;; not supported in DIF 9 (some just not yet...)
      (assoc :MetadataAssociations nil
             :DataDates nil
             :Personnel nil
             :Organizations nil
             :TilingIdentificationSystem nil)
=======
      (assoc :MetadataAssociations nil) ;; TODO Implement this as part of CMR-1852
      (assoc :TilingIdentificationSystem nil) ;; TODO Implement this as part of CMR-1862
      (assoc :Personnel nil) ;; TODO Implement this as part of CMR-1841
      (assoc :DataDates nil) ;; TODO Implement this as part of CMR-1840
      (assoc :Organizations nil) ;; TODO Implement this as part of CMR-1841
>>>>>>> b9375324
      (update-in [:TemporalExtents] dif9-temporal)
      (update-in [:SpatialExtent] assoc
                 :SpatialCoverageType nil
                 :OrbitParameters nil
                 :GranuleSpatialRepresentation nil
                 :VerticalSpatialDomains nil)
      (update-in [:SpatialExtent :HorizontalSpatialDomain] assoc
                 :ZoneIdentifier nil)
      (update-in [:SpatialExtent :HorizontalSpatialDomain :Geometry] assoc
                 :CoordinateSystem nil
                 :Points nil
                 :Lines nil
                 :GPolygons nil)
      (update-in-each [:SpatialExtent :HorizontalSpatialDomain :Geometry :BoundingRectangles] assoc
                      :CenterPoint nil)
      (update-in [:SpatialExtent] prune-empty-maps)
      (update-in [:AccessConstraints] dif-access-constraints)
      (update-in [:Distributions] su/remove-empty-records)
      ;; DIF 9 does not support Platform Type or Characteristics. The mapping for Instruments is
      ;; unable to be implemented as specified.
      (update-in-each [:Platforms] assoc :Type nil :Characteristics nil :Instruments nil)
      (update-in [:ProcessingLevel] su/convert-empty-record-to-nil)
      (update-in-each [:AdditionalAttributes] assoc :Group "AdditionalAttribute")
      (update-in-each [:Projects] assoc :Campaigns nil :StartDate nil :EndDate nil)
      (update-in-each [:PublicationReferences] dif-publication-reference)
      (update-in [:RelatedUrls] expected-dif-related-urls)))


;; DIF 10
(defn dif10-platform
  [platform]
  ;; Only a limited subset of platform types are supported by DIF 10.
  (assoc platform :Type (get dif10/platform-types (:Type platform))))

(defn- dif10-processing-level
  [processing-level]
  (-> processing-level
      (assoc :ProcessingLevelDescription nil)
      (assoc :Id (get dif10/product-levels (:Id processing-level)))
      su/convert-empty-record-to-nil))

(defn dif10-project
  [proj]
  (-> proj
      ;; DIF 10 only has at most one campaign in Project Campaigns
      (update-in [:Campaigns] #(when (first %) [(first %)]))
      ;; DIF10 StartDate and EndDate are date rather than datetime
      (update-in [:StartDate] date-time->date)
      (update-in [:EndDate] date-time->date)))

(defn trim-dif10-geometry
  "Returns GeometryType record with a maximium of one value in the collections under each key."
  [geom]
  ;; The shape key sequence here must be in the same order as in the DIF 10 XML generation.
  (let [shape-keys [:GPolygons :BoundingRectangles :Lines :Points]
        found-shape (first (filter #(seq (get geom %)) shape-keys))
        other-keys (remove #{found-shape} shape-keys)
        geom (if found-shape
               (update-in geom [found-shape] #(take 1 %))
               geom)]
    (reduce (fn [m k]
              (assoc m k nil))
            geom
            other-keys)))

(defn fixup-dif10-data-dates
  "Returns DataDates seq as it would be parsed from DIF 10 XML document."
  [data-dates]
  (when (seq data-dates)
    (let [date-types (group-by :Type data-dates)]
      (filter some?
              (for [date-type ["CREATE" "UPDATE" "REVIEW" "DELETE"]]
                (last (sort-by :Date (get date-types date-type))))))))

(defmethod convert-internal :dif10
  [umm-coll _]
  (-> umm-coll
      (assoc :TilingIdentificationSystem nil) ;; TODO Implement this as part of CMR-1862
      (assoc :Personnel nil) ;; TODO Implement this as part of CMR-1841
      (assoc :DataDates nil) ;; TODO Implement this as part of CMR-1840
      (assoc :Organizations nil) ;; TODO Implement this as part of CMR-1841
      (update-in [:SpatialExtent :HorizontalSpatialDomain :Geometry] trim-dif10-geometry)
      (update-in [:SpatialExtent] prune-empty-maps)
<<<<<<< HEAD
      (update-in [:DataDates] fixup-dif10-data-dates)
      (assoc :MetadataAssociations nil) ;; TODO implement this
=======
      (assoc :MetadataAssociations nil) ;; TODO Implement this as part of CMR-1852
>>>>>>> b9375324
      (update-in [:AccessConstraints] dif-access-constraints)
      (update-in [:Distributions] su/remove-empty-records)
      (update-in-each [:Platforms] dif10-platform)
      (update-in-each [:AdditionalAttributes] assoc :Group nil :UpdateDate nil)
      (update-in [:ProcessingLevel] dif10-processing-level)
      (update-in-each [:Projects] dif10-project)
      (update-in [:PublicationReferences] prune-empty-maps)
      (update-in-each [:PublicationReferences] dif-publication-reference)
      (update-in [:RelatedUrls] expected-dif-related-urls)
      ;; The following fields are not supported yet
      (assoc :TilingIdentificationSystem  nil
             :Organizations nil
             :Personnel nil)))

;; ISO 19115-2

(defn propagate-first
  "Returns coll with the first element's value under k assoc'ed to each element in coll.

  Example: (propagate-first :x [{:x 1} {:y 2}]) => [{:x 1} {:x 1 :y 2}]"
  [k coll]
  (let [v (get (first coll) k)]
    (for [x coll]
      (assoc x k v))))

(defn sort-by-date-type-iso
  "Returns temporal extent records to match the order in which they are generated in ISO XML."
  [extents]
  (let [ranges (filter :RangeDateTimes extents)
        singles (filter :SingleDateTimes extents)]
    (seq (concat ranges singles))))

(defn- fixup-iso-ends-at-present
  "Updates temporal extents to be true only when they have both :EndsAtPresentFlag = true AND values
  in RangeDateTimes, otherwise nil."
  [temporal-extents]
  (for [extent temporal-extents]
    (let [ends-at-present (:EndsAtPresentFlag extent)
          rdts (seq (:RangeDateTimes extent))]
      (-> extent
          (update-in-each [:RangeDateTimes]
                          update-in [:EndingDateTime] (fn [x]
                                                        (when-not ends-at-present
                                                          x)))
          (assoc :EndsAtPresentFlag
                 (when (and rdts ends-at-present)
                   true))))))

(defn- fixup-comma-encoded-values
  [temporal-extents]
  (for [extent temporal-extents]
    (update-in extent [:TemporalRangeType] (fn [x]
                                             (when x
                                               (iso/sanitize-value x))))))

(defn expected-iso-19115-2-temporal
  [temporal-extents]
  (->> temporal-extents
       (propagate-first :PrecisionOfSeconds)
       (propagate-first :TemporalRangeType)
       fixup-comma-encoded-values
       fixup-iso-ends-at-present
       (split-temporals :RangeDateTimes)
       (split-temporals :SingleDateTimes)
       sort-by-date-type-iso))

(defn iso-19115-2-publication-reference
  "Returns the expected value of a parsed ISO-19115-2 publication references"
  [pub-refs]
  (seq (for [pub-ref pub-refs
             :when (and (:Title pub-ref) (:PublicationDate pub-ref))]
         (-> pub-ref
             (assoc :ReportNumber nil :Volume nil :RelatedUrl nil :PublicationPlace nil)
             (update-in [:DOI] (fn [doi] (when doi (assoc doi :Authority nil))))
             (update-in [:PublicationDate] date-time->date)))))

(defn- expected-iso-19115-2-distributions
  "Returns the expected ISO19115-2 distributions for comparison."
  [distributions]
  (some->> distributions
           su/remove-empty-records
           vec))

(defn- expected-iso-19115-2-related-urls
  [related-urls]
  (seq (for [related-url related-urls
             url (:URLs related-url)]
         (-> related-url
             (assoc :Protocol nil :Title nil :MimeType nil :Caption nil :FileSize nil :URLs [url])
             (assoc-in [:ContentType :Subtype] nil)
             (update-in [:ContentType]
                        (fn [content-type]
                          (when (#{"GET DATA"
                                   "GET RELATED VISUALIZATION"
                                   "VIEW RELATED INFORMATION"} (:Type content-type))
                            content-type)))))))

(defn- fix-iso-vertical-spatial-domain-values
  [vsd]
  (let [fix-val (fn [x]
                  (when x
                    ;; Vertical spatial domain values are encoded in a comma-separated string in ISO
                    ;; XML, so the values must be updated to match what we expect in the resulting
                    ;; XML document.
                    (iso/sanitize-value x)))]
    (-> vsd
        (update-in [:Type] fix-val)
        (update-in [:Value] fix-val))))

(defn update-iso-spatial
  [spatial-extent]
  (-> spatial-extent
      (assoc-in [:HorizontalSpatialDomain :ZoneIdentifier] nil)
      (update-in-each [:HorizontalSpatialDomain :Geometry :BoundingRectangles] assoc :CenterPoint nil)
      (update-in-each [:HorizontalSpatialDomain :Geometry :Lines] assoc :CenterPoint nil)
      (update-in-each [:HorizontalSpatialDomain :Geometry :GPolygons] assoc :CenterPoint nil)
      (update-in [:VerticalSpatialDomains] #(take 1 %))
      (update-in-each [:VerticalSpatialDomains] fix-iso-vertical-spatial-domain-values)
      prune-empty-maps))

(defn- expected-person
  [person]
  (when-let [{:keys [FirstName MiddleName LastName]} person]
    (-> person
        (assoc :Uuid nil :FirstName nil :MiddleName nil)
        (assoc :LastName (str/join
                           " " (remove nil? [FirstName MiddleName LastName]))))))

(defn- expected-contacts
  "Returns the contacts with type phone or email"
  [contacts]
  (seq (filter #(.contains #{"phone" "email"} (:Type %)) contacts)))

(defn- update-with-expected-party
  "Update the given organization or personnel with expected person in the party"
  [party]
  (-> party
      (update-in [:Party :Person] expected-person)
      (update-in [:Party :Contacts] expected-contacts)
      (update-in [:Party :OrganizationName] (fn [org-name]
                                              (when org-name
                                                (assoc org-name :LongName nil :Uuid nil))))
      (update-in [:Party :Addresses] (fn [x]
                                       (when-let [address (first x)]
                                         [address])))
      (update-in [:Party :RelatedUrls] (fn [x]
                                         (when-let [related-url (first x)]
                                           (-> related-url
                                               (assoc :Protocol nil :Title nil
                                                      :FileSize nil :ContentType nil
                                                      :MimeType nil :Caption nil)
                                               (update-in [:URLs] (fn [urls] [(first urls)]))
                                               vector))))))

(defn- expected-responsibility
  [responsibility]
  (-> responsibility
      (update-in [:Party :RelatedUrls] (fn [urls]
                                         (seq (map #(assoc % :ContentType nil) urls))))
      update-with-expected-party))

(defn- expected-responsibilities
  [responsibilities allowed-roles]
  (let [resp-by-role (group-by :Role responsibilities)
        resp-by-role (update-in resp-by-role ["DISTRIBUTOR"] #(take 1 %))]
    (seq (map expected-responsibility
              (mapcat resp-by-role allowed-roles)))))

(defn- group-metadata-assocations
  [mas]
  (let [{input-types true other-types false} (group-by (fn [ma] (= "INPUT" (:Type ma))) mas)]
    (seq (concat other-types input-types))))

(defmethod convert-internal :iso19115
  [umm-coll _]
  (-> umm-coll
      (update-in [:SpatialExtent] update-iso-spatial)
      (update-in [:TemporalExtents] expected-iso-19115-2-temporal)
      ;; The following platform instrument properties are not supported in ISO 19115-2
      (update-in-each [:Platforms] update-in-each [:Instruments] assoc
                      :NumberOfSensors nil
                      :OperationalModes nil)
      (assoc :CollectionDataType nil)
      (update-in [:DataLanguage] #(or % "eng"))
      (update-in [:ProcessingLevel] su/convert-empty-record-to-nil)
      (update-in [:Distributions] expected-iso-19115-2-distributions)
      (update-in-each [:Projects] assoc :Campaigns nil :StartDate nil :EndDate nil)
      (update-in [:PublicationReferences] iso-19115-2-publication-reference)
      (update-in [:RelatedUrls] expected-iso-19115-2-related-urls)
      (update-in-each [:AdditionalAttributes] assoc :UpdateDate nil)
      (update-in [:Personnel]
                 expected-responsibilities ["POINTOFCONTACT"])
      (update-in [:Organizations]
                 expected-responsibilities ["POINTOFCONTACT" "ORIGINATOR" "DISTRIBUTOR" "PROCESSOR"])
      ;; Due to the way MetadataAssociatios is generated we need to fix nil types
      ; (update-in-each [:MetadataAssociations] update-in [:Type] #(or % ""))
      (update-in-each [:MetadataAssociations] assoc :ProviderId nil)
      (update-in [:MetadataAssociations] group-metadata-assocations)))

;; ISO-SMAP
(defn- normalize-smap-instruments
  "Collects all instruments across given platforms and returns a seq of platforms with all
  instruments under each one."
  [platforms]
  (let [all-instruments (seq (mapcat :Instruments platforms))]
    (for [platform platforms]
      (assoc platform :Instruments all-instruments))))

(defmethod convert-internal :iso-smap
  [umm-coll _]
  (-> umm-coll
      ;; TODO - Implement this as part of CMR-2058
      (update-in-each [:TemporalExtents] assoc :EndsAtPresentFlag nil)
      (convert-internal :iso19115)
      (assoc :SpatialExtent nil)
      ;; ISO SMAP does not support the PrecisionOfSeconds field.
      (update-in-each [:TemporalExtents] assoc :PrecisionOfSeconds nil)
      ;; TODO - Implement this as part of CMR-2057
      (update-in-each [:TemporalExtents] assoc :TemporalRangeType nil)
      ;; TODO - Implement this as part of CMR-1946
      (assoc :Quality nil)
      ;; Fields not supported by ISO-SMAP
      (assoc :MetadataAssociations nil) ;; TODO Implement this as part of CMR-1852
      (assoc :TilingIdentificationSystem nil) ;; TODO Implement this as part of CMR-1862
      (assoc :Personnel nil) ;; TODO Implement this as part of CMR-1841
      (assoc :DataDates nil) ;; TODO Implement this as part of CMR-1840
      (assoc :Organizations nil) ;; TODO Implement this as part of CMR-1841
      (assoc :UseConstraints nil)
      (assoc :AccessConstraints nil)
      (assoc :SpatialKeywords nil)
      (assoc :TemporalKeywords nil)
      (assoc :CollectionDataType nil)
      (assoc :AdditionalAttributes nil)
      (assoc :ProcessingLevel nil)
      (assoc :Distributions nil)
      (assoc :Projects nil)
      (assoc :PublicationReferences nil)
      (assoc :AncillaryKeywords nil)
      (assoc :RelatedUrls nil)
      (assoc :ISOTopicCategories nil)
      ;; Because SMAP cannot account for type, all of them are converted to Spacecraft.
      ;; Platform Characteristics are also not supported.
      (update-in-each [:Platforms] assoc :Type "Spacecraft" :Characteristics nil)
      ;; The following instrument fields are not supported by SMAP.
      (update-in-each [:Platforms] update-in-each [:Instruments] assoc
                      :Characteristics nil
                      :OperationalModes nil
                      :NumberOfSensors nil
                      :Sensors nil
                      :Technique nil)
      ;; ISO-SMAP checks on the Category of theme descriptive keywords to determine if it is
      ;; science keyword.
      (update-in [:ScienceKeywords]
                 (fn [sks]
                   (seq
                     (filter #(.contains kws/science-keyword-categories (:Category %)) sks))))
      (update-in [:Platforms] normalize-smap-instruments)))

;;; Unimplemented Fields

(def not-implemented-fields
  "This is a list of required but not implemented fields."
  #{:CollectionCitations :MetadataDates :MetadataLanguage
    :DirectoryNames :MetadataLineages :SpatialInformation
    :PaleoTemporalCoverage})

(defn- dissoc-not-implemented-fields
  "Removes not implemented fields since they can't be used for comparison"
  [record]
  (reduce (fn [r field]
            (assoc r field nil))
          record
          not-implemented-fields))

;;; Public API

(defn convert
  "Returns input UMM-C record transformed according to the specified transformation for
  metadata-format."
  ([umm-coll metadata-format]
   (if (= metadata-format :umm-json)
     umm-coll
     (-> umm-coll
         (convert-internal metadata-format)
         dissoc-not-implemented-fields)))
  ([umm-coll src dest]
   (-> umm-coll
       (convert src)
       (convert dest))))<|MERGE_RESOLUTION|>--- conflicted
+++ resolved
@@ -341,20 +341,12 @@
 (defmethod convert-internal :dif
   [umm-coll _]
   (-> umm-coll
-<<<<<<< HEAD
-      ;; not supported in DIF 9 (some just not yet...)
-      (assoc :MetadataAssociations nil
-             :DataDates nil
-             :Personnel nil
-             :Organizations nil
-             :TilingIdentificationSystem nil)
-=======
       (assoc :MetadataAssociations nil) ;; TODO Implement this as part of CMR-1852
       (assoc :TilingIdentificationSystem nil) ;; TODO Implement this as part of CMR-1862
       (assoc :Personnel nil) ;; TODO Implement this as part of CMR-1841
-      (assoc :DataDates nil) ;; TODO Implement this as part of CMR-1840
       (assoc :Organizations nil) ;; TODO Implement this as part of CMR-1841
->>>>>>> b9375324
+      ;; DIF 9 does not support DataDates
+      (assoc :DataDates nil)
       (update-in [:TemporalExtents] dif9-temporal)
       (update-in [:SpatialExtent] assoc
                  :SpatialCoverageType nil
@@ -434,16 +426,11 @@
   (-> umm-coll
       (assoc :TilingIdentificationSystem nil) ;; TODO Implement this as part of CMR-1862
       (assoc :Personnel nil) ;; TODO Implement this as part of CMR-1841
-      (assoc :DataDates nil) ;; TODO Implement this as part of CMR-1840
       (assoc :Organizations nil) ;; TODO Implement this as part of CMR-1841
       (update-in [:SpatialExtent :HorizontalSpatialDomain :Geometry] trim-dif10-geometry)
       (update-in [:SpatialExtent] prune-empty-maps)
-<<<<<<< HEAD
       (update-in [:DataDates] fixup-dif10-data-dates)
-      (assoc :MetadataAssociations nil) ;; TODO implement this
-=======
       (assoc :MetadataAssociations nil) ;; TODO Implement this as part of CMR-1852
->>>>>>> b9375324
       (update-in [:AccessConstraints] dif-access-constraints)
       (update-in [:Distributions] su/remove-empty-records)
       (update-in-each [:Platforms] dif10-platform)
