(ns cmr.umm-spec.test.expected-conversion-util
 "Common functionality for expected conversions"
 (:require
  [clj-time.core :as t]
  [clj-time.format :as f]
  [cmr.common-app.services.kms-fetcher :as kf]
  [cmr.common.util :as util :refer [update-in-each]]
  [cmr.umm-spec.dif-util :as dif-util]
  [cmr.umm-spec.location-keywords :as lk]
  [cmr.umm-spec.models.umm-collection-models :as umm-c]
  [cmr.umm-spec.models.umm-common-models :as cmn]
  [cmr.umm-spec.test.location-keywords-helper :as lkt]
  [cmr.umm-spec.url :as url]
  [cmr.umm-spec.util :as su]))

(def relation-set #{"GET DATA"
                    "GET RELATED VISUALIZATION"
                    "VIEW RELATED INFORMATION"})

(defn prune-empty-maps
  "If x is a map, returns nil if all of the map's values are nil, otherwise returns the map with
  prune-empty-maps applied to all values. If x is a collection, returns the result of keeping the
  non-nil results of calling prune-empty-maps on each value in x."
  [x]
  (cond
    (map? x) (let [pruned (reduce (fn [m [k v]]
                                    (assoc m k (prune-empty-maps v)))
                                  x
                                  x)]
               (when (seq (keep val pruned))
                 pruned))
    (vector? x) (when-let [pruned (prune-empty-maps (seq x))]
                  (vec pruned))
    (seq? x)    (seq (keep prune-empty-maps x))
    :else x))

(defn fixup-dif10-data-dates
  "Returns DataDates seq as it would be parsed from ECHO and DIF 10 XML document."
  [data-dates]
  (when (seq data-dates)
    (let [date-types (group-by :Type data-dates)]
      (filter some?
              (for [date-type ["CREATE" "UPDATE" "REVIEW" "DELETE"]]
                (last (sort-by :Date (get date-types date-type))))))))

(defn create-date-type
  "Create a DateType from a date-time. Note that time will dropped"
  [date-time type]
  (when (some? date-time)
    (cmn/map->DateType {:Date (f/unparse (f/formatters :date) date-time)
                        :Type type})))

(defn date-time->date
  "Returns the given datetime to a date."
  [date-time]
  (some->> date-time
           (f/unparse (f/formatters :date))
           (f/parse (f/formatters :date))))

(defn geometry-with-coordinate-system
  "Returns the geometry with default CoordinateSystem added if it doesn't have a CoordinateSystem."
  [geometry]
  (when geometry
    (update-in geometry [:CoordinateSystem] #(if % % "CARTESIAN"))))

(defn fix-echo10-dif10-polygon
  "Because the generated points may not be in valid UMM order (closed and CCW), we need to do some
  fudging here."
  [gpolygon]
  (let [fix-points (fn [points]
                     (-> points
                         su/closed-counter-clockwise->open-clockwise
                         su/open-clockwise->closed-counter-clockwise))]
    (-> gpolygon
        (update-in [:Boundary :Points] fix-points)
        (update-in-each [:ExclusiveZone :Boundaries] update-in [:Points] fix-points))))

(defn fix-location-keyword-conversion
  "Takes a non-kms keyword and converts it to the expected value"
  [location-keywords]
  ;;Convert the Location Keyword to a leaf.
  (let [leaf-values (lk/location-keywords->spatial-keywords location-keywords)
        translated-values (lk/translate-spatial-keywords
                           (kf/get-kms-index (lkt/setup-context-for-test)) leaf-values)]
    ;;If the keyword exists in the hierarchy
    (seq (map #(umm-c/map->LocationKeywordType %) translated-values))))

(defn expected-dif-addresses
  "Returns the expected DIF addresses"
  [addresses]
  (when (seq addresses)
    [(first addresses)]))

(defn sanitize-online-resource
  "Sanitize the OnlineResource URL (Linkage)"
  [online-resource]
  (if (:Linkage online-resource)
    (update online-resource :Linkage #(url/format-url % true))
    online-resource))

(defn dif-online-resource
  "Sanitize the URL, set Name and Description, and dissoc unmapped fields"
  [online-resource]
  (cmn/map->OnlineResourceType
   (-> online-resource
       sanitize-online-resource
       (update :Linkage #(su/with-default-url % true))
       (select-keys [:Linkage])
       (assoc :Name dif-util/dif-online-resource-name)
       (assoc :Description dif-util/dif-online-resource-description))))

(defn- check-nil-pub-ref
 "If the online resource name and description are the only fields in the publication
 reference, return nil pub ref. They are hardcoded not mapped and give problems with the
 expected conversion when translating back and forth between umm and xml"
 [pub-ref]
 (let [pub-ref (util/remove-nil-keys pub-ref)]
  (if (= (keys pub-ref) [:OnlineResource])
   (when (get-in pub-ref [:OnlineResource :Linkage])
    pub-ref)
   pub-ref)))

(defn dif-publication-reference
  "Returns the expected value of a parsed DIF 9 publication reference"
  [pub-ref]
  (-> pub-ref
      (update-in [:DOI] (fn [doi] (when doi (assoc doi :Authority nil))))
      (update :ISBN su/format-isbn)
      (update :OnlineResource dif-online-resource)
      check-nil-pub-ref))

(defn- expected-url-type
 "Perform a roundtrip of the URLContentType, Type, and Subtype to get the values back.
 Returns {:URLContentType 'X' :Type 'Y' :Subtype 'Z'}"
 [related-url]
 (let [url-type (util/remove-nil-keys
                 (select-keys related-url [:URLContentType :Type :Subtype]))
       dif-content-type (dif-util/umm-url-type->dif-umm-content-type url-type)]
  (get dif-util/dif-url-content-type->umm-url-types dif-content-type su/default-url-type)))

(defn expected-related-urls-for-dif-serf
  "Expected Related URLs for DIF and SERF concepts"
  [related-urls]
<<<<<<< HEAD
  (if (seq related-urls)
    (seq (for [related-url related-urls
               :let [url-type (expected-url-type related-url)]]
           (cmn/map->RelatedUrlType
            (merge
             url-type
             (-> related-url
                 (assoc :FileSize nil :MimeType nil)
                 (update-in [:URL] #(url/format-url % true))
                 (dissoc :URLContentType :Type :Subtype :Relation))))))
    [su/not-provided-related-url]))
=======
  (when (seq related-urls)
    (seq (for [related-url related-urls]
           (-> related-url
               (assoc :FileSize nil :MimeType nil)
               (update :URL #(url/format-url % true)))))))
>>>>>>> ce91d244

(def bounding-rectangles-path
  "The path in UMM to bounding rectangles."
  [:SpatialExtent :HorizontalSpatialDomain :Geometry :BoundingRectangles])

(defn expected-access-constraints
  "Return access constraints with default Description if applicable"
  [access-constraints]
  (when (some? access-constraints)
    (update access-constraints :Description su/with-default)))

(defn expected-related-url
  "Format the URL in RelatedUrl"
  [entry]
  (if-let [url (get-in entry [:RelatedUrl :URL])]
    (assoc-in entry [:RelatedUrl :URL]
      (url/format-url url true))
    entry))

(defn- expected-related-urls
  "Format all of the URLs in RelatedUrls, returns a list of RelatedUrls"
  [related-urls url-content-type]
  (seq (for [ru related-urls]
         (-> ru
             (assoc :URL (url/format-url (:URL ru) true))
             (assoc :URLContentType url-content-type)
             (assoc :Type "HOME PAGE")
             (dissoc :Subtype)))))

(defn expected-contact-information-urls
  "Format all of the URLs in ContactInformation"
  [records url-content-type]
  (seq (for [record records]
         (if (and (some? (:ContactInformation record))
                  (seq (:RelatedUrls (:ContactInformation record))))
           (update-in record [:ContactInformation :RelatedUrls]
             #(expected-related-urls % url-content-type))
           record))))

(defn expected-data-center-urls
  "Format all of the URLs in Data Centers, including the data center contact info,
  the contact groups contact info, and the contact persons contact info"
  [data-centers]
  (def data-centers data-centers)
  (seq (for [dc (expected-contact-information-urls data-centers "DataCenterURL")]
         (-> dc
             (update :ContactPersons expected-contact-information-urls "DataContactURL")
             (update :ContactGroups expected-contact-information-urls "DataContactURL")))))

(defn dif-expected-data-language
  "DIF and DIF10 do conversions on data language, since they only accept certain formats of
  language so convert the language to dif and back"
  [language]
  (when language
    (let [dif-language (dif-util/umm-language->dif-language language)]
      (dif-util/dif-language->umm-language dif-language))))

(defn expected-dif-doi
  "dif9 and dif10 don't have :Authority field, so assign nil to it"
  [doi]
  (if (get-in doi [:Authority])
    (assoc doi :Authority nil)
    doi))<|MERGE_RESOLUTION|>--- conflicted
+++ resolved
@@ -141,8 +141,7 @@
 (defn expected-related-urls-for-dif-serf
   "Expected Related URLs for DIF and SERF concepts"
   [related-urls]
-<<<<<<< HEAD
-  (if (seq related-urls)
+  (when (seq related-urls)
     (seq (for [related-url related-urls
                :let [url-type (expected-url-type related-url)]]
            (cmn/map->RelatedUrlType
@@ -151,15 +150,7 @@
              (-> related-url
                  (assoc :FileSize nil :MimeType nil)
                  (update-in [:URL] #(url/format-url % true))
-                 (dissoc :URLContentType :Type :Subtype :Relation))))))
-    [su/not-provided-related-url]))
-=======
-  (when (seq related-urls)
-    (seq (for [related-url related-urls]
-           (-> related-url
-               (assoc :FileSize nil :MimeType nil)
-               (update :URL #(url/format-url % true)))))))
->>>>>>> ce91d244
+                 (dissoc :URLContentType :Type :Subtype :Relation))))))))
 
 (def bounding-rectangles-path
   "The path in UMM to bounding rectangles."
