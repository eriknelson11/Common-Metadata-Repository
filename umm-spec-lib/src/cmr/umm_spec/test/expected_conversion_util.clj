--- conflicted
+++ resolved
@@ -136,13 +136,12 @@
  (let [url-type (util/remove-nil-keys
                  (select-keys related-url [:URLContentType :Type :Subtype]))
        dif-content-type (dif-util/umm-url-type->dif-umm-content-type url-type)]
-   (dif-util/dif-url-content-type->umm-url-types dif-content-type)))
+  (dif-util/dif-url-content-type->umm-url-types dif-content-type)))
 
 (defn expected-related-urls-for-dif-serf
   "Expected Related URLs for DIF and SERF concepts"
   [related-urls]
   (if (seq related-urls)
-<<<<<<< HEAD
     (seq (for [related-url related-urls
                :let [url-type (expected-url-type related-url)]]
            (cmn/map->RelatedUrlType
@@ -150,13 +149,8 @@
              url-type
              (-> related-url
                  (assoc :FileSize nil :MimeType nil :Relation nil)
-                 (update-in-each [:URLs] #(url/format-url % true)))))))
-=======
-    (seq (for [related-url related-urls]
-           (-> related-url
-               (assoc :FileSize nil :MimeType nil)
-               (update-in [:URL] #(url/format-url % true)))))
->>>>>>> 926b746f
+                 (update-in [:URL] #(url/format-url % true))
+                 (dissoc :URLContentType :Type :Subtype))))))
     [su/not-provided-related-url]))
 
 (def bounding-rectangles-path
@@ -179,17 +173,22 @@
 
 (defn- expected-related-urls
   "Format all of the URLs in RelatedUrls, returns a list of RelatedUrls"
-  [related-urls]
+  [related-urls url-content-type]
   (seq (for [ru related-urls]
-         (assoc ru :URL (url/format-url (:URL ru) true)))))
+         (-> ru
+             (assoc :URL (url/format-url (:URL ru) true))
+             (assoc :URLContentType url-content-type)
+             (assoc :Type "HOME PAGE")
+             (dissoc :Subtype)))))
 
 (defn expected-contact-information-urls
   "Format all of the URLs in ContactInformation"
-  [records]
+  [records url-content-type]
   (seq (for [record records]
          (if (and (some? (:ContactInformation record))
                   (seq (:RelatedUrls (:ContactInformation record))))
-           (update-in record [:ContactInformation :RelatedUrls] expected-related-urls)
+           (update-in record [:ContactInformation :RelatedUrls]
+             #(expected-related-urls % url-content-type))
            record))))
 
 (defn expected-data-center-urls
@@ -197,10 +196,10 @@
   the contact groups contact info, and the contact persons contact info"
   [data-centers]
   (def data-centers data-centers)
-  (seq (for [dc (expected-contact-information-urls data-centers)]
+  (seq (for [dc (expected-contact-information-urls data-centers "DataCenterURL")]
          (-> dc
-             (update :ContactPersons expected-contact-information-urls)
-             (update :ContactGroups expected-contact-information-urls)))))
+             (update :ContactPersons expected-contact-information-urls "DataContactURL")
+             (update :ContactGroups expected-contact-information-urls "DataContactURL")))))
 
 (defn dif-expected-data-language
   "DIF and DIF10 do conversions on data language, since they only accept certain formats of
