--- conflicted
+++ resolved
@@ -115,7 +115,6 @@
   [related-urls]
   (when (seq related-urls)
     (seq (for [related-url related-urls]
-<<<<<<< HEAD
            (merge
             (-> related-url
                 (assoc :MimeType nil :FileSize nil)
@@ -124,17 +123,7 @@
                              (when (conversion-util/relation-set rel)
                                [rel])))
                 (update :URL #(url/format-url % true)))
-            su/default-url-type)))
-    [su/not-provided-related-url]))
-=======
-           (-> related-url
-               (assoc :MimeType nil :FileSize nil)
-               (update-in [:Relation]
-                          (fn [[rel]]
-                            (when (conversion-util/relation-set rel)
-                              [rel])))
-               (update :URL #(url/format-url % true)))))))
->>>>>>> ce91d244
+            su/default-url-type)))))
 
 (defn- fix-iso-vertical-spatial-domain-values
   [vsd]
