(ns cmr.umm-spec.test.iso19115-expected-conversion
  "ISO 19115 specific expected conversion functionality"
  (:require
    [clj-time.core :as t]
    [clj-time.format :as f]
    [clojure.string :as str]
    [cmr.common.util :as util :refer [update-in-each]]
    [cmr.spatial.mbr :as m]
    [cmr.umm-spec.date-util :as date-util]
    [cmr.umm-spec.iso19115-2-util :as iso-util]
    [cmr.umm-spec.json-schema :as js]
    [cmr.umm-spec.location-keywords :as lk]
    [cmr.umm-spec.models.umm-collection-models :as umm-c]
    [cmr.umm-spec.models.umm-common-models :as cmn]
    [cmr.umm-spec.related-url :as ru-gen]
    [cmr.umm-spec.test.expected-conversion-util :as conversion-util]
    [cmr.umm-spec.test.location-keywords-helper :as lkt]
    [cmr.umm-spec.umm-to-xml-mappings.iso19115-2 :as iso]
    [cmr.umm-spec.umm-to-xml-mappings.iso19115-2.additional-attribute :as iso-aa]
    [cmr.umm-spec.umm-to-xml-mappings.iso19115-2.data-contact :as data-contact]
    [cmr.umm-spec.url :as url]
    [cmr.umm-spec.util :as su]))

(defn split-temporals
  "Returns a seq of temporal extents with a new extent for each value under key
  k (e.g. :RangeDateTimes) in each source temporal extent."
  [k temporal-extents]
  (reduce (fn [result extent]
            (if-let [values (get extent k)]
              (concat result (map #(assoc extent k [%])
                                  values))
              (concat result [extent])))
          []
          temporal-extents))

(defn- propagate-first
  "Returns coll with the first element's value under k assoc'ed to each element in coll.

  Example: (propagate-first :x [{:x 1} {:y 2}]) => [{:x 1} {:x 1 :y 2}]"
  [k coll]
  (let [v (get (first coll) k)]
    (for [x coll]
      (assoc x k v))))

(defn- sort-by-date-type-iso
  "Returns temporal extent records to match the order in which they are generated in ISO XML."
  [extents]
  (let [ranges (filter :RangeDateTimes extents)
        singles (filter :SingleDateTimes extents)]
    (seq (concat ranges singles))))

(defn- fixup-iso-ends-at-present
  "Updates temporal extents to be true only when they have both :EndsAtPresentFlag = true AND values
  in RangeDateTimes, otherwise nil."
  [temporal-extents]
  (for [extent temporal-extents]
    (let [ends-at-present (:EndsAtPresentFlag extent)
          rdts (seq (:RangeDateTimes extent))]
      (-> extent
          (update-in-each [:RangeDateTimes]
                          update-in [:EndingDateTime] (fn [x]
                                                        (when-not ends-at-present
                                                          x)))
          (assoc :EndsAtPresentFlag
                 (boolean (and rdts ends-at-present)))))))

(defn- fixup-comma-encoded-values
  [temporal-extents]
  (for [extent temporal-extents]
    (update-in extent [:TemporalRangeType] (fn [x]
                                             (when x
                                               (str/trim (iso-util/sanitize-value x)))))))

(defn expected-iso-19115-2-temporal
  [temporal-extents]
  (->> temporal-extents
       (propagate-first :PrecisionOfSeconds)
       (propagate-first :TemporalRangeType)
       fixup-comma-encoded-values
       fixup-iso-ends-at-present
       (split-temporals :RangeDateTimes)
       (split-temporals :SingleDateTimes)
       sort-by-date-type-iso
       (#(or (seq %) su/not-provided-temporal-extents))))

(defn- expected-online-resource
 "Sanitize the values in online resource"
 [online-resource]
 (when online-resource
  (-> online-resource
      (update :Linkage #(url/format-url % true))
      (update :Name #(su/with-default % true))
      (update :Description #(su/with-default % true)))))

(defn- iso-19115-2-publication-reference
  "Returns the expected value of a parsed ISO-19115-2 publication references"
  [pub-refs]
  (seq (for [pub-ref pub-refs
             :when (and (:Title pub-ref) (:PublicationDate pub-ref))]
         (-> pub-ref
             (assoc :ReportNumber nil :Volume nil :PublicationPlace nil)
             (update-in [:DOI] (fn [doi] (when doi (assoc doi :Authority nil))))
             (update-in [:PublicationDate] conversion-util/date-time->date)
             (update :ISBN su/format-isbn)
             (update :OnlineResource expected-online-resource)))))

(defn- expected-iso-19115-2-distributions
  "Returns the expected ISO19115-2 distributions for comparison."
  [distributions]
  (some->> distributions
           su/remove-empty-records
           vec))

(defn- expected-iso-19115-2-related-urls
  [related-urls]
  (if (seq related-urls)
<<<<<<< HEAD
    (seq (for [related-url related-urls
               url (:URLs related-url)]
           (cmn/map->RelatedUrlType
            (-> related-url
                (assoc :MimeType nil :FileSize nil :URLs [url])
                (dissoc :URLContentType :Type :Subtype)
                (update-in [:Relation]
                           (fn [[rel]]
                             (when (conversion-util/relation-set rel)
                               [rel])))
                (update-in-each [:URLs] #(url/format-url % true))))))
=======
    (seq (for [related-url related-urls]
           (-> related-url
               (assoc :MimeType nil :FileSize nil)
               (update-in [:Relation]
                          (fn [[rel]]
                            (when (conversion-util/relation-set rel)
                              [rel])))
               (update :URL #(url/format-url % true)))))
>>>>>>> 926b746f
    [su/not-provided-related-url]))

(defn- fix-iso-vertical-spatial-domain-values
  [vsd]
  (let [fix-val (fn [x]
                  (when x
                    ;; Vertical spatial domain values are encoded in a comma-separated string in ISO
                    ;; XML, so the values must be updated to match what we expect in the resulting
                    ;; XML document.
                    (str/trim (iso-util/sanitize-value x))))]
    (-> vsd
        (update-in [:Type] fix-val)
        (update-in [:Value] fix-val))))

(defn- update-iso-spatial
  [spatial-extent]
  (-> spatial-extent
      (assoc-in [:HorizontalSpatialDomain :ZoneIdentifier] nil)
      (update-in-each [:HorizontalSpatialDomain :Geometry :BoundingRectangles] assoc :CenterPoint nil)
      (update-in-each [:HorizontalSpatialDomain :Geometry :Lines] assoc :CenterPoint nil)
      (update-in-each [:HorizontalSpatialDomain :Geometry :GPolygons] assoc :CenterPoint nil)
      (update-in [:VerticalSpatialDomains] #(take 1 %))
      (update-in-each [:VerticalSpatialDomains] fix-iso-vertical-spatial-domain-values)
      conversion-util/prune-empty-maps))

(defn- group-metadata-assocations
  [mas]
  (let [{input-types true other-types false} (group-by (fn [ma] (= "INPUT" (:Type ma))) mas)]
    (seq (concat other-types input-types))))

(defn- update-iso-topic-categories
  "Update ISOTopicCategories values to a default value if it's not one of the specified values."
  [categories]
  (seq (map iso/iso-topic-value->sanitized-iso-topic-category categories)))

(defn- normalize-bounding-rectangle
  [{:keys [WestBoundingCoordinate NorthBoundingCoordinate
           EastBoundingCoordinate SouthBoundingCoordinate
           CenterPoint]}]
  (let [{:keys [west north east south]} (m/mbr WestBoundingCoordinate
                                               NorthBoundingCoordinate
                                               EastBoundingCoordinate
                                               SouthBoundingCoordinate)]
    (cmn/map->BoundingRectangleType
      {:CenterPoint CenterPoint
       :WestBoundingCoordinate west
       :NorthBoundingCoordinate north
       :EastBoundingCoordinate east
       :SouthBoundingCoordinate south})))

(defn- fix-bounding-rectangles
  "Bounding rectangles in UMM JSON during conversion will be passed to the MBR namespace which does
  some normalization on them. The result is still the same area but the values will not be identical."
  [umm]
  (if-let [brs (seq (get-in umm conversion-util/bounding-rectangles-path))]
    (assoc-in umm conversion-util/bounding-rectangles-path (mapv normalize-bounding-rectangle brs))
    umm))

(defn- geom->bounding-rectangle
  "Create a rectangle from a line or polygon"
  [boundary]
  (when-let [points (:Points boundary)]
   (let [lats (map :Latitude points)
         lons (map :Longitude points)]
     (cmn/map->BoundingRectangleType
      {:WestBoundingCoordinate (apply min lons)
       :NorthBoundingCoordinate (apply max lats)
       :EastBoundingCoordinate (apply max lons)
       :SouthBoundingCoordinate (apply min lats)}))))

(defn- point->bounding-rectangle
  "Create a bounding rectangle from a point. Take into account special bounding box for the poles."
  [point]
  (let [{:keys [Latitude Longitude]} point
        pole? (or (= Latitude 90.0) (= Latitude -90.0))]
   (cmn/map->BoundingRectangleType
     {:WestBoundingCoordinate (if pole?
                                -180.0
                                Longitude)
      :NorthBoundingCoordinate Latitude
      :EastBoundingCoordinate (if pole?
                                180.0
                                Longitude)
      :SouthBoundingCoordinate Latitude})))

(defn- get-bounding-rectangles-for-geometry
  "Get a bounding rectangle for each polygon, line, point."
  [umm]
  (let [geometry (get-in umm [:SpatialExtent :HorizontalSpatialDomain :Geometry])]
    (concat (map point->bounding-rectangle (:Points geometry))
            (map geom->bounding-rectangle (concat (map :Boundary (:GPolygons geometry))
                                                (:Lines geometry))))))

(defn- update-bounding-rectangles
  "Update bounding rectangles to mimic what ISO does. For each geometry (polygon, line, point),
   create a bounding box. For each bounding box, a duplicate is created."
  [umm]
  (let [geom-rects (get-bounding-rectangles-for-geometry umm)
        bounding-rects (get-in umm conversion-util/bounding-rectangles-path)
        bounding-rects (when (and (seq bounding-rects))
                         (interleave bounding-rects bounding-rects))]
    (-> umm
        (assoc-in conversion-util/bounding-rectangles-path (concat geom-rects bounding-rects))
        fix-bounding-rectangles)))

(defn- expected-iso19115-additional-attribute
  [attribute]
  (-> attribute
      (assoc :UpdateDate nil)
      (assoc :Description (su/with-default (:Description attribute)))))

(defn- expected-iso19115-additional-attributes
  "Update each additional attribute and re-order the additional attributes to be non data Quality
  then data quality additional attributes"
  [additional-attributes]
  (let [aas (map expected-iso19115-additional-attribute additional-attributes)]
    (concat
      (seq (remove #(iso-aa/data-quality-info-attributes (:Name %)) aas))
      (seq (filter #(iso-aa/data-quality-info-attributes (:Name %)) aas)))))

(defn- expected-iso19115-data-dates
  "Returns the expected ISO19115 DataDates"
  [data-dates]
  (if data-dates
    data-dates
    [(cmn/map->DateType {:Date (f/parse date-util/default-date-value)
                         :Type "CREATE"})]))

(defn- expected-science-keywords
  "Returns science keywords if not nil, otherwise default"
  [science-keywords]
  (if (seq science-keywords)
    science-keywords
    su/not-provided-science-keywords))

(defn- expected-iso-contact-mechanisms
 "Returns expected contact mechanisms with not translated types removed and ordered by phone,
 fax, email"
 [contact-mechanisms]
 (when-let [contact-mechanisms (seq
                                (remove #(nil? (:Type %))
                                 (map #(assoc % :Type (get data-contact/translated-contact-mechanism-types (:Type %)))
                                      contact-mechanisms)))]
  (let [groups (group-by :Type contact-mechanisms)] ; Group for ordering
    (concat
     (get groups "Telephone")
     (get groups "Fax")
     (get groups "Email")))))

(defn- expected-contact-info-related-urls
  "Returns expected related url - take the first related url and the first url in related urls"
  [related-urls]
  (when related-urls
    (expected-iso-19115-2-related-urls (take 1 related-urls))))

(defn- expected-iso-contact-information
 "Returns expected contact information - 1 address, only certain contact mechanisms are mapped"
 [contact-info]
 (-> contact-info
     (update :RelatedUrls expected-contact-info-related-urls)
     (update :ContactMechanisms expected-iso-contact-mechanisms)
     (update :Addresses #(take 1 %))))


(defn- update-short-and-long-name
 "ISO only has 1 field for both short and long and they get combined with a delimeter. combined
 and then parse the short and long name here to mimic what UMM -> ISO -> UMM will do."
 [data-center]
 (let [{:keys [ShortName LongName]} data-center
       organization-name (if LongName
                          (str ShortName " &gt; " LongName)
                          ShortName)
       name-split (str/split organization-name #"&gt;|>")]
   (if (> (count name-split) 0)
    (-> data-center
        (assoc :ShortName (str/trim (first name-split)))
        (assoc :LongName (when (> (count name-split) 1)
                          (str/join " " (map str/trim (rest name-split))))))
    (-> data-center
        (assoc :ShortName su/not-provided)
        (assoc :LongName nil)))))

(defn- update-person-names
 "ISO only has one field for the whole name. When we go from UMM -> ISO, we combine the names into
 one field then on ISO -> UMM we split them up. Need to do this processing to handle spaces in names
 as well as leading/trailing spaces."
 [person]
 (let [{:keys [FirstName MiddleName LastName]} person
       combined-name (str/trim (str/join " " [FirstName MiddleName LastName]))
       names (str/split combined-name #" {1,}")
       num-names (count names)]
  (if (= 1 num-names)
    (-> person
        (assoc :LastName (first names))
        (dissoc :FirstName)
        (dissoc :MiddleName))
    (-> person
        (assoc :FirstName (first names))
        (assoc :MiddleName (str/join " " (subvec names 1 (dec num-names))))
        (assoc :LastName (last names))))))

(defn- expected-contact-person
 "Return an expected ISO contact person. Role is based on whether it is a contact person associated
 with a data center or standalone contact person"
 [person role]
 (-> person
     (dissoc :Uuid)
     (assoc :Roles [role])
     update-person-names
     (update :ContactInformation expected-iso-contact-information)))

(defn- expected-contact-group
 "Return an expected ISO contact group"
 [group]
 (-> group
     (dissoc :Uuid)
     (assoc :Roles ["User Services"])
     (update :ContactInformation expected-iso-contact-information)))

(defn- expected-iso-data-center
 "Expected data center - trim whitespace from short name and long name, update contact info"
 [data-center]
 (-> data-center
     (update-in-each [:ContactPersons] #(expected-contact-person % "Data Center Contact"))
     (assoc :ContactGroups nil)
     (assoc :Uuid nil)
     update-short-and-long-name
     (update :ContactInformation expected-iso-contact-information)
     cmn/map->DataCenterType))

(defn- expected-data-center-contacts
 "In ISO, data centers, persons, and groups are all contacts and only relate by name. If we have
 multiple data centers with the same name, make sure they have the same ContactPersons, because
 they will after ISO -> UMM translation.

 Group the data centers by name and for each group (DC's with the same name) create a list of all
 persons for that DC name and set each DC's ContactPersons to that list. Returns a list of updated
 data centers"
 [data-centers]
 (let [data-center-groups (group-by #(select-keys % [:ShortName :LongName]) data-centers)]
  (apply concat
   (for [group (vals data-center-groups)
         :let [persons (apply concat (map :ContactPersons group))]] ; All persons for DC's with that name
     (map #(assoc % :ContactPersons persons) group)))))

(defn- expected-iso-data-centers
 "For each data center, if there are multiple roles make a copy of the data center for each role"
 [data-centers]
 (let [data-centers (map expected-iso-data-center data-centers)
       data-centers (expected-data-center-contacts data-centers)]
  (for [data-center data-centers
        role (:Roles data-center)]
   (assoc data-center :Roles [role]))))

(defn umm-expected-conversion-iso19115
  [umm-coll]
  (-> umm-coll
      (assoc :DirectoryNames nil)
      update-bounding-rectangles
      (update :SpatialExtent update-iso-spatial)
      ;; ISO only supports a single tiling identification system
      (update :TilingIdentificationSystems #(seq (take 1 %)))
      (update :TemporalExtents expected-iso-19115-2-temporal)
      ;; The following platform instrument properties are not supported in ISO 19115-2
      (update-in-each [:Platforms] update-in-each [:Instruments] assoc
                      :NumberOfInstruments nil
                      :OperationalModes nil)
      (update :DataDates expected-iso19115-data-dates)
      (assoc :CollectionDataType nil)
      (update :DataLanguage #(or % "eng"))
      (update :ProcessingLevel su/convert-empty-record-to-nil)
      (update :Distributions expected-iso-19115-2-distributions)
      (update-in-each [:Projects] assoc :Campaigns nil :StartDate nil :EndDate nil)
      (update :PublicationReferences iso-19115-2-publication-reference)
      (update :RelatedUrls expected-iso-19115-2-related-urls)
      (update :AdditionalAttributes expected-iso19115-additional-attributes)
      (update :MetadataAssociations group-metadata-assocations)
      (update :ISOTopicCategories update-iso-topic-categories)
      (update :LocationKeywords conversion-util/fix-location-keyword-conversion)
      (assoc :SpatialKeywords nil)
      (assoc :PaleoTemporalCoverages nil)
      (assoc :ContactPersons (map #(expected-contact-person % "Technical Contact") (:ContactPersons umm-coll)))
      (assoc :ContactGroups (map expected-contact-group (:ContactGroups umm-coll)))
      (update :DataCenters expected-iso-data-centers)
      (update :ScienceKeywords expected-science-keywords)
      (update :AccessConstraints conversion-util/expected-access-constraints)
      (update :CollectionProgress su/with-default)
      js/parse-umm-c))<|MERGE_RESOLUTION|>--- conflicted
+++ resolved
@@ -114,28 +114,15 @@
 (defn- expected-iso-19115-2-related-urls
   [related-urls]
   (if (seq related-urls)
-<<<<<<< HEAD
-    (seq (for [related-url related-urls
-               url (:URLs related-url)]
-           (cmn/map->RelatedUrlType
-            (-> related-url
-                (assoc :MimeType nil :FileSize nil :URLs [url])
-                (dissoc :URLContentType :Type :Subtype)
-                (update-in [:Relation]
-                           (fn [[rel]]
-                             (when (conversion-util/relation-set rel)
-                               [rel])))
-                (update-in-each [:URLs] #(url/format-url % true))))))
-=======
     (seq (for [related-url related-urls]
            (-> related-url
                (assoc :MimeType nil :FileSize nil)
+               (dissoc :URLContentType :Type :Subtype)
                (update-in [:Relation]
                           (fn [[rel]]
                             (when (conversion-util/relation-set rel)
                               [rel])))
                (update :URL #(url/format-url % true)))))
->>>>>>> 926b746f
     [su/not-provided-related-url]))
 
 (defn- fix-iso-vertical-spatial-domain-values
