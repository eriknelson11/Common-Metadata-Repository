--- conflicted
+++ resolved
@@ -154,7 +154,8 @@
   [c]
   (let [contacts (conversion-util/expected-contact-information-urls
                    (mapv #(contact->expected % role->expected)
-                       (concat (:ContactGroups c) (:ContactPersons c))))]
+                       (concat (:ContactGroups c) (:ContactPersons c)))
+                   "Data")]
     (when (seq contacts)
       contacts)))
 
@@ -176,13 +177,9 @@
   (when-let [related-url (:URL (first (:RelatedUrls contact-info)))]
     (cmn/map->ContactInformationType
        {:RelatedUrls [(cmn/map->RelatedUrlType
-<<<<<<< HEAD
-                        {:URLs [related-url]
-                         :URLContentType "DataCenterURL"
-                         :Type "HOME PAGE"})]})))
-=======
-                        {:URL related-url})]})))
->>>>>>> 926b746f
+                       {:URLContentType "DataCenterURL"
+                        :Type "HOME PAGE"
+                        :URL related-url})]})))
 
 (defn- expected-dif-data-centers
   "Returns the expected DIF parsed data centers for the given UMM collection."
