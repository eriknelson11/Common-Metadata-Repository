(ns cmr.umm-spec.test.echo10-expected-conversion
 "ECHO 10 specific expected conversion functionality"
 (:require
   [clj-time.core :as t]
   [clj-time.format :as f]
   [clojure.string :as str]
   [cmr.common.util :as util :refer [update-in-each]]
   [cmr.umm-spec.date-util :as date]
   [cmr.umm-spec.location-keywords :as lk]
   [cmr.umm-spec.models.umm-collection-models :as umm-c]
   [cmr.umm-spec.models.umm-common-models :as cmn]
   [cmr.umm-spec.related-url :as ru-gen]
   [cmr.umm-spec.test.expected-conversion-util :as conversion-util]
   [cmr.umm-spec.test.location-keywords-helper :as lkt]
   [cmr.umm-spec.umm-to-xml-mappings.echo10.data-contact :as dc]
   [cmr.umm-spec.url :as url]
   [cmr.umm-spec.util :as su]))

(defn- fixup-echo10-data-dates
  [data-dates]
  (seq
    (remove #(= "REVIEW" (:Type %))
            (conversion-util/fixup-dif10-data-dates data-dates))))

(defn- echo10-expected-fees
  "Returns the fees if it is a number string, i.e., can be converted to a decimal, otherwise nil."
  [fees]
  (when fees
    (try
      (format "%9.2f" (Double. fees))
      (catch NumberFormatException e))))

(defn- echo10-expected-distributions
  "Returns the ECHO10 expected distributions for comparing with the distributions in the UMM-C
  record. ECHO10 only has one Distribution, so here we just pick the first one."
  [distributions]
  (some-> distributions
          first
          (assoc :Sizes nil :DistributionMedia nil)
          (update-in [:Fees] echo10-expected-fees)
          su/convert-empty-record-to-nil
          vector))

(defn- get-url-type-by-type
 "Get the url-type based on "
 [type subtype]
 (if-let [url-content-type (su/type->url-content-type type)]
   {:URLContentType url-content-type
    :Type type
    :Subtype subtype}
   su/default-url-type))

(defn- expected-related-url-type
 "Expected related url URLContentType, Type, and Subtype based on whether an
 access url, browse url, or online resource url"
 [related-url]
 (let [{:keys [URLContentType Type Subtype]} related-url]
  (condp = URLContentType
   "DistributionURL" (if (= "GET DATA" Type)
                       (dissoc related-url :Subtype)
                       (if Subtype
                        (merge related-url (get-url-type-by-type Type Subtype))
                        related-url))
   "VisualizationURL" (-> related-url
                          (assoc :Type "GET RELATED VISUALIZATION")
                          (dissoc :Subtype))
   (if Subtype
    (merge related-url (get-url-type-by-type Type Subtype))
    related-url))))

(defn- expected-echo10-related-urls
  [related-urls]
<<<<<<< HEAD
  (if (seq related-urls)
    (for [related-url related-urls]
     (cmn/map->RelatedUrlType
      (-> related-url
          expected-related-url-type
          (dissoc :Relation :FileSize)
          (update :URL url/format-url true))))
   [su/not-provided-related-url]))
=======
  (when (seq related-urls)
    (for [related-url related-urls
          :let [[rel] (:Relation related-url)]]
     (-> related-url
         (update-in [:FileSize] (fn [file-size]
                                  (when (and file-size
                                             (= rel "GET RELATED VISUALIZATION"))
                                    (when-let [byte-size (ru-gen/convert-to-bytes
                                                          (:Size file-size) (:Unit file-size))]
                                      (assoc file-size :Size (/ (int byte-size) 1024) :Unit "KB")))))
         (update-in [:Relation] (fn [[rel]]
                                  (when (conversion-util/relation-set rel)
                                    [rel])))
         (update :URL url/format-url true)))))
>>>>>>> ce91d244

(defn- expected-echo10-reorder-related-urls
  "returns the RelatedUrls reordered - based on the order when echo10 is generated from umm."
  [umm-coll]
  (seq (concat (ru-gen/downloadable-urls (:RelatedUrls umm-coll))
               (ru-gen/resource-urls (:RelatedUrls umm-coll))
               (ru-gen/browse-urls (:RelatedUrls umm-coll)))))

(defn- expected-echo10-spatial-extent
  "Returns the expected ECHO10 SpatialExtent for comparison with the umm model."
  [spatial-extent]
  (let [spatial-extent (conversion-util/prune-empty-maps spatial-extent)]
    (if (get-in spatial-extent [:HorizontalSpatialDomain :Geometry])
      (update-in spatial-extent
                 [:HorizontalSpatialDomain :Geometry]
                 conversion-util/geometry-with-coordinate-system)
      spatial-extent)))

(defn- expected-echo10-platform-longname-with-default-value
  "Returns the expected ECHO10 LongName with default value."
  [platform]
  (-> platform
      (assoc :LongName (su/with-default (:LongName platform)))))

(defn- expected-echo10-additional-attribute
  [attribute]
  (-> attribute
      (assoc :Group nil)
      (assoc :UpdateDate nil)
      (assoc :MeasurementResolution nil)
      (assoc :ParameterUnitsOfMeasure nil)
      (assoc :ParameterValueAccuracy nil)
      (assoc :ValueAccuracyExplanation nil)
      (assoc :Description (su/with-default (:Description attribute)))))

(defn- expected-contact-mechanisms
   "Remove contact mechanisms with a type that is not supported by ECHO10. ECHO10 contact mechanisms
   are split up by phone and email in ECHO10 and will come back from XML in that order so make sure
   they are in the correct order."
  [mechanisms]
  (seq (concat
          (remove #(contains? dc/echo10-non-phone-contact-mechanisms (:Type %)) mechanisms)
          (filter #(= "Email" (:Type %)) mechanisms))))

(defn- expected-echo10-address
  "Expected address. All address fields are required in ECHO10, so replace with default
  when necessary"
  [address]
  (-> address
      (assoc :StreetAddresses [(dc/join-street-addresses (:StreetAddresses address))])
      (update :City su/with-default)
      (update :StateProvince su/with-default)
      (update :PostalCode su/with-default)
      (update :Country su/country-with-default)))

(defn- expected-echo10-contact-information
  "Expected contact information"
  [contact-information]
  (let [contact-information (-> contact-information
                                (assoc :RelatedUrls nil)
                                (update :Addresses #(when (seq %)
                                                      (mapv expected-echo10-address %)))
                                (update :ContactMechanisms expected-contact-mechanisms))]
    ;; Check for nil after updates because contact mechanisms could have been dropped making
    ;; contact information nil
    (when (seq (util/remove-nil-keys contact-information))
      (cmn/map->ContactInformationType contact-information))))

(defn- expected-echo10-contact-person
  "Returns an expected contact person for each role. ECHO10 only allows for 1 role per
  ContactPerson, so when converted to UMM a contact person is created for each role with
  the rest of the info copied."
  [contact-person]
  (when contact-person
   (for [role (:Roles contact-person)]
     (-> contact-person
         (assoc :ContactInformation nil)
         (assoc :Uuid nil)
         (assoc :NonDataCenterAffiliation nil)
         (update :FirstName su/with-default)
         (update :LastName su/with-default)
         (assoc :Roles [role])))))

(defn- expected-echo10-contact-persons
  "Returns the list of expected contact persons"
  [contact-persons]
  (when (seq contact-persons)
    (flatten
     (conversion-util/expected-contact-information-urls
       (mapv expected-echo10-contact-person contact-persons)
       "DataContactURL"))))

(defn- expected-echo10-data-center
  "Returns an expected data center for each role. ECHO10 only allows for 1 role per
  data center, so when converted to UMM a data center is created for each role with
  the rest of the info copied."
  [data-center]
  (for [role (:Roles data-center)]
    (-> data-center
        (assoc :ContactGroups nil)
        (update :ContactPersons expected-echo10-contact-persons)
        (assoc :Uuid nil)
        (assoc :LongName nil)
        (assoc :Roles [role])
        (assoc :ContactInformation (expected-echo10-contact-information (:ContactInformation data-center))))))

(defn- expected-echo10-data-centers
  "Returns the list of expected data centers"
  [data-centers]
  (if (seq data-centers)
    (flatten
     (conversion-util/expected-contact-information-urls
       (mapv expected-echo10-data-center data-centers)
       "DataCenterURL"))
    [su/not-provided-data-center]))

(defn- expected-metadata-dates
  "Return the update date since that's the only date persisted in ECHO10. Update date is
  represented as a date-time."
  [umm-coll]
  (when-let [update-date (date/metadata-update-date umm-coll)]
    [(cmn/map->DateType {:Date update-date
                         :Type "UPDATE"})]))

(defn- expected-science-keywords
  "Return science keywords if not null, otherwise the default science keywords"
  [science-keywords]
  (if (seq science-keywords)
    science-keywords
    su/not-provided-science-keywords))

(defn- expected-temporal-extents
  "ECHO10 only has 1 temporal extent so all of the data is in that, so on conversion to UMM we will
  return one extent with either all range date times, all single date times, or all periodic
  date times respectively. ECHO10 only allows for 1 date time type in a Temporal."
  [temporal-extents]
  (let [range-date-times (mapcat :RangeDateTimes temporal-extents)
        single-date-times (mapcat :SingleDateTimes temporal-extents)
        periodic-date-times (mapcat :PeriodicDateTimes temporal-extents)
        temporal-extent {:TemporalRangeType (:TemporalRangeType (first temporal-extents))
                         :PrecisionOfSeconds (:PrecisionOfSeconds (first temporal-extents))
                         :EndsAtPresentFlag (boolean (some :EndsAtPresentFlag temporal-extents))}]
    (cond
      (seq range-date-times)
      [(cmn/map->TemporalExtentType (assoc temporal-extent :RangeDateTimes range-date-times))]

      (seq single-date-times)
      [(cmn/map->TemporalExtentType (assoc temporal-extent :SingleDateTimes single-date-times))]

      (seq periodic-date-times)
      [(cmn/map->TemporalExtentType (assoc temporal-extent :PeriodicDateTimes periodic-date-times))])))

(defn umm-expected-conversion-echo10
  [umm-coll]
  (-> umm-coll
      (assoc :DirectoryNames nil)
      ;; CMR 3523. DIF10 data makes the order inside the :RelatedUrls important:
      ;; access urls first, resource urls second, browse urls last - which is
      ;; the order used when umm is converted to echo10.
      (assoc :RelatedUrls (expected-echo10-reorder-related-urls umm-coll))
      (update :TemporalExtents expected-temporal-extents)
      (update :DataDates fixup-echo10-data-dates)
      (assoc :DataLanguage nil)
      (assoc :Quality nil)
      (assoc :UseConstraints nil)
      (assoc :PublicationReferences nil)
      (assoc :AncillaryKeywords nil)
      (assoc :ISOTopicCategories nil)
      (update-in [:DataCenters] expected-echo10-data-centers)
      (assoc :ContactGroups nil)
      (update-in [:ContactPersons] expected-echo10-contact-persons)
      (update-in [:ProcessingLevel] su/convert-empty-record-to-nil)
      (update-in [:Distributions] echo10-expected-distributions)
      (update-in-each [:SpatialExtent :HorizontalSpatialDomain :Geometry :GPolygons]
                      conversion-util/fix-echo10-dif10-polygon)
      (update-in [:SpatialExtent] expected-echo10-spatial-extent)
      (update-in-each [:AdditionalAttributes] expected-echo10-additional-attribute)
      (update-in-each [:Projects] assoc :Campaigns nil)
      (update :RelatedUrls expected-echo10-related-urls)
      ;; We can't restore Detailed Location because it doesn't exist in the hierarchy.
      (update-in [:LocationKeywords] conversion-util/fix-location-keyword-conversion)
      ;; CMR 3253 This is added because it needs to support DIF10 umm. when it does roundtrip,
      ;; dif10umm-echo10(with default)-umm(without default needs to be removed)
      (update-in-each [:Platforms] expected-echo10-platform-longname-with-default-value)
      ;; CMR 2716 Getting rid of SpatialKeywords but keeping them for legacy purposes.
      (assoc :SpatialKeywords nil)
      (assoc :PaleoTemporalCoverages nil)
      (assoc :MetadataDates (expected-metadata-dates umm-coll))
      (update :ScienceKeywords expected-science-keywords)
      (update :AccessConstraints conversion-util/expected-access-constraints)
      (update :CollectionProgress su/with-default)))<|MERGE_RESOLUTION|>--- conflicted
+++ resolved
@@ -69,32 +69,14 @@
     related-url))))
 
 (defn- expected-echo10-related-urls
-  [related-urls]
-<<<<<<< HEAD
-  (if (seq related-urls)
-    (for [related-url related-urls]
-     (cmn/map->RelatedUrlType
-      (-> related-url
-          expected-related-url-type
-          (dissoc :Relation :FileSize)
-          (update :URL url/format-url true))))
-   [su/not-provided-related-url]))
-=======
-  (when (seq related-urls)
-    (for [related-url related-urls
-          :let [[rel] (:Relation related-url)]]
+ [related-urls]
+ (when (seq related-urls)
+   (for [related-url related-urls]
+    (cmn/map->RelatedUrlType
      (-> related-url
-         (update-in [:FileSize] (fn [file-size]
-                                  (when (and file-size
-                                             (= rel "GET RELATED VISUALIZATION"))
-                                    (when-let [byte-size (ru-gen/convert-to-bytes
-                                                          (:Size file-size) (:Unit file-size))]
-                                      (assoc file-size :Size (/ (int byte-size) 1024) :Unit "KB")))))
-         (update-in [:Relation] (fn [[rel]]
-                                  (when (conversion-util/relation-set rel)
-                                    [rel])))
-         (update :URL url/format-url true)))))
->>>>>>> ce91d244
+         expected-related-url-type
+         (dissoc :Relation :FileSize)
+         (update :URL url/format-url true))))))
 
 (defn- expected-echo10-reorder-related-urls
   "returns the RelatedUrls reordered - based on the order when echo10 is generated from umm."
