--- conflicted
+++ resolved
@@ -73,27 +73,17 @@
   [doc sanitize?]
   (if-let [related-urls (seq (select doc "/DIF/Related_URL"))]
     (for [related-url related-urls
-<<<<<<< HEAD
+          url (values-at related-url "URL")
           :let [description (value-of related-url "Description")
                 type (value-of related-url "URL_Content_Type/Type")
                 subtype (value-of related-url "URL_Content_Type/Subtype")
                 url-type (dif-util/dif-url-content-type->umm-url-types [type subtype])]]
       (merge
        url-type
-       {:URLs (map #(url/format-url % sanitize?) (values-at related-url "URL"))
+       {:URL (url/format-url url sanitize?)
         :Description description}))
     (when sanitize?
       [su/not-provided-related-url])))
-=======
-          url (values-at related-url "URL")
-          :let [description (value-of related-url "Description")]]
-         {:URL (url/format-url url sanitize?)
-          :Description (value-of related-url "Description")
-          :Relation [(value-of related-url "URL_Content_Type/Type")
-                     (value-of related-url "URL_Content_Type/Subtype")]})
-   (when sanitize?
-    [su/not-provided-related-url])))
->>>>>>> 926b746f
 
 (defn parse-temporal-extents
  "Return a list of temporal extents from the XML doc"
