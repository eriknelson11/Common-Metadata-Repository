(ns cmr.umm-spec.xml-to-umm-mappings.dif9
  "Defines mappings from DIF9 XML into UMM records"
  (:require [cmr.umm-spec.simple-xpath :refer [select text]]
            [cmr.umm-spec.xml.parse :refer :all]
            [camel-snake-kebab.core :as csk]
            [cmr.common.util :as util]
            [cmr.umm-spec.json-schema :as js]))

(defn- parse-mbrs
  "Returns a seq of bounding rectangle maps in the given DIF XML doc."
  [doc]
  (for [el (select doc "/DIF/Spatial_Coverage")]
    {:NorthBoundingCoordinate (value-of el "Northernmost_Latitude")
     :SouthBoundingCoordinate (value-of el "Southernmost_Latitude")
     :WestBoundingCoordinate (value-of el "Westernmost_Longitude")
     :EastBoundingCoordinate (value-of el "Easternmost_Longitude")}))

(defn- parse-dif9-xml
  "Returns collection map from DIF9 collection XML document."
  [doc]
  {:EntryTitle (value-of doc "/DIF/Entry_Title")
   :EntryId (value-of doc "/DIF/Entry_ID")
   :Version (value-of doc "/DIF/Data_Set_Citation/Version")
   :Abstract (value-of doc "/DIF/Summary/Abstract")
   :CollectionDataType (value-of doc "/DIF/Extended_Metadata/Metadata[Name='CollectionDataType']/Value")
   :Purpose (value-of doc "/DIF/Summary/Purpose")
   :DataLanguage (value-of doc "/DIF/Data_Set_Language")
   :TemporalKeywords (values-at doc "/DIF/Data_Resolution/Temporal_Resolution")
   :Projects (for [proj (select doc "/DIF/Project")]
               {:ShortName (value-of proj "Short_Name")
                :LongName (value-of proj "Long_Name")})
   :CollectionProgress (value-of doc "/DIF/Data_Set_Progress")
   :SpatialKeywords (values-at doc "/DIF/Location/Location_Category")
   :Quality (value-of doc "/DIF/Quality")
   :AccessConstraints {:Description (value-of doc "/DIF/Access_Constraints")}
   :UseConstraints (value-of doc "/DIF/Use_Constraints")
   :Platforms (for [platform (select doc "/DIF/Source_Name")]
                {:ShortName (value-of platform "Short_Name")
                 :LongName (value-of platform "Long_Name")})
   :TemporalExtents (when-let [temporals (select doc "/DIF/Temporal_Coverage")]
                      [{:RangeDateTimes (for [temporal temporals]
                                          {:BeginningDateTime (value-of temporal "Start_Date")
                                           :EndingDateTime    (value-of temporal "Stop_Date")})}])
   :SpatialExtent {:HorizontalSpatialDomain {:Geometry {:BoundingRectangles (parse-mbrs doc)}}}
   :Distributions (for [distribution (select doc "/DIF/:Distribution")]
                    {:DistributionMedia (value-of distribution "Distribution_Media")
                     :DistributionSize (value-of distribution "Distribution_Size")
                     :DistributionFormat (value-of distribution "Distribution_Format")
                     :Fees (value-of distribution "Fees")})
   :ProcessingLevel {:Id
                     (value-of doc "/DIF/Extended_Metadata/Metadata[Name='ProcessingLevelId']/Value")

                     :ProcessingLevelDescription
                     (value-of doc "/DIF/Extended_Metadata/Metadata[Name='ProcessingLevelDescription']/Value")}

   :AdditionalAttributes (for [aa (select doc "/DIF/Extended_Metadata/Metadata[Group='AdditionalAttribute']")]
                           {:Name (value-of aa "Name")
                            :Description (value-of aa "Description")
                            :DataType (value-of aa "Type")
                            :Group "AdditionalAttribute"
                            :ParameterRangeBegin (value-of aa "Value[@type='ParamRangeBegin']")
                            :ParameterRangeEnd (value-of aa "Value[@type='ParamRangeEnd']")
                            :Value (value-of aa "Value[@type='Value']")
                            :MeasurementResolution (value-of aa "Value[@type='MeasurementResolution']")
                            :ParameterUnitsOfMeasure (value-of aa "Value[@type='ParameterUnitsOfMeasure']")
                            :ParameterValueAccuracy (value-of aa "Value[@type='ParameterValueAccuracy']")
                            :ValueAccuracyExplanation (value-of aa "Value[@type='ValueAccuracyExplanation']")
                            :UpdateDate (value-of aa "Value[@type='UpdateDate']")})

<<<<<<< HEAD
   :PublicationReferences (for [pub-ref (select doc "/DIF/Reference")]
                            (into {} (map (fn [x]
                                            (if (keyword? x)
                                              [(csk/->PascalCaseKeyword x) (value-of pub-ref (str x))]
                                              x))
                                          [:Author
                                           :Publication_Date
                                           :Title
                                           :Series
                                           :Edition
                                           :Volume
                                           :Issue
                                           :Report_Number
                                           :Publication_Place
                                           :Publisher
                                           :Pages
                                           [:ISBN (value-of pub-ref "ISBN")]
                                           [:DOI {:DOI (value-of pub-ref "DOI")}]
                                           [:RelatedUrl
                                            {:URLs (seq
                                                     (remove nil? [(value-of pub-ref "Online_Resource")]))}]
                                           :Other_Reference_Details])))
   :AncillaryKeywords (values-at doc  "/DIF/Keyword")
   :RelatedUrls (for [related-url (select doc "/DIF/Related_URL")
                      :let [description (value-of related-url "Description")]]
                  {:URLs (values-at related-url "URL")
                   :Description description
                   :ContentType {:Type (value-of related-url "URL_Content_Type/Type")
                                 :Subtype (value-of related-url "URL_Content_Type/Subtype")}})})
=======
  :PublicationReferences (for [pub-ref (select doc "/DIF/Reference")]
                          (into {} (map (fn [x]
                                          (if (keyword? x)
                                            [(csk/->PascalCaseKeyword x) (value-of pub-ref (str x))]
                                            x))
                                        [:Author
                                         :Publication_Date
                                         :Title
                                         :Series
                                         :Edition
                                         :Volume
                                         :Issue
                                         :Report_Number
                                         :Publication_Place
                                         :Publisher
                                         :Pages
                                         [:ISBN (value-of pub-ref "ISBN")]
                                         [:DOI {:DOI (value-of pub-ref "DOI")}]
                                         [:RelatedUrl
                                          {:URLs (seq
                                                   (remove nil? [(value-of pub-ref "Online_Resource")]))}]
                                         :Other_Reference_Details])))
  :AncillaryKeywords (values-at doc  "/DIF/Keyword")
  :ScienceKeywords (for [sk (select doc "/DIF/Parameters")]
                         {:Category (value-of sk "Category")
                          :Topic (value-of sk "Topic")
                          :Term (value-of sk "Term")
                          :VariableLevel1 (value-of sk "Variable_Level_1")
                          :VariableLevel2 (value-of sk "Variable_Level_2")
                          :VariableLevel3 (value-of sk "Variable_Level_3")
                          :DetailedVariable (value-of sk "Detailed_Variable")})})
>>>>>>> 61e318d0

(defn dif9-xml-to-umm-c
  "Returns UMM-C collection record from DIF9 collection XML document."
  [metadata]
  (js/coerce (parse-dif9-xml metadata)))<|MERGE_RESOLUTION|>--- conflicted
+++ resolved
@@ -66,38 +66,6 @@
                             :ParameterValueAccuracy (value-of aa "Value[@type='ParameterValueAccuracy']")
                             :ValueAccuracyExplanation (value-of aa "Value[@type='ValueAccuracyExplanation']")
                             :UpdateDate (value-of aa "Value[@type='UpdateDate']")})
-
-<<<<<<< HEAD
-   :PublicationReferences (for [pub-ref (select doc "/DIF/Reference")]
-                            (into {} (map (fn [x]
-                                            (if (keyword? x)
-                                              [(csk/->PascalCaseKeyword x) (value-of pub-ref (str x))]
-                                              x))
-                                          [:Author
-                                           :Publication_Date
-                                           :Title
-                                           :Series
-                                           :Edition
-                                           :Volume
-                                           :Issue
-                                           :Report_Number
-                                           :Publication_Place
-                                           :Publisher
-                                           :Pages
-                                           [:ISBN (value-of pub-ref "ISBN")]
-                                           [:DOI {:DOI (value-of pub-ref "DOI")}]
-                                           [:RelatedUrl
-                                            {:URLs (seq
-                                                     (remove nil? [(value-of pub-ref "Online_Resource")]))}]
-                                           :Other_Reference_Details])))
-   :AncillaryKeywords (values-at doc  "/DIF/Keyword")
-   :RelatedUrls (for [related-url (select doc "/DIF/Related_URL")
-                      :let [description (value-of related-url "Description")]]
-                  {:URLs (values-at related-url "URL")
-                   :Description description
-                   :ContentType {:Type (value-of related-url "URL_Content_Type/Type")
-                                 :Subtype (value-of related-url "URL_Content_Type/Subtype")}})})
-=======
   :PublicationReferences (for [pub-ref (select doc "/DIF/Reference")]
                           (into {} (map (fn [x]
                                           (if (keyword? x)
@@ -128,8 +96,13 @@
                           :VariableLevel1 (value-of sk "Variable_Level_1")
                           :VariableLevel2 (value-of sk "Variable_Level_2")
                           :VariableLevel3 (value-of sk "Variable_Level_3")
-                          :DetailedVariable (value-of sk "Detailed_Variable")})})
->>>>>>> 61e318d0
+                          :DetailedVariable (value-of sk "Detailed_Variable")})
+  :RelatedUrls (for [related-url (select doc "/DIF/Related_URL")
+                      :let [description (value-of related-url "Description")]]
+                  {:URLs (values-at related-url "URL")
+                   :Description description
+                   :ContentType {:Type (value-of related-url "URL_Content_Type/Type")
+                                 :Subtype (value-of related-url "URL_Content_Type/Subtype")}})})
 
 (defn dif9-xml-to-umm-c
   "Returns UMM-C collection record from DIF9 collection XML document."
