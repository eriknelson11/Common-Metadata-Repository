--- conflicted
+++ resolved
@@ -81,7 +81,6 @@
 
 (defn parse-spatial
   "Returns UMM SpatialExtentType map from ISO XML document."
-<<<<<<< HEAD
   [doc extent-info]
   {:SpatialCoverageType (get extent-info "SpatialCoverageType")
    :GranuleSpatialRepresentation (get extent-info "SpatialGranuleSpatialRepresentation")
@@ -90,17 +89,5 @@
                                  vsd-value (get extent-info "VerticalSpatialDomainValue")]
                              (when (or vsd-type vsd-value)
                                [{:Type vsd-type
-                                 :Value vsd-value}]))})
-=======
-  [doc]
-  (let [extent-info (get-extent-info-map doc)]
-    {:SpatialCoverageType (get extent-info "SpatialCoverageType")
-     :GranuleSpatialRepresentation (get extent-info "SpatialGranuleSpatialRepresentation")
-     :HorizontalSpatialDomain {:Geometry (parse-geometry doc)}
-     :VerticalSpatialDomains (let [vsd-type  (get extent-info "VerticalSpatialDomainType")
-                                   vsd-value (get extent-info "VerticalSpatialDomainValue")]
-                               (when (or vsd-type vsd-value)
-                                 [{:Type vsd-type
-                                   :Value vsd-value}]))
-     :OrbitParameters (parse-orbit-parameters doc)}))
->>>>>>> 747b402f
+                                 :Value vsd-value}]))
+   :OrbitParameters (parse-orbit-parameters doc)})