--- conflicted
+++ resolved
@@ -26,13 +26,10 @@
        :Version (xpath "/Collection/VersionId")
        :Abstract (xpath "/Collection/Description")
        :Purpose (xpath "/Collection/SuggestedUsage")
-<<<<<<< HEAD
-       :TemporalKeywords (select "/Collection/TemporalKeywords/Keyword")
-=======
        :AccessConstraints (object
                             {:Description (xpath "/Collection/RestrictionComment")
                              :Value (xpath "/Collection/RestrictionFlag")})
->>>>>>> bee4ae00
+       :TemporalKeywords (select "/Collection/TemporalKeywords/Keyword")
        :TemporalExtents temporal-mappings
        :Platforms (for-each "/Collection/Platforms/Platform"
                     (object {:ShortName (xpath "ShortName")
