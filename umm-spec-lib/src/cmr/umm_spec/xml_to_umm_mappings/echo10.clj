(ns cmr.umm-spec.xml-to-umm-mappings.echo10
  "Defines mappings from ECHO10 XML into UMM records"
  (:require [cmr.umm-spec.simple-xpath :refer [select text]]
            [cmr.umm-spec.xml.parse :refer :all]
            [cmr.umm-spec.util :refer [without-default-value-of]]
            [cmr.umm-spec.xml-to-umm-mappings.echo10.spatial :as spatial]
            [cmr.umm-spec.xml-to-umm-mappings.echo10.related-url :as ru]
            [cmr.umm-spec.json-schema :as js]))

(defn parse-temporal
  "Returns seq of UMM temporal extents from an ECHO10 XML document."
  [doc]
  (for [temporal (select doc "/Collection/Temporal")]
    {:TemporalRangeType (value-of temporal "TemporalRangeType")
     :PrecisionOfSeconds (value-of temporal "PrecisionOfSeconds")
     :EndsAtPresentFlag (value-of temporal "EndsAtPresentFlag")
     :RangeDateTimes (for [rdt (select temporal "RangeDateTime")]
                       (fields-from rdt :BeginningDateTime :EndingDateTime))
     :SingleDateTimes (values-at temporal "SingleDateTime")
     :PeriodicDateTimes (for [pdt (select temporal "PeriodicDateTime")]
                          (fields-from pdt :Name :StartDate :EndDate :DurationUnit :DurationValue
                                       :PeriodCycleDurationUnit :PeriodCycleDurationValue))}))

(defn parse-characteristic
  "Returns a UMM characteristic record from an ECHO10 Characteristic element."
  [element]
  (fields-from element :Name :Description :DataType :Unit :Value))

(defn parse-characteristics
  "Returns a seq of UMM characteristic records from the element's child Characteristics."
  [el]
  (map parse-characteristic (select el "Characteristics/Characteristic")))

(defn parse-sensor
  "Returns a UMM Sensor record from an ECHO10 Sensor element."
  [sensor-element]
  (assoc (fields-from sensor-element :ShortName :LongName :Technique)
         :Characteristics (parse-characteristics sensor-element)))

(defn parse-instrument
  "Returns a UMM Instrument record from an ECHO10 Instrument element."
  [inst]
  (assoc (fields-from inst :ShortName :LongName :Technique :NumberOfSensors)
         :OperationalModes (values-at inst "OperationModes/OperationMode")
         :Characteristics (parse-characteristics inst)
         :Sensors (map parse-sensor (select inst "Sensors/Sensor"))))

(defn- parse-echo10-xml
  "Returns UMM-C collection structure from ECHO10 collection XML document."
  [doc]
  {:EntryTitle (value-of doc "/Collection/DataSetId")
   :EntryId    (value-of doc "/Collection/ShortName")
   :Version    (without-default-value-of doc "/Collection/VersionId")
   :Abstract   (value-of doc "/Collection/Description")
   :CollectionDataType (value-of doc "/Collection/CollectionDataType")
   :Purpose    (value-of doc "/Collection/SuggestedUsage")
   :CollectionProgress (value-of doc "/Collection/CollectionState")
   :AccessConstraints {:Description (value-of doc "/Collection/RestrictionComment")
                       :Value (value-of doc "/Collection/RestrictionFlag")}
   :Distributions [{:DistributionFormat (value-of doc "/Collection/DataFormat")
                    :Fees (value-of doc "/Collection/Price")}]
   :TemporalKeywords (values-at doc "/Collection/TemporalKeywords/Keyword")
   :SpatialKeywords  (values-at doc "/Collection/SpatialKeywords/Keyword")
   :SpatialExtent    (spatial/parse-spatial doc)
   :TemporalExtents  (parse-temporal doc)
   :Platforms (for [plat (select doc "/Collection/Platforms/Platform")]
                {:ShortName (without-default-value-of plat "ShortName")
                 :LongName (without-default-value-of plat "LongName")
                 :Type (without-default-value-of plat "Type")
                 :Characteristics (parse-characteristics plat)
                 :Instruments (map parse-instrument (select plat "Instruments/Instrument"))})
   :ProcessingLevel {:Id (value-of doc "/Collection/ProcessingLevelId")
                     :ProcessingLevelDescription (value-of doc "/Collection/ProcessingLevelDescription")}
   :AdditionalAttributes (for [aa (select doc "/Collection/AdditionalAttributes/AdditionalAttribute")]
                           {:Name (value-of aa "Name")
                            :DataType (value-of aa "DataType")
                            :Description (without-default-value-of aa "Description")
                            :ParameterRangeBegin (value-of aa "ParameterRangeBegin")
                            :ParameterRangeEnd (value-of aa "ParameterRangeEnd")
                            :Value (value-of aa "Value")})
   :Projects (for [proj (select doc "/Collection/Campaigns/Campaign")]
               {:ShortName (value-of proj "ShortName")
                :LongName (value-of proj "LongName")
                :StartDate (value-of proj "StartDate")
                :EndDate (value-of proj "EndDate")})
<<<<<<< HEAD
   :RelatedUrls (ru/parse-related-urls doc)})
=======
   :ScienceKeywords (for [sk (select doc "/Collection/ScienceKeywords/ScienceKeyword")]
                         {:Category (value-of sk "CategoryKeyword")
                          :Topic (value-of sk "TopicKeyword")
                          :Term (value-of sk "TermKeyword")
                          :VariableLevel1 (value-of sk "VariableLevel1Keyword/Value")
                          :VariableLevel2 (value-of sk "VariableLevel1Keyword/VariableLevel2Keyword/Value")
                          :VariableLevel3 (value-of sk "VariableLevel1Keyword/VariableLevel2Keyword/VariableLevel3Keyword")
                          :DetailedVariable (value-of sk "DetailedVariableKeyword")})})
>>>>>>> 61e318d0

(defn echo10-xml-to-umm-c
  "Returns UMM-C collection record from ECHO10 collection XML document."
  [metadata]
  (js/coerce (parse-echo10-xml metadata)))<|MERGE_RESOLUTION|>--- conflicted
+++ resolved
@@ -83,9 +83,7 @@
                 :LongName (value-of proj "LongName")
                 :StartDate (value-of proj "StartDate")
                 :EndDate (value-of proj "EndDate")})
-<<<<<<< HEAD
-   :RelatedUrls (ru/parse-related-urls doc)})
-=======
+   :RelatedUrls (ru/parse-related-urls doc)
    :ScienceKeywords (for [sk (select doc "/Collection/ScienceKeywords/ScienceKeyword")]
                          {:Category (value-of sk "CategoryKeyword")
                           :Topic (value-of sk "TopicKeyword")
@@ -94,7 +92,6 @@
                           :VariableLevel2 (value-of sk "VariableLevel1Keyword/VariableLevel2Keyword/Value")
                           :VariableLevel3 (value-of sk "VariableLevel1Keyword/VariableLevel2Keyword/VariableLevel3Keyword")
                           :DetailedVariable (value-of sk "DetailedVariableKeyword")})})
->>>>>>> 61e318d0
 
 (defn echo10-xml-to-umm-c
   "Returns UMM-C collection record from ECHO10 collection XML document."
