--- conflicted
+++ resolved
@@ -26,12 +26,9 @@
        :Version (xpath "/Collection/VersionId")
        :Abstract (xpath "/Collection/Description")
        :Purpose (xpath "/Collection/SuggestedUsage")
-<<<<<<< HEAD
        :AccessConstraints (object
                             {:Description (xpath "/Collection/RestrictionComment")
                              :Value (xpath "/Collection/RestrictionFlag")})
-       :TemporalExtents temporal-mappings})))
-=======
        :TemporalExtents temporal-mappings
        :Platforms (for-each "/Collection/Platforms/Platform"
                     (object {:ShortName (xpath "ShortName")
@@ -42,5 +39,4 @@
                                                                  :Description
                                                                  :DataType
                                                                  :Unit
-                                                                 :Value))}))})))
->>>>>>> e59f9fd1
+                                                                 :Value))}))})))