--- conflicted
+++ resolved
@@ -47,7 +47,6 @@
          :Characteristics (parse-characteristics inst)
          :Sensors (map parse-sensor (select inst "Sensors/Sensor"))))
 
-<<<<<<< HEAD
 (defn parse-metadata-association
   "Returns a UMM MetadataAssocation record from an ECHO10 CollectionAsscociation element."
   [element]
@@ -62,7 +61,7 @@
   "Returns a seq of UMM MetadataAssocation records from an ECHO10 document."
   [doc]
   (map parse-metadata-association (select doc "/Collection/CollectionAssociations/CollectionAssociation")))
-=======
+
 (defn parse-data-dates
   "Returns UMM DataDates seq from ECHO 10 XML document."
   [doc]
@@ -73,7 +72,6 @@
         :when date-val]
     {:Type date-type
      :Date date-val}))
->>>>>>> fc4f8c2b
 
 (defn- parse-echo10-xml
   "Returns UMM-C collection structure from ECHO10 collection XML document."
