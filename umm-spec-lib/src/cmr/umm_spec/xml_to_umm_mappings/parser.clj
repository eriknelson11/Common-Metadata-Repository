--- conflicted
+++ resolved
@@ -57,7 +57,7 @@
         record-map (util/remove-nil-keys
                      (into {} (for [[prop-name sub-def] properties]
                                 [prop-name (process-xml-mapping xpath-context sub-def)])))]
-    (when (seq (keys record-map))
+    (when (seq record-map)
       (constructor-fn record-map))))
 
 (defmethod process-xml-mapping :xpath
@@ -74,37 +74,26 @@
 
 (defmethod process-xml-mapping :for-each
   [xpath-context {:keys [xpath template]}]
-  (let [new-xpath-context (sxp/evaluate xpath-context (sxp/parse-xpath xpath))
-        values (remove nil?
-                       (for [element (:context new-xpath-context)
-                             :let [single-item-xpath-context (assoc new-xpath-context
-                                                                    :context [element])]]
-                         (if (and template (:type template))
-                           (process-xml-mapping single-item-xpath-context template)
-                           (parse-primitive-value (:parse-type template "string")
-                                                  single-item-xpath-context))))]
-    (when (seq values) (vec values))))
-
-(defmethod process-xml-mapping :xpath-with-regex
-  [xpath-context {:keys [xpath regex]}]
   (let [new-xpath-context (sxp/evaluate xpath-context (sxp/parse-xpath xpath))]
-<<<<<<< HEAD
-    (let [elements (seq (:context new-xpath-context))]
-      (first (for [element elements
-                   :let [match (re-matches regex (-> element :content first))]
-                   :when match
-                   :let [nil-if-empty (fn [s] (if (empty? s) nil s))]]
-               ;; The entire string at the xpath is returned if there are no groups in the regular
-               ;; expression otherwise the substring corresponding to first group is returned.
-               (nil-if-empty (if (string? match) match (second match))))))))
-=======
     (when-let [elements (seq (:context new-xpath-context))]
       (vec (for [element elements
                  :let [single-item-xpath-context (assoc new-xpath-context :context [element])]]
              (if (and template (mapping-type template))
                (process-xml-mapping single-item-xpath-context template)
                (parse-primitive-value (:parse-type template "string") single-item-xpath-context)))))))
->>>>>>> e59f9fd1
+
+(defmethod process-xml-mapping :xpath-with-regex
+  [xpath-context {:keys [xpath regex]}]
+  (let [new-xpath-context (sxp/evaluate xpath-context (sxp/parse-xpath xpath))]
+    (let [elements (seq (:context new-xpath-context))]
+      (first (for [element elements
+                   :let [match (re-matches regex (-> element :content first))]
+                   :when match
+                   :let [nil-if-empty (fn [s] (if (empty? s) nil s))]]
+               ;; A string response implies there is no group in the regular expression and the
+               ;; entire matching string is returned and if there is a group in the regular
+               ;; expression, the first group of the matching string is returned.
+               (if (string? match) match (nil-if-empty (second match))))))))
 
 (defmethod process-xml-mapping :constant
   [_ {:keys [value]}]
@@ -118,4 +107,4 @@
   "Parses an XML string with the given mappings into UMM records."
   [root-def xml-string]
   (let [xpath-context (sxp/create-xpath-context-for-xml xml-string)]
-    (process-xml-mapping xpath-context root-def)))+    (process-xml-mapping xpath-context root-def)))
