--- conflicted
+++ resolved
@@ -17,13 +17,9 @@
       {:ServiceHours service-hours
        :ContactInstruction instruction
        :RelatedUrls (when (some? related-url)
-<<<<<<< HEAD
-                      [{:URLs [related-url]
+                      [{:URL related-url
                         :URLContentType "DataCenterURL"
                         :Type "HOME PAGE"}])})))
-=======
-                      [{:URL related-url}])})))
->>>>>>> 926b746f
 
 (defn parse-data-centers
   "Returns UMM-C data centers from DIF 10 XML document."
