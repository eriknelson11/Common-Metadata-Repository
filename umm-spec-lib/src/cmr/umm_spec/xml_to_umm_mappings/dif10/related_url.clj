(ns cmr.umm-spec.xml-to-umm-mappings.dif10.related-url
  (:require
   [clojure.string :as str]
   [cmr.common.xml.parse :refer :all]
   [cmr.common.xml.simple-xpath :refer [select]]
   [cmr.umm-spec.dif-util :as dif-util]
   [cmr.umm-spec.url :as url]
   [cmr.umm-spec.util :as su]))

(defn- multimedia->RelatedUrl
  [multimedia-sample sanitize?]
  (map
   (fn [url]
     {:URL url
      :Description (value-of multimedia-sample "Description")
      :URLContentType "VisualizationURL"
      :Type "GET RELATED VISUALIZATION"})
   (values-at multimedia-sample "URL")))

(defn parse-related-urls
  "Extracts urls from both Related_URL and Multimedia_Sample from DIF10 XML and includes both
  concatenated together as UMM RelatedUrls"
  [doc sanitize?]
  (let [multimedia-urls (mapv #(multimedia->RelatedUrl % sanitize?) (select doc "/DIF/Multimedia_Sample"))
<<<<<<< HEAD
        related-urls (for [related-url (select doc "/DIF/Related_URL")
                           :let [type (value-of related-url "URL_Content_Type/Type")
                                 subtype (value-of related-url "URL_Content_Type/Subtype")
                                 url-types (get dif-util/dif-url-content-type->umm-url-types
                                             [type subtype] su/default-url-type)]]
                       (merge
                        url-types
                        {:URL (if-let [url (url/format-url (value-of related-url "URL") sanitize?)]
                                 url
                                 (when sanitize? su/not-provided-url))
                         :Description (value-of related-url "Description")
                         :MimeType (value-of related-url "Mime_Type")}))]
    (if (or multimedia-urls related-urls)
     (flatten (seq (into multimedia-urls related-urls)))
     (when sanitize? (seq su/not-provided-related-url)))))
=======
        related-urls (for [related-url (select doc "/DIF/Related_URL")]
                       {:URL (url/format-url (value-of related-url "URL") sanitize?)
                        :Description (value-of related-url "Description")
                        :Relation [(value-of related-url "URL_Content_Type/Type")
                                   (value-of related-url "URL_Content_Type/Subtype")]
                        :MimeType (value-of related-url "Mime_Type")})
        related-urls (when-not (= su/not-provided-url (:URL (first related-urls)))
                       related-urls)]
    (when (or multimedia-urls related-urls)
     (flatten (seq (into multimedia-urls related-urls))))))
>>>>>>> ce91d244
<|MERGE_RESOLUTION|>--- conflicted
+++ resolved
@@ -22,7 +22,6 @@
   concatenated together as UMM RelatedUrls"
   [doc sanitize?]
   (let [multimedia-urls (mapv #(multimedia->RelatedUrl % sanitize?) (select doc "/DIF/Multimedia_Sample"))
-<<<<<<< HEAD
         related-urls (for [related-url (select doc "/DIF/Related_URL")
                            :let [type (value-of related-url "URL_Content_Type/Type")
                                  subtype (value-of related-url "URL_Content_Type/Subtype")
@@ -34,19 +33,8 @@
                                  url
                                  (when sanitize? su/not-provided-url))
                          :Description (value-of related-url "Description")
-                         :MimeType (value-of related-url "Mime_Type")}))]
-    (if (or multimedia-urls related-urls)
-     (flatten (seq (into multimedia-urls related-urls)))
-     (when sanitize? (seq su/not-provided-related-url)))))
-=======
-        related-urls (for [related-url (select doc "/DIF/Related_URL")]
-                       {:URL (url/format-url (value-of related-url "URL") sanitize?)
-                        :Description (value-of related-url "Description")
-                        :Relation [(value-of related-url "URL_Content_Type/Type")
-                                   (value-of related-url "URL_Content_Type/Subtype")]
-                        :MimeType (value-of related-url "Mime_Type")})
+                         :MimeType (value-of related-url "Mime_Type")}))
         related-urls (when-not (= su/not-provided-url (:URL (first related-urls)))
-                       related-urls)]
+                         related-urls)]
     (when (or multimedia-urls related-urls)
-     (flatten (seq (into multimedia-urls related-urls))))))
->>>>>>> ce91d244
+     (flatten (seq (into multimedia-urls related-urls))))))