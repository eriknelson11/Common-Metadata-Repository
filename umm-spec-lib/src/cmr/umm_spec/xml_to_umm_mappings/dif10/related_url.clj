--- conflicted
+++ resolved
@@ -9,51 +9,31 @@
 
 (defn- multimedia->RelatedUrl
   [multimedia-sample sanitize?]
-<<<<<<< HEAD
-  {:URLs (map #(url/format-url % sanitize?) (values-at multimedia-sample "URL"))
-   :Description (value-of multimedia-sample "Description")
-   :Relation ["GET RELATED VISUALIZATION"]
-   :URLContentType "VisualizationURL"
-   :Type "GET RELATED VISUALIZATION"})
-=======
   (map
    (fn [url]
      {:URL url
       :Description (value-of multimedia-sample "Description")
-      :Relation ["GET RELATED VISUALIZATION"]})
+      :Relation ["GET RELATED VISUALIZATION"]
+      :URLContentType "VisualizationURL"
+      :Type "GET RELATED VISUALIZATION"})
    (values-at multimedia-sample "URL")))
->>>>>>> 926b746f
 
 (defn parse-related-urls
   "Extracts urls from both Related_URL and Multimedia_Sample from DIF10 XML and includes both
   concatenated together as UMM RelatedUrls"
   [doc sanitize?]
   (let [multimedia-urls (mapv #(multimedia->RelatedUrl % sanitize?) (select doc "/DIF/Multimedia_Sample"))
-<<<<<<< HEAD
         related-urls (for [related-url (select doc "/DIF/Related_URL")
                            :let [type (value-of related-url "URL_Content_Type/Type")
                                  subtype (value-of related-url "URL_Content_Type/Subtype")
                                  url-types (dif-util/dif-url-content-type->umm-url-types [type subtype])]]
                        (merge
                         url-types
-                        {:URLs (if-let [urls (seq
-                                              (remove nil?
-                                                (map #(url/format-url % sanitize?) (values-at related-url "URL"))))]
-                                  urls
-                                 [su/not-provided-url])
+                        {:URL (if-let [url (url/format-url (value-of related-url "URL") sanitize?)]
+                                 url
+                                 (when sanitize? su/not-provided-url))
                          :Description (value-of related-url "Description")
                          :MimeType (value-of related-url "Mime_Type")}))]
-    (seq (into multimedia-urls related-urls))))
-=======
-        related-urls (for [related-url (select doc "/DIF/Related_URL")]
-                       {:URL (if-let [url (url/format-url (value-of related-url "URL") sanitize?)]
-                                url
-                                (when sanitize? su/not-provided-url))
-                        :Description (value-of related-url "Description")
-                        :Relation [(value-of related-url "URL_Content_Type/Type")
-                                   (value-of related-url "URL_Content_Type/Subtype")]
-                        :MimeType (value-of related-url "Mime_Type")})]
     (if (or multimedia-urls related-urls)
      (flatten (seq (into multimedia-urls related-urls)))
-     (when sanitize? (seq su/not-provided-related-url)))))
->>>>>>> 926b746f
+     (when sanitize? (seq su/not-provided-related-url)))))