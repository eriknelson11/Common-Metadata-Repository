--- conflicted
+++ resolved
@@ -13,11 +13,8 @@
             [cmr.umm-spec.xml-to-umm-mappings.iso19115-2.distributions-related-url :as dru]
             [cmr.umm-spec.xml-to-umm-mappings.iso19115-2.tiling-system :as tiling]
             [cmr.umm-spec.xml-to-umm-mappings.iso19115-2.additional-attribute :as aa]
-<<<<<<< HEAD
             [cmr.umm-spec.xml-to-umm-mappings.iso19115-2.organizations-personnel :as org-per]
-=======
             [cmr.umm-spec.xml-to-umm-mappings.iso19115-2.metadata-association :as ma]
->>>>>>> 4b42a627
             [cmr.umm-spec.iso19115-2-util :refer :all]
             [cmr.umm-spec.iso19115-2-util :as iso]))
 
