--- conflicted
+++ resolved
@@ -4,13 +4,9 @@
             [cmr.common.util :as util]
             [cmr.umm-spec.simple-xpath :refer [select text]]
             [cmr.umm-spec.xml.parse :refer :all]
-<<<<<<< HEAD
-            [cmr.umm-spec.json-schema :as js]
-            [cmr.umm-spec.xml-to-umm-mappings.iso19115-2.spatial :as spatial]))
-=======
+            [cmr.umm-spec.xml-to-umm-mappings.iso19115-2.spatial :as spatial]
             [clojure.data :as data]
             [cmr.umm-spec.json-schema :as js]))
->>>>>>> ece984e5
 
 (def md-data-id-base-xpath
   "/gmi:MI_Metadata/gmd:identificationInfo/gmd:MD_DataIdentification")
