(ns cmr.umm-spec.xml-to-umm-mappings.iso19115-2
  "Defines mappings from ISO19115-2 XML to UMM records"
  (:require clojure.string
            [cmr.umm-spec.xml-to-umm-mappings.dsl :refer :all]
            [cmr.umm-spec.xml-to-umm-mappings.add-parse-type :as apt]
            [cmr.umm-spec.json-schema :as js]))

;;; Path Utils

;; ISO formats tend to have *very* long xpaths with many redundant elements.

(def md-data-id-root-path
  "/gmi:MI_Metadata/gmd:identificationInfo/gmd:MD_DataIdentification")

(defn- make-data-id-xpath
  "Returns xpath from MD_DatatIdentification element."
  [& parts]
  (clojure.string/join "/" (cons md-data-id-root-path parts)))

(defn- make-extent-xpath
  [& parts]
  (apply make-data-id-xpath "gmd:extent/gmd:EX_Extent" parts))

(defn- make-temporal-xpath
  [& parts]
  (apply make-extent-xpath "gmd:temporalElement/gmd:EX_TemporalExtent/gmd:extent" parts))

(def citation-base-xpath
  (make-data-id-xpath "gmd:citation/gmd:CI_Citation"))

(def entry-id-xpath
  (xpath (str citation-base-xpath "/gmd:identifier/gmd:MD_Identifier/gmd:code/gco:CharacterString")))

(def entry-title-xpath
  (xpath (str citation-base-xpath "/gmd:title/gco:CharacterString")))

;;; Mapping

(def iso19115-2-xml-to-umm-c
  (apt/add-parsing-types
    js/umm-c-schema
    (object {:EntryId entry-id-xpath
             :EntryTitle entry-title-xpath
<<<<<<< HEAD
             :Abstract (xpath (str data-identification-base-xpath "/gmd:abstract/gco:CharacterString"))
             :Purpose (xpath (str data-identification-base-xpath "/gmd:purpose/gco:CharacterString"))})))
=======
             :Abstract (xpath (make-data-id-xpath "gmd:abstract/gco:CharacterString"))
             :Purpose (xpath (make-data-id-xpath "/gmd:purpose/gco:CharacterString"))
             :TemporalExtent (for-each (make-temporal-xpath)
                               (object {:RangeDateTime (for-each "gml:TimePeriod"
                                                         (object {:BeginningDateTime (xpath "gml:beginPosition")
                                                                  :EndingDateTime    (xpath "gml:endPosition")}))
                                        :SingleDateTime (select "gml:TimeInstant/gml:timePosition")}))
             })))
>>>>>>> fc9864e8
<|MERGE_RESOLUTION|>--- conflicted
+++ resolved
@@ -41,10 +41,6 @@
     js/umm-c-schema
     (object {:EntryId entry-id-xpath
              :EntryTitle entry-title-xpath
-<<<<<<< HEAD
-             :Abstract (xpath (str data-identification-base-xpath "/gmd:abstract/gco:CharacterString"))
-             :Purpose (xpath (str data-identification-base-xpath "/gmd:purpose/gco:CharacterString"))})))
-=======
              :Abstract (xpath (make-data-id-xpath "gmd:abstract/gco:CharacterString"))
              :Purpose (xpath (make-data-id-xpath "/gmd:purpose/gco:CharacterString"))
              :TemporalExtent (for-each (make-temporal-xpath)
@@ -52,5 +48,4 @@
                                                          (object {:BeginningDateTime (xpath "gml:beginPosition")
                                                                   :EndingDateTime    (xpath "gml:endPosition")}))
                                         :SingleDateTime (select "gml:TimeInstant/gml:timePosition")}))
-             })))
->>>>>>> fc9864e8
+             })))