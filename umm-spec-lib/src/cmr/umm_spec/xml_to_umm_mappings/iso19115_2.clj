--- conflicted
+++ resolved
@@ -7,11 +7,8 @@
             [cmr.umm-spec.xml-to-umm-mappings.iso19115-2.spatial :as spatial]
             [clojure.data :as data]
             [cmr.umm-spec.json-schema :as js]
-<<<<<<< HEAD
-            [cmr.umm-spec.iso-utils :as iso]))
-=======
+            [cmr.umm-spec.iso-utils :as iso]
             [cmr.umm-spec.util :as su]))
->>>>>>> aedb48a7
 
 (def md-data-id-base-xpath
   "/gmi:MI_Metadata/gmd:identificationInfo/gmd:MD_DataIdentification")
