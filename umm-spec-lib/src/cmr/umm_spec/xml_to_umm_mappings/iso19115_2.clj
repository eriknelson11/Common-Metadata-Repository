(ns cmr.umm-spec.xml-to-umm-mappings.iso19115-2
  "Defines mappings from ISO19115-2 XML to UMM records"
  (:require [clojure.string :as str]
            [cmr.common.util :as util]
            [cmr.umm-spec.simple-xpath :refer [select text]]
            [cmr.umm-spec.xml.parse :refer :all]
            [cmr.umm-spec.xml-to-umm-mappings.iso19115-2.spatial :as spatial]
            [clojure.data :as data]
            [cmr.umm-spec.json-schema :as js]
            [cmr.umm-spec.util :as su]
            [cmr.umm-spec.xml-to-umm-mappings.iso19115-2.platform :as platform]
            [cmr.umm-spec.iso19115-2-util :refer :all]))

(def md-data-id-base-xpath
  "/gmi:MI_Metadata/gmd:identificationInfo/gmd:MD_DataIdentification")

(def citation-base-xpath
  (str md-data-id-base-xpath "/gmd:citation/gmd:CI_Citation"))

(def identifier-base-xpath
  (str citation-base-xpath "/gmd:identifier/gmd:MD_Identifier"))

(def constraints-xpath
  (str md-data-id-base-xpath "/gmd:resourceConstraints/gmd:MD_LegalConstraints"))

(def temporal-xpath
  "Temoral xpath relative to md-data-id-base-xpath"
  (str "gmd:extent/gmd:EX_Extent/gmd:temporalElement/gmd:EX_TemporalExtent/gmd:extent"))

(def precision-xpath (str "/gmi:MI_Metadata/gmd:dataQualityInfo/gmd:DQ_DataQuality/gmd:report"
                          "/gmd:DQ_AccuracyOfATimeMeasurement/gmd:result"
                          "/gmd:DQ_QuantitativeResult/gmd:value"
                          "/gco:Record[@xsi:type='gco:Real_PropertyType']/gco:Real"))

(def projects-xpath
  (str "/gmi:MI_Metadata/gmi:acquisitionInformation/gmi:MI_AcquisitionInformation/gmi:operation"
       "/gmi:MI_Operation"))

(def publication-xpath
  "Publication xpath relative to md-data-id-base-xpath"
  "gmd:aggregationInfo/gmd:MD_AggregateInformation/gmd:aggregateDataSetName/gmd:CI_Citation")

(def distributor-xpath
  "/gmi:MI_Metadata/gmd:distributionInfo/gmd:MD_Distribution/gmd:distributor/gmd:MD_Distributor")

(def distributor-fees-xpath
  (str distributor-xpath
       "/gmd:distributionOrderProcess/gmd:MD_StandardOrderProcess/gmd:fees/gco:CharacterString"))

(def distributor-format-xpath
  (str distributor-xpath "/gmd:distributorFormat/gmd:MD_Format/gmd:name/gco:CharacterString"))

(def distributor-media-xpath
  (str distributor-xpath
       "/gmd:distributorFormat/gmd:MD_Format/gmd:specification/gco:CharacterString"))

(def distributor-size-xpath
  (str distributor-xpath
       "/gmd:distributorTransferOptions/gmd:MD_DigitalTransferOptions/gmd:transferSize/gco:Real"))

<<<<<<< HEAD
(def distributor-online-url-xpath
  (str distributor-xpath
       "/gmd:distributorTransferOptions/gmd:MD_DigitalTransferOptions/gmd:onLine/gmd:CI_OnlineResource"))

(def browse-graphic-xpath
  (str md-data-id-base-xpath "/gmd:graphicOverview/gmd:MD_BrowseGraphic"))

(defn- char-string-value
  "Utitlity function to return the gco:CharacterString element value of the given parent xpath."
  [element parent-xpath]
  (value-of element (str parent-xpath "/gco:CharacterString")))

=======
>>>>>>> 68a767c9
(defn- descriptive-keywords
  "Returns the descriptive keywords values for the given parent element and keyword type"
  [md-data-id-el keyword-type]
  (values-at md-data-id-el
             (str "gmd:descriptiveKeywords/gmd:MD_Keywords"
                  (format "[gmd:type/gmd:MD_KeywordTypeCode/@codeListValue='%s']" keyword-type)
                  "/gmd:keyword/gco:CharacterString")))

(defn- descriptive-keywords-type-not-equal
  "Returns the descriptive keyword values for the given parent element for all keyword types excepting
  those given"
  [md-data-id-el keyword-types-to-ignore]
  (let [keyword-types-to-ignore (set keyword-types-to-ignore)]
    (flatten
      (for [kw (select md-data-id-el "gmd:descriptiveKeywords/gmd:MD_Keywords")
            :when (not (keyword-types-to-ignore (value-of kw "gmd:type/gmd:MD_KeywordTypeCode")))]
        (values-at kw "gmd:keyword/gco:CharacterString")))))

(defn- regex-value
  "Utitlity function to return the value of the element that matches the given xpath and regex."
  [element xpath regex]
  (when-let [elements (select element xpath)]
    (first (for [match-el elements
                 :let [match (re-matches regex (text match-el))]
                 :when match]
             ;; A string response implies there is no group in the regular expression and the
             ;; entire matching string is returned and if there is a group in the regular
             ;; expression, the first group of the matching string is returned.
             (if (string? match) match (second match))))))

(defn- parse-projects
  "Returns the projects parsed from the given xml document."
  [doc]
  (for [proj (select doc projects-xpath)]
    (let [short-name (value-of proj short-name-xpath)
          description (char-string-value proj "gmi:description")
          ;; ISO description is built as "short-name > long-name", so here we extract the long-name out
          long-name (when-not (= short-name description)
                      (str/replace description (str short-name " > ") ""))]
      {:ShortName short-name
       :LongName long-name})))

(defn- parse-distributions
  "Returns the distributions parsed from the given xml document."
  [doc]
  (let [medias (values-at doc distributor-media-xpath)
        sizes (values-at doc distributor-size-xpath)
        formats (values-at doc distributor-format-xpath)
        fees (values-at doc distributor-fees-xpath)]
    (util/map-longest (fn [media size format fee]
                        (hash-map
                          :DistributionMedia media
                          :DistributionSize size
                          :DistributionFormat format
                          :Fees fee))
                      nil
                      medias sizes formats fees)))

(def resource-name->types
  "Mapping of ISO online resource name to UMM related url type and sub-type"
  {"DATA ACCESS" "GET DATA"
   "Guide" "VIEW RELATED INFORMATION"
   "Browse" "GET RELATED VISUALIZATION"})

(defn- parse-online-urls
  "Parse ISO online resource urls"
  [doc]
  (for [url (select doc distributor-online-url-xpath)
        :let [name (char-string-value url "gmd:name")
              code (value-of url "gmd:function/gmd:CI_OnlineFunctionCode")
              type (if (= "download" code)
                     "GET DATA"
                     (when name (resource-name->types name)))]]
    {:URLs [(value-of url "gmd:linkage/gmd:URL")]
     :Description (char-string-value url "gmd:description")
     :ContentType {:Type type}}))

(defn- parse-browse-graphic
  "Parse browse graphic urls"
  [doc]
  (for [url (select doc browse-graphic-xpath)]
    {:URLs [(value-of url "gmd:fileName/gmx:FileName/@src")]
     :Description (char-string-value url "gmd:fileDescription")
     :ContentType {:Type (resource-name->types (char-string-value url "gmd:fileType"))}}))

(defn- parse-iso19115-xml
  "Returns UMM-C collection structure from ISO19115-2 collection XML document."
  [doc]
  (let [md-data-id-el (first (select doc md-data-id-base-xpath))
        citation-el (first (select doc citation-base-xpath))
        id-el (first (select doc identifier-base-xpath))]
    {:EntryId (char-string-value id-el "gmd:code")
     :EntryTitle (char-string-value citation-el "gmd:title")
     :Version (char-string-value id-el "gmd:version")
     :Abstract (char-string-value md-data-id-el "gmd:abstract")
     :Purpose (char-string-value md-data-id-el "gmd:purpose")
     :CollectionProgress (value-of md-data-id-el "gmd:status/gmd:MD_ProgressCode")
     ;; TODO: Fix AccessConstraints. Access Constraints should likely be treated as an array
     ;; in the JSON schema instead of a single object. CMR-1989.
     :AccessConstraints {:Description
                         (regex-value doc (str constraints-xpath
                                               "/gmd:useLimitation/gco:CharacterString")
                                      #"Restriction Comment:(.+)")

                         :Value
                         (regex-value doc (str constraints-xpath
                                               "/gmd:otherConstraints/gco:CharacterString")
                                      #"Restriction Flag:(.+)")}
     ;; TODO: Fix UseConstraints. Use Constraints should likely be treated as an array
     ;; in the JSON schema instead of a single string. CMR-1989.
     :UseConstraints
     (regex-value doc (str constraints-xpath "/gmd:useLimitation/gco:CharacterString")
                  #"^(?!Restriction Comment:).+")
     :SpatialKeywords (descriptive-keywords md-data-id-el "place")
     :TemporalKeywords (descriptive-keywords md-data-id-el "temporal")
     :DataLanguage (char-string-value md-data-id-el "gmd:language")
     :SpatialExtent (spatial/parse-spatial doc)
     :TemporalExtents (for [temporal (select md-data-id-el temporal-xpath)]
                        {:PrecisionOfSeconds (value-of doc precision-xpath)
                         :RangeDateTimes (for [period (select temporal "gml:TimePeriod")]
                                           {:BeginningDateTime (value-of period "gml:beginPosition")
                                            :EndingDateTime    (value-of period "gml:endPosition")})
                         :SingleDateTimes (values-at temporal "gml:TimeInstant/gml:timePosition")})
     :ProcessingLevel {:Id
                       (char-string-value
                         md-data-id-el
                         "gmd:processingLevel/gmd:MD_Identifier/gmd:code")

                       :ProcessingLevelDescription
                       (char-string-value
                         md-data-id-el
                         "gmd:processingLevel/gmd:MD_Identifier/gmd:description")}
     :Distributions (parse-distributions doc)
     :Platforms (platform/parse-platforms doc)
     :Projects (parse-projects doc)

     :PublicationReferences (for [publication (select md-data-id-el publication-xpath)
                                  :let [role-xpath "gmd:citedResponsibleParty/gmd:CI_ResponsibleParty[gmd:role/gmd:CI_RoleCode/@codeListValue='%s']"
                                        select-party (fn [name xpath]
                                                       (char-string-value publication
                                                                          (str (format role-xpath name) xpath)))]]
                              {:Author (select-party "author" "/gmd:organisationName")
                               :PublicationDate (str (date-at publication
                                                              (str "gmd:date/gmd:CI_Date[gmd:dateType/gmd:CI_DateTypeCode/@codeListValue='publication']/"
                                                                   "gmd:date/gco:Date")))
                               :Title (char-string-value publication "gmd:title")
                               :Series (char-string-value publication "gmd:series/gmd:CI_Series/gmd:name")
                               :Edition (char-string-value publication "gmd:edition")
                               :Issue (char-string-value publication "gmd:series/gmd:CI_Series/gmd:issueIdentification")
                               :Pages (char-string-value publication "gmd:series/gmd:CI_Series/gmd:page")
                               :Publisher (select-party "publisher" "/gmd:organisationName")
                               :ISBN (char-string-value publication "gmd:ISBN")
                               :DOI {:DOI (char-string-value publication "gmd:identifier/gmd:MD_Identifier/gmd:code")}
                               :OtherReferenceDetails (char-string-value publication "gmd:otherCitationDetails")})
<<<<<<< HEAD
     :AncillaryKeywords (descriptive-keywords-type-not-equal md-data-id-el ["place" "temporal" "project"])
     :RelatedUrls (concat (parse-online-urls doc) (parse-browse-graphic doc))}))
=======
     :AncillaryKeywords (descriptive-keywords-type-not-equal md-data-id-el ["place" "temporal" "project" "platform" "instrument"])}))
>>>>>>> 68a767c9

(defn iso19115-2-xml-to-umm-c
  "Returns UMM-C collection record from ISO19115-2 collection XML document."
  [metadata]
  (js/coerce (parse-iso19115-xml metadata)))

<|MERGE_RESOLUTION|>--- conflicted
+++ resolved
@@ -58,7 +58,6 @@
   (str distributor-xpath
        "/gmd:distributorTransferOptions/gmd:MD_DigitalTransferOptions/gmd:transferSize/gco:Real"))
 
-<<<<<<< HEAD
 (def distributor-online-url-xpath
   (str distributor-xpath
        "/gmd:distributorTransferOptions/gmd:MD_DigitalTransferOptions/gmd:onLine/gmd:CI_OnlineResource"))
@@ -66,13 +65,6 @@
 (def browse-graphic-xpath
   (str md-data-id-base-xpath "/gmd:graphicOverview/gmd:MD_BrowseGraphic"))
 
-(defn- char-string-value
-  "Utitlity function to return the gco:CharacterString element value of the given parent xpath."
-  [element parent-xpath]
-  (value-of element (str parent-xpath "/gco:CharacterString")))
-
-=======
->>>>>>> 68a767c9
 (defn- descriptive-keywords
   "Returns the descriptive keywords values for the given parent element and keyword type"
   [md-data-id-el keyword-type]
@@ -227,12 +219,8 @@
                                :ISBN (char-string-value publication "gmd:ISBN")
                                :DOI {:DOI (char-string-value publication "gmd:identifier/gmd:MD_Identifier/gmd:code")}
                                :OtherReferenceDetails (char-string-value publication "gmd:otherCitationDetails")})
-<<<<<<< HEAD
-     :AncillaryKeywords (descriptive-keywords-type-not-equal md-data-id-el ["place" "temporal" "project"])
+     :AncillaryKeywords (descriptive-keywords-type-not-equal md-data-id-el ["place" "temporal" "project" "platform" "instrument"])
      :RelatedUrls (concat (parse-online-urls doc) (parse-browse-graphic doc))}))
-=======
-     :AncillaryKeywords (descriptive-keywords-type-not-equal md-data-id-el ["place" "temporal" "project" "platform" "instrument"])}))
->>>>>>> 68a767c9
 
 (defn iso19115-2-xml-to-umm-c
   "Returns UMM-C collection record from ISO19115-2 collection XML document."
