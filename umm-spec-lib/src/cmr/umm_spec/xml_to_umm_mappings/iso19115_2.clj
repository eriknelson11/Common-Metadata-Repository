--- conflicted
+++ resolved
@@ -173,7 +173,7 @@
    {:Type metadata-date-type
     :Date (f/parse (char-string-value metadata-date "gmd:domainValue"))}))
 
-<<<<<<< HEAD
+
 (defn- parse-online-resource
  [publication sanitize?]
  (when-let [party (first (select publication "gmd:citedResponsibleParty/gmd:CI_ResponsibleParty[gmd:role/gmd:CI_RoleCode/@codeListValue='resourceProvider']"))]
@@ -184,12 +184,12 @@
      :Name (su/with-default (char-string-value online-resource ":gmd:name") sanitize?)
      :Description (su/with-default (char-string-value online-resource "gmd:description") sanitize?)
      :Function (value-of online-resource "gmd:function/gmd:CI_OnLineFunctionCode")})))
-=======
+
 (defn- parse-doi
   "There could be multiple CI_Citations. Each CI_Citation could contain multiple gmd:identifiers.
    Each gmd:identifier could contain at most ONE DOI. The doi-list below will contain something like:
-   [[nil] 
-    [nil {:DOI \"doi1\" :Authority \"auth1\"} {:DOI \"doi2\" :Authority \"auth2\"}] 
+   [[nil]
+    [nil {:DOI \"doi1\" :Authority \"auth1\"} {:DOI \"doi2\" :Authority \"auth2\"}]
     [{:DOI \"doi3\" :Authority \"auth3\"]]
    We will pick the first DOI for now."
   [doc]
@@ -206,7 +206,6 @@
                         :Authority (or (value-of gmd-id orgname-path)
                                        (value-of gmd-id orgname-path))})))]
     (first (first (remove empty? (map #(remove nil? %) doi-list)))))) 
->>>>>>> ab2c5261
 
 (defn- parse-iso19115-xml
   "Returns UMM-C collection structure from ISO19115-2 collection XML document."
