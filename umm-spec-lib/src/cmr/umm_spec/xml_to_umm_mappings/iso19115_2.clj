--- conflicted
+++ resolved
@@ -118,16 +118,9 @@
      :Abstract (iso/char-string-value md-data-id-el "gmd:abstract")
      :Purpose (iso/char-string-value md-data-id-el "gmd:purpose")
      :CollectionProgress (value-of md-data-id-el "gmd:status/gmd:MD_ProgressCode")
-<<<<<<< HEAD
-=======
-     
      :DataDates (for [date-el (select doc data-dates-xpath)]
                   {:Date (value-of date-el "gmd:date/gco:DateTime")
                    :Type (get iso/umm-date-type-codes (value-of date-el "gmd:dateType/gmd:CI_DateTypeCode"))})
-     
-     ;; TODO: Fix AccessConstraints. Access Constraints should likely be treated as an array
-     ;; in the JSON schema instead of a single object. CMR-1989.
->>>>>>> 86657378
      :AccessConstraints {:Description
                          (regex-value doc (str constraints-xpath
                                                "/gmd:useLimitation/gco:CharacterString")
