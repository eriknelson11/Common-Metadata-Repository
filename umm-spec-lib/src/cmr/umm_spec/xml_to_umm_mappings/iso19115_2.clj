(ns cmr.umm-spec.xml-to-umm-mappings.iso19115-2
  "Defines mappings from ISO19115-2 XML to UMM records"
  (:require [clojure.string :as str]
            [cmr.common.util :as util]
            [cmr.umm-spec.simple-xpath :refer [select text]]
            [cmr.umm-spec.xml.parse :refer :all]
            [cmr.umm-spec.xml-to-umm-mappings.iso19115-2.spatial :as spatial]
            [clojure.data :as data]
            [cmr.umm-spec.json-schema :as js]
<<<<<<< HEAD
            [cmr.umm-spec.iso-utils :as iso]
            [cmr.umm-spec.util :as su]))
=======
            [cmr.umm-spec.util :as su]
            [cmr.umm-spec.xml-to-umm-mappings.iso19115-2.platform :as platform]
            [cmr.umm-spec.iso19115-2-util :refer :all]))
>>>>>>> 68a767c9

(def md-data-id-base-xpath
  "/gmi:MI_Metadata/gmd:identificationInfo/gmd:MD_DataIdentification")

(def citation-base-xpath
  (str md-data-id-base-xpath "/gmd:citation/gmd:CI_Citation"))

(def identifier-base-xpath
  (str citation-base-xpath "/gmd:identifier/gmd:MD_Identifier"))

(def constraints-xpath
  (str md-data-id-base-xpath "/gmd:resourceConstraints/gmd:MD_LegalConstraints"))

(def temporal-xpath
  "Temoral xpath relative to md-data-id-base-xpath"
  (str "gmd:extent/gmd:EX_Extent/gmd:temporalElement/gmd:EX_TemporalExtent/gmd:extent"))

(def precision-xpath (str "/gmi:MI_Metadata/gmd:dataQualityInfo/gmd:DQ_DataQuality/gmd:report"
                          "/gmd:DQ_AccuracyOfATimeMeasurement/gmd:result"
                          "/gmd:DQ_QuantitativeResult/gmd:value"
                          "/gco:Record[@xsi:type='gco:Real_PropertyType']/gco:Real"))

(def projects-xpath
  (str "/gmi:MI_Metadata/gmi:acquisitionInformation/gmi:MI_AcquisitionInformation/gmi:operation"
       "/gmi:MI_Operation"))

(def publication-xpath
  "Publication xpath relative to md-data-id-base-xpath"
  "gmd:aggregationInfo/gmd:MD_AggregateInformation/gmd:aggregateDataSetName/gmd:CI_Citation")

(def distributor-xpath
  "/gmi:MI_Metadata/gmd:distributionInfo/gmd:MD_Distribution/gmd:distributor/gmd:MD_Distributor")

(def distributor-fees-xpath
  (str distributor-xpath
       "/gmd:distributionOrderProcess/gmd:MD_StandardOrderProcess/gmd:fees/gco:CharacterString"))

(def distributor-format-xpath
  (str distributor-xpath "/gmd:distributorFormat/gmd:MD_Format/gmd:name/gco:CharacterString"))

(def distributor-media-xpath
  (str distributor-xpath
       "/gmd:distributorFormat/gmd:MD_Format/gmd:specification/gco:CharacterString"))

(def distributor-size-xpath
  (str distributor-xpath
       "/gmd:distributorTransferOptions/gmd:MD_DigitalTransferOptions/gmd:transferSize/gco:Real"))

(defn- descriptive-keywords
  "Returns the descriptive keywords values for the given parent element and keyword type"
  [md-data-id-el keyword-type]
  (values-at md-data-id-el
             (str "gmd:descriptiveKeywords/gmd:MD_Keywords"
                  (format "[gmd:type/gmd:MD_KeywordTypeCode/@codeListValue='%s']" keyword-type)
                  "/gmd:keyword/gco:CharacterString")))

(defn- descriptive-keywords-type-not-equal
  "Returns the descriptive keyword values for the given parent element for all keyword types excepting
  those given"
  [md-data-id-el keyword-types-to-ignore]
  (let [keyword-types-to-ignore (set keyword-types-to-ignore)]
    (flatten
      (for [kw (select md-data-id-el "gmd:descriptiveKeywords/gmd:MD_Keywords")
            :when (not (keyword-types-to-ignore (value-of kw "gmd:type/gmd:MD_KeywordTypeCode")))]
        (values-at kw "gmd:keyword/gco:CharacterString")))))

(defn- regex-value
  "Utitlity function to return the value of the element that matches the given xpath and regex."
  [element xpath regex]
  (when-let [elements (select element xpath)]
    (first (for [match-el elements
                 :let [match (re-matches regex (text match-el))]
                 :when match]
             ;; A string response implies there is no group in the regular expression and the
             ;; entire matching string is returned and if there is a group in the regular
             ;; expression, the first group of the matching string is returned.
             (if (string? match) match (second match))))))

(defn- parse-projects
  "Returns the projects parsed from the given xml document."
  [doc]
  (for [proj (select doc projects-xpath)]
    (let [short-name (value-of proj short-name-xpath)
          description (char-string-value proj "gmi:description")
          ;; ISO description is built as "short-name > long-name", so here we extract the long-name out
          long-name (when-not (= short-name description)
                      (str/replace description (str short-name iso/keyword-separator) ""))]
      {:ShortName short-name
       :LongName long-name})))

(defn- parse-distributions
  "Returns the distributions parsed from the given xml document."
  [doc]
  (let [medias (values-at doc distributor-media-xpath)
        sizes (values-at doc distributor-size-xpath)
        formats (values-at doc distributor-format-xpath)
        fees (values-at doc distributor-fees-xpath)]
    (util/map-longest (fn [media size format fee]
                        (hash-map
                          :DistributionMedia media
                          :DistributionSize size
                          :DistributionFormat format
                          :Fees fee))
                      nil
                      medias sizes formats fees)))

(defn- parse-science-keywords
  "Returns the science keywords parsed from the given xml document."
  [md-data-id-el]
  (for [sk (descriptive-keywords md-data-id-el "theme")
        :let [[category topic term variable-level-1 variable-level-2 variable-level-3
               detailed-variable] (map #(if (= iso/nil-science-keyword-field %) nil %)
                                       (str/split sk iso/keyword-separator))]]
    {:Category category
     :Topic topic
     :Term term
     :VariableLevel1 variable-level-1
     :VariableLevel2 variable-level-2
     :VariableLevel3 variable-level-3
     :DetailedVariable detailed-variable}))

(defn- parse-iso19115-xml
  "Returns UMM-C collection structure from ISO19115-2 collection XML document."
  [doc]
  (let [md-data-id-el (first (select doc md-data-id-base-xpath))
        citation-el (first (select doc citation-base-xpath))
        id-el (first (select doc identifier-base-xpath))]
    {:EntryId (char-string-value id-el "gmd:code")
     :EntryTitle (char-string-value citation-el "gmd:title")
     :Version (char-string-value id-el "gmd:version")
     :Abstract (char-string-value md-data-id-el "gmd:abstract")
     :Purpose (char-string-value md-data-id-el "gmd:purpose")
     :CollectionProgress (value-of md-data-id-el "gmd:status/gmd:MD_ProgressCode")
     ;; TODO: Fix AccessConstraints. Access Constraints should likely be treated as an array
     ;; in the JSON schema instead of a single object. CMR-1989.
     :AccessConstraints {:Description
                         (regex-value doc (str constraints-xpath
                                               "/gmd:useLimitation/gco:CharacterString")
                                      #"Restriction Comment:(.+)")

                         :Value
                         (regex-value doc (str constraints-xpath
                                               "/gmd:otherConstraints/gco:CharacterString")
                                      #"Restriction Flag:(.+)")}
     ;; TODO: Fix UseConstraints. Use Constraints should likely be treated as an array
     ;; in the JSON schema instead of a single string. CMR-1989.
     :UseConstraints
     (regex-value doc (str constraints-xpath "/gmd:useLimitation/gco:CharacterString")
                  #"^(?!Restriction Comment:).+")
     :SpatialKeywords (descriptive-keywords md-data-id-el "place")
     :TemporalKeywords (descriptive-keywords md-data-id-el "temporal")
     :DataLanguage (char-string-value md-data-id-el "gmd:language")
     :SpatialExtent (spatial/parse-spatial doc)
     :TemporalExtents (for [temporal (select md-data-id-el temporal-xpath)]
                        {:PrecisionOfSeconds (value-of doc precision-xpath)
                         :RangeDateTimes (for [period (select temporal "gml:TimePeriod")]
                                           {:BeginningDateTime (value-of period "gml:beginPosition")
                                            :EndingDateTime    (value-of period "gml:endPosition")})
                         :SingleDateTimes (values-at temporal "gml:TimeInstant/gml:timePosition")})
     :ProcessingLevel {:Id
                       (char-string-value
                         md-data-id-el
                         "gmd:processingLevel/gmd:MD_Identifier/gmd:code")

                       :ProcessingLevelDescription
                       (char-string-value
                         md-data-id-el
                         "gmd:processingLevel/gmd:MD_Identifier/gmd:description")}
     :Distributions (parse-distributions doc)
     :Platforms (platform/parse-platforms doc)
     :Projects (parse-projects doc)

     :PublicationReferences (for [publication (select md-data-id-el publication-xpath)
                                  :let [role-xpath "gmd:citedResponsibleParty/gmd:CI_ResponsibleParty[gmd:role/gmd:CI_RoleCode/@codeListValue='%s']"
                                        select-party (fn [name xpath]
                                                       (char-string-value publication
                                                                          (str (format role-xpath name) xpath)))]]
                              {:Author (select-party "author" "/gmd:organisationName")
                               :PublicationDate (str (date-at publication
                                                              (str "gmd:date/gmd:CI_Date[gmd:dateType/gmd:CI_DateTypeCode/@codeListValue='publication']/"
                                                                   "gmd:date/gco:Date")))
                               :Title (char-string-value publication "gmd:title")
                               :Series (char-string-value publication "gmd:series/gmd:CI_Series/gmd:name")
                               :Edition (char-string-value publication "gmd:edition")
                               :Issue (char-string-value publication "gmd:series/gmd:CI_Series/gmd:issueIdentification")
                               :Pages (char-string-value publication "gmd:series/gmd:CI_Series/gmd:page")
                               :Publisher (select-party "publisher" "/gmd:organisationName")
                               :ISBN (char-string-value publication "gmd:ISBN")
                               :DOI {:DOI (char-string-value publication "gmd:identifier/gmd:MD_Identifier/gmd:code")}
                               :OtherReferenceDetails (char-string-value publication "gmd:otherCitationDetails")})
<<<<<<< HEAD
     :AncillaryKeywords (descriptive-keywords-type-not-equal md-data-id-el ["place" "temporal" "project" "theme"])
     :ScienceKeywords (parse-science-keywords md-data-id-el)}))
=======
     :AncillaryKeywords (descriptive-keywords-type-not-equal md-data-id-el ["place" "temporal" "project" "platform" "instrument"])}))
>>>>>>> 68a767c9

(defn iso19115-2-xml-to-umm-c
  "Returns UMM-C collection record from ISO19115-2 collection XML document."
  [metadata]
  (js/coerce (parse-iso19115-xml metadata)))

<|MERGE_RESOLUTION|>--- conflicted
+++ resolved
@@ -7,14 +7,10 @@
             [cmr.umm-spec.xml-to-umm-mappings.iso19115-2.spatial :as spatial]
             [clojure.data :as data]
             [cmr.umm-spec.json-schema :as js]
-<<<<<<< HEAD
+            [cmr.umm-spec.util :as su]
             [cmr.umm-spec.iso-utils :as iso]
-            [cmr.umm-spec.util :as su]))
-=======
-            [cmr.umm-spec.util :as su]
             [cmr.umm-spec.xml-to-umm-mappings.iso19115-2.platform :as platform]
             [cmr.umm-spec.iso19115-2-util :refer :all]))
->>>>>>> 68a767c9
 
 (def md-data-id-base-xpath
   "/gmi:MI_Metadata/gmd:identificationInfo/gmd:MD_DataIdentification")
@@ -205,12 +201,10 @@
                                :ISBN (char-string-value publication "gmd:ISBN")
                                :DOI {:DOI (char-string-value publication "gmd:identifier/gmd:MD_Identifier/gmd:code")}
                                :OtherReferenceDetails (char-string-value publication "gmd:otherCitationDetails")})
-<<<<<<< HEAD
-     :AncillaryKeywords (descriptive-keywords-type-not-equal md-data-id-el ["place" "temporal" "project" "theme"])
+     :AncillaryKeywords (descriptive-keywords-type-not-equal
+                          md-data-id-el
+                          ["place" "temporal" "project" "platform" "instrument" "theme"])
      :ScienceKeywords (parse-science-keywords md-data-id-el)}))
-=======
-     :AncillaryKeywords (descriptive-keywords-type-not-equal md-data-id-el ["place" "temporal" "project" "platform" "instrument"])}))
->>>>>>> 68a767c9
 
 (defn iso19115-2-xml-to-umm-c
   "Returns UMM-C collection record from ISO19115-2 collection XML document."
