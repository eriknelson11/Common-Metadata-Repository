(ns cmr.umm-spec.xml-to-umm-mappings.dsl
  "Describes a DSL for specifying mappings from an XML format into UMM records.

  The UMM record structure is described by the JSON schema. The DSL is responsible for specifying
  how to construct the UMM records from the source document. This is done through a series of nested
  maps with different :type attributes. The structure of the maps should mirror that of the JSON
  schema. This allows the addition of parsing types which give instructions to the parser on what
  Clojure object to construct when parsing from the XML.

  You may also provide a function anywhere a parsing type map is allowed. The function will be
  called with the current xpath-context and should return the desired parsed value."
  (:require clojure.string))

(defn object
  "Defines a mapping for an object with the given properties map. A UMM record will be instantiated
  based on the associated parse type."
  [properties]
  {:type :object
   :properties properties})

(defn xpath
  "Defines a mapping from a value at a specific XPath into the XML. The value from the XPath
  will be parsed based on the associated type in the schema."
  [& components]
  {:type :xpath :value (clojure.string/join "/" components)})

(defn constant
  "Defines a mapping that returns a constant value"
  [value]
  {:type :constant :value value})

(defn concat-parts
  "Defines a mapping that returns a concatenation of other parts. The parts will all be evaluated
  with parse type of string."
  [& parts]
  {:type :concat
   :parts (vec parts)})

(defn for-each
  "Defines a mapping that uses a mapping template to parse each value at the given XPath."
  [xpath template]
  {:type :for-each
   :xpath xpath
   :template template})

(defn select
  "Similar to for-each except that no template is given. Used for XPaths that are expected to return
  multiple primitive types"
  [xpath]
  {:type :for-each
   :xpath xpath})

(defn char-string-xpath
  "An ISO Xpath helper. It creates an XPath that selects from the given XPath with a
  /gco:CharacterString child. Optionally accepts a base XPath."
  ([path]
   (char-string-xpath "" path))
  ([base-xpath path]
   (xpath (str base-xpath path "/gco:CharacterString"))))

<<<<<<< HEAD
(defn xpath-with-regex
  "Similar to xpath, but value at the XPath is expected to be a character string. The value at the
  xpath is returned only if it matches the regex, nil otherwise. If the regex has one or more groups
  in it, the subset of the string corresponding to the first matching group will be returned instead
  of the whole string."
  [xpath regex]
  {:type :xpath-with-regex
   :xpath xpath
   :regex regex})
=======
(defn matching-object
  "Returns a UMM parser mapping that creates an object using each key in ks as an object property
  key and corresponding xpath."
  [& ks]
  (object
   (into {}
         (for [k ks]
           (if (keyword? k)
             [k (xpath (name k))]
             k)))))
>>>>>>> e59f9fd1
<|MERGE_RESOLUTION|>--- conflicted
+++ resolved
@@ -58,7 +58,6 @@
   ([base-xpath path]
    (xpath (str base-xpath path "/gco:CharacterString"))))
 
-<<<<<<< HEAD
 (defn xpath-with-regex
   "Similar to xpath, but value at the XPath is expected to be a character string. The value at the
   xpath is returned only if it matches the regex, nil otherwise. If the regex has one or more groups
@@ -68,7 +67,7 @@
   {:type :xpath-with-regex
    :xpath xpath
    :regex regex})
-=======
+
 (defn matching-object
   "Returns a UMM parser mapping that creates an object using each key in ks as an object property
   key and corresponding xpath."
@@ -78,5 +77,4 @@
          (for [k ks]
            (if (keyword? k)
              [k (xpath (name k))]
-             k)))))
->>>>>>> e59f9fd1
+             k)))))