(ns cmr.umm-spec.xml-to-umm-mappings.dif10
  "Defines mappings from DIF10 XML into UMM records"
  (:require [cmr.umm-spec.json-schema :as js]
            [cmr.umm-spec.simple-xpath :refer [select]]
            [camel-snake-kebab.core :as csk]
            [clojure.string :as string]
            [cmr.umm-spec.xml.parse :refer :all]
            [cmr.umm-spec.xml-to-umm-mappings.dif10.spatial :as spatial]
            [cmr.umm-spec.util :as u :refer [without-default-value-of]]
            [cmr.umm-spec.date-util :as date]))

(defn- parse-characteristics
  [el]
  (for [characteristic (select el "Characteristics")]
    (fields-from characteristic :Name :Description :DataType :Unit :Value)))

(defn- parse-projects
  [doc]
  (when-not (= u/not-provided (value-of doc "/DIF/Project[1]/Short_Name"))
    (for [proj (select doc "/DIF/Project")]
      {:ShortName (value-of proj "Short_Name")
       :LongName (value-of proj "Long_Name")
       :Campaigns (values-at proj "Campaign")
       :StartDate (date-at proj "Start_Date")
       :EndDate (date-at proj "End_Date")})))

(defn- parse-instruments
  [platform-el]
  (when-not (= u/not-provided (value-of platform-el "Instrument[1]/Short_Name"))
    (for [inst (select platform-el "Instrument")]
      {:ShortName (value-of inst "Short_Name")
       :LongName (value-of inst "Long_Name")
       :Technique (value-of inst "Technique")
       :NumberOfSensors (value-of inst "NumberOfSensors")
       :Characteristics (parse-characteristics inst)
       :OperationalModes (values-at inst "OperationalMode")
       :Sensors (for [sensor (select inst "Sensor")]
                  {:ShortName (value-of sensor "Short_Name")
                   :LongName (value-of sensor "Long_Name")
                   :Technique (value-of sensor "Technique")
                   :Characteristics (parse-characteristics sensor)})})))

(defn- parse-data-dates
  "Returns seq of UMM-C DataDates parsed from DIF 10 XML document."
  [doc]
  (let [[md-dates-el] (select doc "/DIF/Metadata_Dates")
        tag-types [["Data_Creation"      "CREATE"]
                   ["Data_Last_Revision" "UPDATE"]
                   ["Data_Future_Review" "REVIEW"]
                   ["Data_Delete"        "DELETE"]]]
    (filter :Date
            (for [[tag date-type] tag-types]
              {:Type date-type
               :Date (date/not-default (value-of md-dates-el tag))}))))

(defn parse-dif10-xml
  "Returns collection map from DIF10 collection XML document."
  [doc]
  {:EntryTitle (value-of doc "/DIF/Entry_Title")
   :EntryId (value-of doc "/DIF/Entry_ID/Short_Name")
   :Version (without-default-value-of doc "/DIF/Entry_ID/Version")
   :Abstract (value-of doc "/DIF/Summary/Abstract")
   :CollectionDataType (value-of doc "/DIF/Collection_Data_Type")
   :Purpose (value-of doc "/DIF/Summary/Purpose")
   :DataLanguage (value-of doc "/DIF/Dataset_Language")
   :DataDates (parse-data-dates doc)
   :ISOTopicCategories (values-at doc "DIF/ISO_Topic_Category")
   :TemporalKeywords (values-at doc "/DIF/Temporal_Coverage/Temporal_Info/Ancillary_Temporal_Keyword")
   :CollectionProgress (value-of doc "/DIF/Dataset_Progress")
   :SpatialKeywords (values-at doc "/DIF/Location/Location_Category")
   :Projects (parse-projects doc)
   :Quality (value-of doc "/DIF/Quality")
   :AccessConstraints {:Description (value-of doc "/DIF/Access_Constraints")}
   :UseConstraints (value-of doc "/DIF/Use_Constraints")
   :Platforms (for [platform (select doc "/DIF/Platform")]
                {:ShortName (value-of platform "Short_Name")
                 :LongName (value-of platform "Long_Name")
                 :Type (without-default-value-of platform "Type")
                 :Characteristics (parse-characteristics platform)
                 :Instruments (parse-instruments platform)})
   :TemporalExtents (for [temporal (select doc "/DIF/Temporal_Coverage")]
                      {:TemporalRangeType (value-of temporal "Temporal_Range_Type")
                       :PrecisionOfSeconds (value-of temporal "Precision_Of_Seconds")
                       :EndsAtPresentFlag (value-of temporal "Ends_At_Present_Flag")
                       :RangeDateTimes (for [rdt (select temporal "Range_DateTime")]
                                         {:BeginningDateTime (value-of rdt "Beginning_Date_Time")
                                          :EndingDateTime (value-of rdt "Ending_Date_Time")})
                       :SingleDateTimes (values-at temporal "Single_DateTime")
                       :PeriodicDateTimes (for [pdt (select temporal "Periodic_DateTime")]
                                            {:Name (value-of pdt "Name")
                                             :StartDate (value-of pdt "Start_Date")
                                             :EndDate (value-of pdt "End_Date")
                                             :DurationUnit (value-of pdt "Duration_Unit")
                                             :DurationValue (value-of pdt "Duration_Value")
                                             :PeriodCycleDurationUnit (value-of pdt "Period_Cycle_Duration_Unit")
                                             :PeriodCycleDurationValue (value-of pdt "Period_Cycle_Duration_Value")})})
   :SpatialExtent (spatial/parse-spatial doc)
   :Distributions (for [dist (select doc "/DIF/Distribution")]
                    {:DistributionMedia (value-of dist "Distribution_Media")
                     :DistributionSize (value-of dist "Distribution_Size")
                     :DistributionFormat (value-of dist "Distribution_Format")
                     :Fees (value-of dist "Fees")})
   :ProcessingLevel {:Id (value-of doc "/DIF/Product_Level_Id")}
   :AdditionalAttributes
   (for [aa (select doc "/DIF/Additional_Attributes")]
     {:Name (value-of aa "Name")
      :DataType (value-of aa "DataType")
      :Description (without-default-value-of aa "Description")
      :MeasurementResolution (value-of aa "MeasurementResolution")
      :ParameterRangeBegin (without-default-value-of aa "ParameterRangeBegin")
      :ParameterRangeEnd (value-of aa "ParameterRangeEnd")
      :ParameterUnitsOfMeasure (value-of aa "ParameterUnitsOfMeasure")
      :ParameterValueAccuracy (value-of aa "ParameterValueAccuracy")
      :ValueAccuracyExplanation (value-of aa "ValueAccuracyExplanation")
      :Value (value-of aa "Value")})
   :PublicationReferences (for [pub-ref (select doc "/DIF/Reference")]
                            (into {} (map (fn [x]
                                            (if (keyword? x)
                                              [(csk/->PascalCaseKeyword x) (value-of pub-ref (str x))]
                                              x))
                                          [:Author
                                           :Publication_Date
                                           :Title
                                           :Series
                                           :Edition
                                           :Volume
                                           :Issue
                                           :Report_Number
                                           :Publication_Place
                                           :Publisher
                                           :Pages
                                           [:ISBN (value-of pub-ref "ISBN")]
                                           (when (= (value-of pub-ref "Persistent_Identifier/Type") "DOI")
                                             [:DOI {:DOI (value-of pub-ref "Persistent_Identifier/Identifier")}])
                                           [:RelatedUrl
                                            {:URLs (seq
                                                    (remove nil? [(value-of pub-ref "Online_Resource")]))}]
                                           :Other_Reference_Details])))
   :AncillaryKeywords (values-at doc  "/DIF/Ancillary_Keyword")
   :RelatedUrls (for [related-url (select doc "/DIF/Related_URL")]
<<<<<<< HEAD
                  {:URLs (values-at related-url "URL")
                   :Protocol (value-of related-url "Protocol")
=======
                  { :URLs (values-at related-url "URL")
>>>>>>> c2aeed86
                   :Description (value-of related-url "Description")
                   :ContentType {:Type (value-of related-url "URL_Content_Type/Type")
                                 :Subtype (value-of related-url "URL_Content_Type/Subtype")}
                   :MimeType (value-of related-url "Mime_Type")})
   :MetadataAssociations (for [ma (select doc "/DIF/Metadata_Association")]
                           {:EntryId (value-of ma "Entry_Id/Short_Name")
                            :Version (without-default-value-of ma "Entry_Id/Version")
                            :Description (without-default-value-of ma "Description")
                            :Type (string/upper-case (without-default-value-of ma "Type"))})
   :ScienceKeywords (for [sk (select doc "/DIF/Science_Keywords")]
                      {:Category (value-of sk "Category")
                       :Topic (value-of sk "Topic")
                       :Term (value-of sk "Term")
                       :VariableLevel1 (value-of sk "Variable_Level_1")
                       :VariableLevel2 (value-of sk "Variable_Level_2")
                       :VariableLevel3 (value-of sk "Variable_Level_3")
                       :DetailedVariable (value-of sk "Detailed_Variable")})})

(defn dif10-xml-to-umm-c
  "Returns UMM-C collection record from DIF10 collection XML document."
  [metadata]
  (js/coerce (parse-dif10-xml metadata)))<|MERGE_RESOLUTION|>--- conflicted
+++ resolved
@@ -138,12 +138,8 @@
                                            :Other_Reference_Details])))
    :AncillaryKeywords (values-at doc  "/DIF/Ancillary_Keyword")
    :RelatedUrls (for [related-url (select doc "/DIF/Related_URL")]
-<<<<<<< HEAD
                   {:URLs (values-at related-url "URL")
                    :Protocol (value-of related-url "Protocol")
-=======
-                  { :URLs (values-at related-url "URL")
->>>>>>> c2aeed86
                    :Description (value-of related-url "Description")
                    :ContentType {:Type (value-of related-url "URL_Content_Type/Type")
                                  :Subtype (value-of related-url "URL_Content_Type/Subtype")}
