--- conflicted
+++ resolved
@@ -158,12 +158,8 @@
                         :Subregion3 (value-of lk "Location_Subregion3")
                         :DetailedLocation (value-of lk "Detailed_Location")})
    :Projects (parse-projects doc sanitize?)
-<<<<<<< HEAD
    :DirectoryNames (parse-idn-node doc)
-   :Quality (value-of doc "/DIF/Quality")
-=======
    :Quality (u/truncate (value-of doc "/DIF/Quality") u/QUALITY_MAX sanitize?)
->>>>>>> adcb90fb
    :AccessConstraints (dif-util/parse-access-constraints doc sanitize?)
    :UseConstraints (u/truncate (value-of doc "/DIF/Use_Constraints") u/USECONSTRAINTS_MAX sanitize?)
    :Platforms (for [platform (select doc "/DIF/Platform")]
