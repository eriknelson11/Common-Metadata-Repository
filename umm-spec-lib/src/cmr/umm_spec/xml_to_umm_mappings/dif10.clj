(ns cmr.umm-spec.xml-to-umm-mappings.dif10
  "Defines mappings from DIF10 XML into UMM records"
  (:require [cmr.umm-spec.json-schema :as js]
            [cmr.umm-spec.simple-xpath :refer [select]]
            [camel-snake-kebab.core :as csk]
            [cmr.umm-spec.xml.parse :refer :all]
            [cmr.umm-spec.xml-to-umm-mappings.dif10.spatial :as spatial]
            [cmr.umm-spec.util :as u :refer [without-default-value-of]]))

(defn- parse-characteristics
  [el]
  (for [characteristic (select el "Characteristics")]
    (fields-from characteristic :Name :Description :DataType :Unit :Value)))

(defn- parse-projects
  [doc]
  (when-not (= u/not-provided (value-of doc "/DIF/Project[1]/Short_Name"))
    (for [proj (select doc "/DIF/Project")]
      {:ShortName (value-of proj "Short_Name")
       :LongName (value-of proj "Long_Name")
       :Campaigns (values-at proj "Campaign")
       :StartDate (date-at proj "Start_Date")
       :EndDate (date-at proj "End_Date")})))

(defn- parse-instruments
  [platform-el]
  (when-not (= u/not-provided (value-of platform-el "Instrument[1]/Short_Name"))
    (for [inst (select platform-el "Instrument")]
      {:ShortName (value-of inst "Short_Name")
       :LongName (value-of inst "Long_Name")
       :Technique (value-of inst "Technique")
       :NumberOfSensors (value-of inst "NumberOfSensors")
       :Characteristics (parse-characteristics inst)
       :OperationalModes (values-at inst "OperationalMode")
       :Sensors (for [sensor (select inst "Sensor")]
                  {:ShortName (value-of sensor "Short_Name")
                   :LongName (value-of sensor "Long_Name")
                   :Technique (value-of sensor "Technique")
                   :Characteristics (parse-characteristics sensor)})})))

(defn parse-dif10-xml
  "Returns collection map from DIF10 collection XML document."
  [doc]
  {:EntryTitle (value-of doc "/DIF/Entry_Title")
   :EntryId (value-of doc "/DIF/Entry_ID")
   :Version (without-default-value-of doc "/DIF/Version")
   :Abstract (value-of doc "/DIF/Summary/Abstract")
   :CollectionDataType (value-of doc "/DIF/Collection_Data_Type")
   :Purpose (value-of doc "/DIF/Summary/Purpose")
   :DataLanguage (value-of doc "/DIF/Dataset_Language")
   :TemporalKeywords (values-at doc "/DIF/Temporal_Coverage/Temporal_Info/Ancillary_Temporal_Keyword")
   :CollectionProgress (value-of doc "/DIF/Dataset_Progress")
   :SpatialKeywords (values-at doc "/DIF/Location/Location_Category")
   :Projects (parse-projects doc)
   :Quality (value-of doc "/DIF/Quality")
   :AccessConstraints {:Description (value-of doc "/DIF/Access_Constraints")}
   :UseConstraints (value-of doc "/DIF/Use_Constraints")
   :Platforms (for [platform (select doc "/DIF/Platform")]
                {:ShortName (value-of platform "Short_Name")
                 :LongName (value-of platform "Long_Name")
                 :Type (without-default-value-of platform "Type")
                 :Characteristics (parse-characteristics platform)
                 :Instruments (parse-instruments platform)})
   :TemporalExtents (for [temporal (select doc "/DIF/Temporal_Coverage")]
                      {:TemporalRangeType (value-of temporal "Temporal_Range_Type")
                       :PrecisionOfSeconds (value-of temporal "Precision_Of_Seconds")
                       :EndsAtPresentFlag (value-of temporal "Ends_At_Present_Flag")
                       :RangeDateTimes (for [rdt (select temporal "Range_DateTime")]
                                         {:BeginningDateTime (value-of rdt "Beginning_Date_Time")
                                          :EndingDateTime (value-of rdt "Ending_Date_Time")})
                       :SingleDateTimes (values-at temporal "Single_DateTime")
                       :PeriodicDateTimes (for [pdt (select temporal "Periodic_DateTime")]
                                            {:Name (value-of pdt "Name")
                                             :StartDate (value-of pdt "Start_Date")
                                             :EndDate (value-of pdt "End_Date")
                                             :DurationUnit (value-of pdt "Duration_Unit")
                                             :DurationValue (value-of pdt "Duration_Value")
                                             :PeriodCycleDurationUnit (value-of pdt "Period_Cycle_Duration_Unit")
                                             :PeriodCycleDurationValue (value-of pdt "Period_Cycle_Duration_Value")})})
   :SpatialExtent (spatial/parse-spatial doc)
   :Distributions (for [dist (select doc "/DIF/Distribution")]
                    {:DistributionMedia (value-of dist "Distribution_Media")
                     :DistributionSize (value-of dist "Distribution_Size")
                     :DistributionFormat (value-of dist "Distribution_Format")
                     :Fees (value-of dist "Fees")})
   :ProcessingLevel {:Id (value-of doc "/DIF/Product_Level_Id")}
   :AdditionalAttributes
   (for [aa (select doc "/DIF/Additional_Attributes")]
     {:Name (value-of aa "Name")
      :DataType (value-of aa "DataType")
      :Description (without-default-value-of aa "Description")
      :MeasurementResolution (value-of aa "MeasurementResolution")
      :ParameterRangeBegin (without-default-value-of aa "ParameterRangeBegin")
      :ParameterRangeEnd (value-of aa "ParameterRangeEnd")
      :ParameterUnitsOfMeasure (value-of aa "ParameterUnitsOfMeasure")
      :ParameterValueAccuracy (value-of aa "ParameterValueAccuracy")
      :ValueAccuracyExplanation (value-of aa "ValueAccuracyExplanation")
      :Value (value-of aa "Value")})
   :PublicationReferences (for [pub-ref (select doc "/DIF/Reference")]
                            (into {} (map (fn [x]
                                            (if (keyword? x)
                                              [(csk/->PascalCaseKeyword x) (value-of pub-ref (str x))]
                                              x))
                                          [:Author
                                           :Publication_Date
                                           :Title
                                           :Series
                                           :Edition
                                           :Volume
                                           :Issue
                                           :Report_Number
                                           :Publication_Place
                                           :Publisher
                                           :Pages
                                           [:ISBN (value-of pub-ref "ISBN")]
                                           (when (= (value-of pub-ref "Persistent_Identifier/Type") "DOI")
                                             [:DOI {:DOI (value-of pub-ref "Persistent_Identifier/Identifier")}])
                                           [:RelatedUrl
                                            {:URLs (seq
                                                     (remove nil? [(value-of pub-ref "Online_Resource")]))}]
                                           :Other_Reference_Details])))
   :AncillaryKeywords (values-at doc  "/DIF/Ancillary_Keyword")
<<<<<<< HEAD
   :RelatedUrls (for [related-url (select doc "/DIF/Related_URL")]
                  { :URLs (values-at related-url "URL")
                    :Description (value-of related-url "Description")
                    :ContentType {:Type (value-of related-url "URL_Content_Type/Type")
                                  :Subtype (value-of related-url "URL_Content_Type/Subtype")}
                    :MimeType (value-of related-url "Mime_Type")})})
=======
   :ScienceKeywords (for [sk (select doc "/DIF/Science_Keywords")]
                         {:Category (value-of sk "Category")
                          :Topic (value-of sk "Topic")
                          :Term (value-of sk "Term")
                          :VariableLevel1 (value-of sk "Variable_Level_1")
                          :VariableLevel2 (value-of sk "Variable_Level_2")
                          :VariableLevel3 (value-of sk "Variable_Level_3")
                          :DetailedVariable (value-of sk "Detailed_Variable")})})
>>>>>>> 61e318d0

(defn dif10-xml-to-umm-c
  "Returns UMM-C collection record from DIF10 collection XML document."
  [metadata]
  (js/coerce (parse-dif10-xml metadata)))<|MERGE_RESOLUTION|>--- conflicted
+++ resolved
@@ -120,14 +120,12 @@
                                                      (remove nil? [(value-of pub-ref "Online_Resource")]))}]
                                            :Other_Reference_Details])))
    :AncillaryKeywords (values-at doc  "/DIF/Ancillary_Keyword")
-<<<<<<< HEAD
    :RelatedUrls (for [related-url (select doc "/DIF/Related_URL")]
                   { :URLs (values-at related-url "URL")
                     :Description (value-of related-url "Description")
                     :ContentType {:Type (value-of related-url "URL_Content_Type/Type")
                                   :Subtype (value-of related-url "URL_Content_Type/Subtype")}
-                    :MimeType (value-of related-url "Mime_Type")})})
-=======
+                    :MimeType (value-of related-url "Mime_Type")})
    :ScienceKeywords (for [sk (select doc "/DIF/Science_Keywords")]
                          {:Category (value-of sk "Category")
                           :Topic (value-of sk "Topic")
@@ -136,7 +134,6 @@
                           :VariableLevel2 (value-of sk "Variable_Level_2")
                           :VariableLevel3 (value-of sk "Variable_Level_3")
                           :DetailedVariable (value-of sk "Detailed_Variable")})})
->>>>>>> 61e318d0
 
 (defn dif10-xml-to-umm-c
   "Returns UMM-C collection record from DIF10 collection XML document."
