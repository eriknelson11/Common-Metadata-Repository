--- conflicted
+++ resolved
@@ -51,7 +51,6 @@
   [s]
   (if (some? s) s ""))
 
-<<<<<<< HEAD
 (defn capitalize-words
   "Capitalize every word in a string"
   [s]
@@ -59,9 +58,8 @@
     (->> (string/split (str s) #"\b")
          (map string/capitalize)
          (string/join))))
-=======
+
 (defn generate-id
   "Returns a 5 character random id to use as an ISO id"
   []
-  (str "d" (java.util.UUID/randomUUID)))
->>>>>>> fc4f8c2b
+  (str "d" (java.util.UUID/randomUUID)))