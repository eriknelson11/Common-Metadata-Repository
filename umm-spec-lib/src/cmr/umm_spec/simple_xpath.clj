(ns cmr.umm-spec.simple-xpath
  "Simple XPath is an XPath implementation that works against XML parsed with clojure.data.xml
  and against Clojure records.

  It has a limited support for the XPath specification. These are examples of XPaths that are
  supported. See the tests for a full set of example XPaths.

  * From root: /catalog/books/author
  * Within current context: author/name
  * Subselect by attribute equality: /catalog/books[@id='bk101']/author
  * Subselect by element equality: /catalog/books[price='5.95']/title
  * Subselect by child index: /catalog/books[1]/author

  Note that there will be undefined behavior if an unsupported XPath is used.

  Note that simple XPath does not support namespaces in XPaths. It ignores any XPath tag name prefixes
  i.e. /xsl:foo/xsl:bar is equivalent to /foo/bar.

  ## Using with XML:

  1. Create an XPath context with some XML using `create-xpath-context-for-xml`
  2. Parse the XPath using `parse-xpath`
  3. Evaluate the XPath against the XPath context using `evaluate`.

  ## Using with Clojure Data:

  1. Create an XPath context with some Clojure data using `create-xpath-context-for-data`
  2. Parse the XPath using `parse-xpath`
  3. Evaluate the XPath against the XPath context using `evaluate`.

  ### How XPaths against Clojure Data work

  An XPath like /catalog/books in XML would look for a root element called catalog with one or more
  subelements called books. When using with Clojure data element tags are treated like looking for
  keys in a set of nested maps. The first tag within data xpaths are ignored because it assumes the
  first tag is the name of the data. For example evaluating /catalog/books would work with
  `{:books [...]}` which assumes that the map is the catalog. The xpath would evaluate to the vector
  the `:books` key refers to.

  ## XPath Contexts

  XPath contexts are used as the input to evaluation and also are the output of evaluation. They
  contain three pieces of information: a type (data or xml), the root of the data, and the context.
  The type indicates whether the xpath context is used for Clojure data or parsed XML. The root of
  the data is kept so that XPaths against the root can be evaluated (/catalog/books). The context
  is used so that higher level XPaths may specify a location within the data to evaluate lower level
  XPaths against.

  The `:context` key always contains the result of an XPath evaluation."
  (:require [clojure.string :as str]
            [clojure.data.xml :as x]
            [cmr.common.util :as u]))

;;;;;;;;;;;;;;;;;;;;;;;;;;;;;;;;;;;;;;;;;;;;;;;;;;;;;;;;;;;;;;;;;;;;;;;;;;;;;;;;;;;;;;;;;;;;;;;;;;;;
;; Selector creation functions
;; A selector is one part of an XPath.
;; foo/bar[1] would consist of the following selectors
;;
;; * elements with tag "foo"
;; * children of those elements
;; * elements with tag "bar"
;; * The first of those elements

(defn- create-nth-selector
  "Creates a selector that selects the nth item of a set of elements."
  [^String selector-str]
  {:post [(>= (:index %) 0)]}
  {:type :nth-selector
   :index (dec (Long/parseLong selector-str))})

(defn- create-attrib-val-equality-selector
  "Creates a selector that selects elements with an attribute with a given value."
  [selector-str]
  (let [[_ attrib-name attrib-val] (re-matches #"@(.+)='(.+)'" selector-str)
        attrib-name (keyword attrib-name)]
    {:type :attrib-value-selector
     :attrib-name attrib-name
     :attrib-val attrib-val}))

;; Needed for create the element value selector
(declare parse-xpath)

(defn- create-elem-val-equality-selector
  "Creates a selector that selects elements which have a child element with a given value.
  Example: foo/bar[charlie/name='alpha']
  charlie/name='alpha' is the selector in that case. charlie/name is an xpath and alpha is the value
  that it will match on."
  [selector-str]
  (let [[_ xpath element-value] (re-matches #"(.+)='(.+)'" selector-str)
        parsed-xpath (parse-xpath xpath)]
    (when (not= (:source parsed-xpath) :from-context)
      (throw (Exception. (str "Nested XPath selectors can not be from the root. XPath: " xpath))))
    {:type :element-value-selector
     :selectors (:selectors parsed-xpath)
     :element-value element-value}))

(defn- create-tag-name-selector
  "Creates a selector that selects elements with a specific tag name."
  [tag-name]
  ;; This removes namespaces from XPath tag names. Simple XPath does not support them and simply
  ;; ignores them. This is because it uses clojure.data.xml which does not preserve namespaces
  ;; after parsing :(
  (let [tag-name (keyword (last (str/split (str tag-name) #":")))]
    {:type :tag-selector
     :tag-name (keyword tag-name)}))

(def child-of-selector
  "A selector that selects the children of a set of elements."
  {:type :child-of})

(def current-context-selector
  "A selector that selects the current context."
  {:type :current-context})

(defn- parse-element-sub-selector
  "Parses an element selector that is within the square brackets of an xpath into a selector."
  [selector-str]
  (cond
    (re-matches #"\d+" selector-str)
    (create-nth-selector selector-str)

    (re-matches #"@.+='.+'" selector-str)
    (create-attrib-val-equality-selector selector-str)

    (re-matches #".+='.+'" selector-str)
    (create-elem-val-equality-selector selector-str)

    :else
<<<<<<< HEAD
    (throw (Exception. (str "Unrecognized selector string form in xpath: " selector-str)))))
=======
    (throw (IllegalArgumentException. (str "Unrecognized selector string form in xpath: " selector-str)))))
>>>>>>> 975a675f

(defn- parse-xpath-element
  "Parses an element of an XPath and returns a set of selectors from that element."
  [xpath-elem]
  (cond
    (= "/" xpath-elem)
    [child-of-selector]

    (= "." xpath-elem)
    [current-context-selector]

    :else
    (if-let [[_ tag-name element-selector-str] (re-matches #"([^\[]+)(?:\[(.+)\])?" xpath-elem)]
      (let [tag-name-selector (create-tag-name-selector (keyword tag-name))]
        (if element-selector-str
          [tag-name-selector (parse-element-sub-selector element-selector-str)]
          [tag-name-selector]))
      (throw (Exception. (str "XPath element was not recognized: " xpath-elem))))))

(defn- join-split-selectors
  "When we split an XPath by / that inadvertently splits subselectors that contain XPaths. This
  function searches for subselectors that were split by finding non-closed subselectors and
  joining them back together."
  [parts]
  (loop [new-parts []
         parts parts
         joining-parts nil]
    (if-let [^String next-part (first parts)]
      (cond
        joining-parts
        ;; We're joining together parts of an XPath
        (if (.contains next-part "]")
          ;; We've reached the end
          (recur (conj new-parts (str/join (conj joining-parts next-part)))
                 (rest parts)
                 nil)
          ;; We've found another part to join together
          (recur new-parts (rest parts) (conj joining-parts next-part)))

        ;; Does an XPath contain an open brace but not a closing brace
        (and (.contains next-part "[")
             (not (.contains next-part "]")))
        ;; Look for the closing brace so we can join it back together
        (recur new-parts (rest parts) [next-part])

        :else
        (recur (conj new-parts next-part) (rest parts) joining-parts))
      (concat new-parts joining-parts))))

(defn- split-xpath->parsed-xpath
  "Takes an XPath split on slashes (/) and returns parsed xpath."
  [parts]
  (let [parts (join-split-selectors parts)
        [source parts] (if (= "/" (first parts))
                         [:from-root parts]
                         ;; We add an initial / here because an xpath like "books" is inherently
                         ;; within the top element.
                         [:from-context (cons "/" parts)])
        selectors (u/mapcatv parse-xpath-element parts)]
    {:source source
     :selectors selectors}))

;;;;;;;;;;;;;;;;;;;;;;;;;;;;;;;;;;;;;;;;;;;;;;;;;;;;;;;;;;;;;;;;;;;;;;;;;;;;;;;;;;;;;;;;;;;;;;;;;;;;
;; XML processors

(defmulti process-xml-selector
  "Processes an XPath selector against a set of XML elements"
  (fn [elements selector]
    (:type selector)))

(defn- process-selectors
  "Applies multiple selectors to a set of elements"
  [source selectors processor-fn]
  (reduce (fn [input selector]
            (processor-fn input selector))
          source
          selectors))

(defmethod process-xml-selector :child-of
  [elements _]
  (persistent!
    (reduce (fn [v element]
              (reduce #(conj! %1 %2) v (:content element)))
            (transient [])
            elements)))

(defmethod process-xml-selector :current-context
  [elements _]
  elements)

(defmethod process-xml-selector :tag-selector
  [elements {:keys [tag-name]}]
  (filterv #(= tag-name (:tag %)) elements))

(defmethod process-xml-selector :attrib-value-selector
  [elements {:keys [attrib-name attrib-val]}]
  (filterv (fn [{:keys [attrs]}]
             (= attrib-val (get attrs attrib-name)))
           elements))

(defmethod process-xml-selector :element-value-selector
  [elements {:keys [selectors element-value]}]
  (filterv (fn [element]
             (when-let [selected-element (first (process-selectors
                                                  [element] selectors process-xml-selector))]
               (= (-> selected-element :content first) element-value)))
           elements))

(defmethod process-xml-selector :nth-selector
  [elements {:keys [index]}]
  (if (seq elements)
    [(nth elements index)]
    []))

;;;;;;;;;;;;;;;;;;;;;;;;;;;;;;;;;;;;;;;;;;;;;;;;;;;;;;;;;;;;;;;;;;;;;;;;;;;;;;;;;;;;;;;;;;;;;;;;;;;;
;; Data processors

(defn- as-vector
  "Returns data as a vector if it's not one already"
  [data]
  (cond
    (nil? data) []
    (vector? data) data
    :else [data]))

(defmulti process-data-selector
  "Processes an XPath selector against clojure data."
  (fn [elements selector]
    (:type selector)))

(defmethod process-data-selector :child-of
  [data _]
  data)

(defmethod process-data-selector :current-context
  [data _]
  data)

(defmethod process-data-selector :tag-selector
  [data {:keys [tag-name]}]
  (u/mapcatv #(-> % tag-name as-vector) (as-vector data)))

(defmethod process-data-selector :attrib-value-selector
  [data {:keys [attrib-name attrib-val]}]
  (filterv #(= attrib-val (get % attrib-name))
           (as-vector data)))

(defmethod process-data-selector :element-value-selector
  [data {:keys [selectors element-value]}]
  (filterv (fn [d]
             (when-let [result (first (process-selectors
                                        [d] selectors process-data-selector))]
               (= (str result) element-value)))
           (as-vector data)))

(defmethod process-data-selector :nth-selector
  [data {:keys [index]}]
  (if (seq data)
    [(nth (as-vector data) index)]
    []))

;;;;;;;;;;;;;;;;;;;;;;;;;;;;;;;;;;;;;;;;;;;;;;;;;;;;;;;;;;;;;;;;;;;;;;;;;;;;;;;;;;;;;;;;;;;;;;;;;;;;
;; Public API

(defn create-xpath-context-for-xml
  "Creates an XPath context for evaluating XPaths from an XML string."
  [xml-str]
  (let [xml-root {:tag :root :attrs {} :content [(x/parse-str xml-str)]}]
    {:type :xml
     :root xml-root
     :context [xml-root]}))

(defn create-xpath-context-for-data
  "Creates an XPath context for evaluating XPaths from Clojure data"
  [data]
  {:type :data
   :root data
   :context [data]})

(defn parse-xpath
  "Parses an XPath into a data structure that allows it to be evaluated."
  [xpath]
  (let [parsed-xpath (if (= xpath "/")
                       ;; A special case for returning the root element
                       (split-xpath->parsed-xpath ["/"])
                       ;; Normal case
                       (->> (str/split xpath #"/")
                            (interpose "/")
                            (remove #(= "" %))
                            split-xpath->parsed-xpath))]
    (assoc parsed-xpath :original-xpath xpath)))

(defmulti evaluate
  "Evaluates a parsed XPath against the given XPath context."
  (fn [xpath-context parsed-xpath]
    (:type xpath-context)))

(defmethod evaluate :xml
  [xpath-context {:keys [source selectors original-xpath]}]
  (try
    (let [source-elements (cond
                            (= source :from-root) [(:root xpath-context)]
                            (= source :from-context) (:context xpath-context)
                            :else (throw (Exception. (str "Unexpected source:" (pr-str source)))))]
      (assoc xpath-context
             :context (process-selectors source-elements selectors process-xml-selector)))
    (catch Exception e
      (throw (Exception. (str "Error processing xpath: " original-xpath) e)))))

(defmethod evaluate :data
  [xpath-context {:keys [source selectors original-xpath]}]
  (try
    (let [data (cond
                 (= source :from-root)
                 (:root xpath-context)

                 (= source :from-context)
                 (:context xpath-context)

                 :else
                 (throw (Exception. (str "Unexpected source:" (pr-str source)))))]
      (assoc xpath-context
             :context (process-selectors data selectors process-data-selector)))
    (catch Exception e
      (throw (Exception. (str "Error processing xpath: " original-xpath) e)))))
<|MERGE_RESOLUTION|>--- conflicted
+++ resolved
@@ -126,11 +126,7 @@
     (create-elem-val-equality-selector selector-str)
 
     :else
-<<<<<<< HEAD
-    (throw (Exception. (str "Unrecognized selector string form in xpath: " selector-str)))))
-=======
     (throw (IllegalArgumentException. (str "Unrecognized selector string form in xpath: " selector-str)))))
->>>>>>> 975a675f
 
 (defn- parse-xpath-element
   "Parses an element of an XPath and returns a set of selectors from that element."
