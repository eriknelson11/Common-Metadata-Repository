(ns cmr.umm-spec.simple-xpath
  "Simple XPath is an XPath implementation that works against XML parsed with clojure.data.xml
  and against Clojure records.

  It has a limited support for the XPath specification. These are examples of XPaths that are
  supported. See the tests for a full set of example XPaths.

  * From root: /catalog/books/author
  * Within current context: author/name
  * Subselect by attribute equality: /catalog/books[@id='bk101']/author
  * Subselect by element equality: /catalog/books[price='5.95']/title
  * Subselect by child index: /catalog/books[1]/author
  * Subselect by range of child indexes /catalog/books[2..4]/author.  Openended ranges like [2..]
  are supported as well. (Note this is not a standard XPath feature.) Indexes are 1 based arrays. Both
  start and end indexes are inclusive.

  Note that there will be undefined behavior if an unsupported XPath is used.

  Note that simple XPath does not support namespaces in XPaths. It ignores any XPath tag name prefixes
  i.e. /xsl:foo/xsl:bar is equivalent to /foo/bar.

  ## Using with XML:

  1. Create an XPath context with some XML using `create-xpath-context-for-xml`
  2. Parse the XPath using `parse-xpath`
  3. Evaluate the XPath against the XPath context using `evaluate`.

  ## Using with Clojure Data:

  1. Create an XPath context with some Clojure data using `create-xpath-context-for-data`
  2. Parse the XPath using `parse-xpath`
  3. Evaluate the XPath against the XPath context using `evaluate`.

  ### How XPaths against Clojure Data work

  An XPath like /catalog/books in XML would look for a root element called catalog with one or more
  subelements called books. When using with Clojure data element tags are treated like looking for
  keys in a set of nested maps. The first tag within data xpaths are ignored because it assumes the
  first tag is the name of the data. For example evaluating /catalog/books would work with
  `{:books [...]}` which assumes that the map is the catalog. The xpath would evaluate to the vector
  the `:books` key refers to.

  ## XPath Contexts

  XPath contexts are used as the input to evaluation and also are the output of evaluation. They
  contain three pieces of information: a type (data or xml), the root of the data, and the context.
  The type indicates whether the xpath context is used for Clojure data or parsed XML. The root of
  the data is kept so that XPaths against the root can be evaluated (/catalog/books). The context
  is used so that higher level XPaths may specify a location within the data to evaluate lower level
  XPaths against.

  The `:context` key always contains the result of an XPath evaluation."
  (:require [clojure.string :as str]
            [clojure.data.xml :as x]
            [cmr.common.util :as u]))

;;;;;;;;;;;;;;;;;;;;;;;;;;;;;;;;;;;;;;;;;;;;;;;;;;;;;;;;;;;;;;;;;;;;;;;;;;;;;;;;;;;;;;;;;;;;;;;;;;;;
;; Selector creation functions
;; A selector is one part of an XPath.
;; foo/bar[1] would consist of the following selectors
;;
;; * elements with tag "foo"
;; * children of those elements
;; * elements with tag "bar"
;; * The first of those elements

(defn- create-nth-selector
  "Creates a selector that selects the nth item of a set of elements."
  [^String selector-str]
  {:post [(>= (:index %) 0)]}
  {:type :nth-selector
   :index (dec (Long/parseLong selector-str))})

(defn- create-range-selector
  "Creates a selector that selects a range of selectors of a set of elements."
  [selector-str]
  (let [[_ start-str end-str] (re-matches #"(\d+)\.\.(\d*)" selector-str)
        ;; Start index will be 0 based inclusive
        start-index (dec (Long/parseLong start-str))
        ;; The end index is 1 based inclusive. We can treat the same number as 0 based exclusive.
        end-index (when-not (str/blank? end-str) (Long/parseLong end-str))]
    {:type :range-selector
     :start-index start-index
     :end-index end-index}))

(defn- parse-xpath-attrib-name
  "Returns a namespaced keyword like :foo/bar from an xpath namespaced attribute selector like
  \"foo:bar\"."
  [attrib-name]
  (let [[_ _ namespace-part name-part] (re-find #"((.*):)?(.*)" attrib-name)]
    (keyword namespace-part name-part)))

;; Needed for create the element value selector
(declare parse-xpath)

(defn- create-attrib-val-equality-selector
  "Creates a selector that selects elements with an attribute with a given value."
  [selector-str]
  (let [[_ xpath value] (re-matches #"(.+)='(.+)'" selector-str)
        parsed-xpath (parse-xpath xpath)]
    (when (not= (:source parsed-xpath) :from-context)
      (throw (Exception. (str "Nested XPath selectors can not be from the root. XPath: " xpath))))
    {:type :attrib-value-selector
     :selectors (:selectors parsed-xpath)
     :value value}))

(defn- create-elem-val-equality-selector
  "Creates a selector that selects elements which have a child element with a given value.
  Example: foo/bar[charlie/name='alpha']
  charlie/name='alpha' is the selector in that case. charlie/name is an xpath and alpha is the value
  that it will match on."
  [selector-str]
  (let [[_ xpath element-value] (re-matches #"(.+)='(.+)'" selector-str)
        parsed-xpath (parse-xpath xpath)]
    (when (not= (:source parsed-xpath) :from-context)
      (throw (Exception. (str "Nested XPath selectors can not be from the root. XPath: " xpath))))
    {:type :element-value-selector
     :selectors (:selectors parsed-xpath)
     :element-value element-value}))

(defn- create-tag-name-selector
  "Creates a selector that selects elements with a specific tag name."
  [tag-name]
  ;; This removes namespaces from XPath tag names. Simple XPath does not support them and simply
  ;; ignores them. This is because it uses clojure.data.xml which does not preserve namespaces
  ;; after parsing :(
  (let [tag-name (keyword (last (str/split (str tag-name) #":")))]
    {:type :tag-selector
     :tag-name (keyword tag-name)}))

(defn- create-attribute-name-selector
  "Creates a selector that selects an attribute value with a specific name. This is usually the last
  part of an xpath since you can't go any further down."
  [attrib-name]
  ;; This changes namespaces in XPath attribute names. clojure.data.xml will represent an attribute
  ;; in a specific namespace like so :namespace/attribute-name
  (let [attrib-name (keyword (str/replace (name attrib-name) #":" "/"))]
    {:type :attrib-selector
     :attrib-name (keyword attrib-name)}))

(def child-of-selector
  "A selector that selects the children of a set of elements."
  {:type :child-of})

(def current-context-selector
  "A selector that selects the current context."
  {:type :current-context})

(defn- parse-element-sub-selector
  "Parses an element selector that is within the square brackets of an xpath into a selector."
  [selector-str]
  (cond
    (re-matches #"\d+" selector-str)
    (create-nth-selector selector-str)

    (re-matches #"\d+\.\.\d*" selector-str)
    (create-range-selector selector-str)

    (re-matches #".*@.+='.+'" selector-str)
    (create-attrib-val-equality-selector selector-str)

    (re-matches #".+='.+'" selector-str)
    (create-elem-val-equality-selector selector-str)

    :else
    (throw (IllegalArgumentException. (str "Unrecognized selector string form in xpath: " selector-str)))))

(defn- parse-xpath-element
  "Parses an element of an XPath and returns a set of selectors from that element."
  [xpath-elem]
  (cond
    (= "/" xpath-elem)
    [child-of-selector]

    (= "." xpath-elem)
    [current-context-selector]

    :else
    (if-let [[_ attrib-name] (re-matches #"@(.+)" xpath-elem)]
      [(create-attribute-name-selector attrib-name)]
      (if-let [[_ tag-name element-selector-str] (re-matches #"([^\[]+)(?:\[(.+)\])?" xpath-elem)]
        (let [tag-name-selector (create-tag-name-selector (keyword tag-name))]
          (if element-selector-str
            [tag-name-selector (parse-element-sub-selector element-selector-str)]
            [tag-name-selector]))
        (throw (Exception. (str "XPath element was not recognized: " xpath-elem)))))))

(defn- join-split-selectors
  "When we split an XPath by / that inadvertently splits subselectors that contain XPaths. This
  function searches for subselectors that were split by finding non-closed subselectors and
  joining them back together."
  [parts]
  (loop [new-parts []
         parts parts
         joining-parts nil]
    (if-let [^String next-part (first parts)]
      (cond
        joining-parts
        ;; We're joining together parts of an XPath
        (if (.contains next-part "]")
          ;; We've reached the end
          (recur (conj new-parts (str/join (conj joining-parts next-part)))
                 (rest parts)
                 nil)
          ;; We've found another part to join together
          (recur new-parts (rest parts) (conj joining-parts next-part)))

        ;; Does an XPath contain an open brace but not a closing brace
        (and (.contains next-part "[")
             (not (.contains next-part "]")))
        ;; Look for the closing brace so we can join it back together
        (recur new-parts (rest parts) [next-part])

        :else
        (recur (conj new-parts next-part) (rest parts) joining-parts))
      (concat new-parts joining-parts))))

(defn- split-xpath->parsed-xpath
  "Takes an XPath split on slashes (/) and returns parsed xpath."
  [parts]
  (let [parts (join-split-selectors parts)
        [source parts] (if (= "/" (first parts))
                         [:from-root parts]
                         ;; We add an initial / here because an xpath like "books" is inherently
                         ;; within the top element.
                         [:from-context (cons "/" parts)])
        selectors (u/mapcatv parse-xpath-element parts)

        ;; This is a special case for when the last selector is an attribute value. We remove the
        ;; child of selector preceeding it since attributes aren't in the children.
        last-selector (last selectors)
        selectors (if (= :attrib-selector (:type last-selector))
                    (if (> (count selectors) 2)
                      (conj (subvec selectors 0 (- (count selectors) 2)) last-selector)
                      [last-selector])
                    selectors)]
    {:source source
     :selectors selectors}))

;;;;;;;;;;;;;;;;;;;;;;;;;;;;;;;;;;;;;;;;;;;;;;;;;;;;;;;;;;;;;;;;;;;;;;;;;;;;;;;;;;;;;;;;;;;;;;;;;;;;
;; XML processors

(defmulti process-xml-selector
  "Processes an XPath selector against a set of XML elements"
  (fn [elements selector]
    (:type selector)))

(defn- process-selectors
  "Applies multiple selectors to a set of elements"
  [source selectors processor-fn]
  (reduce (fn [input selector]
            (processor-fn input selector))
          source
          selectors))

(defmethod process-xml-selector :child-of
  [elements _]
  (persistent!
    (reduce (fn [v element]
              (reduce #(conj! %1 %2) v (:content element)))
            (transient [])
            elements)))

(defmethod process-xml-selector :current-context
  [elements _]
  elements)

(defmethod process-xml-selector :tag-selector
  [elements {:keys [tag-name]}]
  (filterv #(= tag-name (:tag %)) elements))

;; Select the values of the attributes given by attrib-name
(defmethod process-xml-selector :attrib-selector
  [elements {:keys [attrib-name]}]
  (persistent!
    (reduce (fn [attrib-values element]
              (if-let [attrib-value (get-in element [:attrs attrib-name])]
                (conj! attrib-values attrib-value)
                attrib-values))
            (transient [])
            elements)))

;; Select the elements which have attributes with a attribute name and value given
(defmethod process-xml-selector :attrib-value-selector
  [elements {:keys [selectors value]}]
  (filterv (fn [element]
             (when-let [selected-value (first (process-selectors
                                                  [element] selectors process-xml-selector))]
               (= selected-value value)))
           elements))

(defmethod process-xml-selector :element-value-selector
  [elements {:keys [selectors element-value]}]
  (filterv (fn [element]
             (when-let [selected-element (first (process-selectors
                                                  [element] selectors process-xml-selector))]
               (= (-> selected-element :content first) element-value)))
           elements))

(defmethod process-xml-selector :nth-selector
  [elements {:keys [index]}]
  (if (seq elements)
    [(nth elements index)]
    []))

(defmethod process-xml-selector :range-selector
  [elements {:keys [start-index end-index]}]
  (if (seq elements)
    (let [elements-vec (vec elements)
          size (count elements-vec)]
      (if (< start-index size)
        (if end-index
          (subvec elements-vec start-index (min end-index size))
          (subvec elements-vec start-index))
        ;; It's past the end of the index
        []))
    []))

;;;;;;;;;;;;;;;;;;;;;;;;;;;;;;;;;;;;;;;;;;;;;;;;;;;;;;;;;;;;;;;;;;;;;;;;;;;;;;;;;;;;;;;;;;;;;;;;;;;;
;; Data processors

(defn- as-vector
  "Returns data as a vector if it's not one already"
  [data]
  (cond
    (nil? data) []
    (vector? data) data
    :else [data]))

(defmulti process-data-selector
  "Processes an XPath selector against clojure data."
  (fn [elements selector]
    (:type selector)))

(defmethod process-data-selector :child-of
  [data _]
  data)

(defmethod process-data-selector :current-context
  [data _]
  data)

(defmethod process-data-selector :tag-selector
  [data {:keys [tag-name]}]
  (u/mapcatv #(-> % tag-name as-vector) (as-vector data)))

(defmethod process-data-selector :attrib-selector
  [data {:keys [attrib-name]}]
  (u/mapcatv #(-> % attrib-name as-vector) (as-vector data)))

(defmethod process-data-selector :attrib-value-selector
  [data {:keys [selectors value]}]
  (filterv (fn [d]
             (when-let [result (first (process-selectors
                                        [d] selectors process-data-selector))]
               (= (str result) value)))
           (as-vector data)))

(defmethod process-data-selector :element-value-selector
  [data {:keys [selectors element-value]}]
  (filterv (fn [d]
             (when-let [result (first (process-selectors
                                        [d] selectors process-data-selector))]
               (= (str result) element-value)))
           (as-vector data)))

(defmethod process-data-selector :nth-selector
  [data {:keys [index]}]
  (if (seq data)
    [(nth (as-vector data) index)]
    []))

<<<<<<< HEAD
(defn- xpath-context?
  [x]
  (and (map? x)
       (:type x)
       (:root x)
       (:context x)))
=======
(defmethod process-data-selector :range-selector
  [data {:keys [start-index end-index]}]
  (if (seq data)
    (let [data-vec (as-vector data)
          size (count data-vec)]
      (if (< start-index size)
        (if end-index
          (subvec data-vec start-index (min end-index size))
          (subvec data-vec start-index))
        ;; It's past the end of the index
        []))
    []))

>>>>>>> d6daf7c5

;;;;;;;;;;;;;;;;;;;;;;;;;;;;;;;;;;;;;;;;;;;;;;;;;;;;;;;;;;;;;;;;;;;;;;;;;;;;;;;;;;;;;;;;;;;;;;;;;;;;
;; Public API

(defn create-xpath-context-for-xml
  "Creates an XPath context for evaluating XPaths from an XML string."
  [xml-str]
  (let [xml-root {:tag :root :attrs {} :content [(x/parse-str xml-str)]}]
    {:type :xml
     :root xml-root
     :context [xml-root]}))

(defn create-xpath-context-for-data
  "Creates an XPath context for evaluating XPaths from Clojure data"
  [data]
  {:type :data
   :root data
   :context [data]})

(defn parse-xpath
  "Parses an XPath into a data structure that allows it to be evaluated."
  [xpath]
  (let [parsed-xpath (if (= xpath "/")
                       ;; A special case for returning the root element
                       (split-xpath->parsed-xpath ["/"])
                       ;; Normal case
                       (->> (str/split xpath #"/")
                            (interpose "/")
                            (remove #(= "" %))
                            split-xpath->parsed-xpath))]
    (assoc parsed-xpath :original-xpath xpath)))

(defmulti
  ^{:arglists '([xpath-context parsed-xpath])}
  evaluate-internal
  "Evaluates a parsed XPath against the given XPath context."
  (fn [xpath-context parsed-xpath]
    (:type xpath-context)))

(defmethod evaluate-internal :xml
  [xpath-context {:keys [source selectors original-xpath]}]
  (try
    (let [source-elements (cond
                            (= source :from-root) [(:root xpath-context)]
                            (= source :from-context) (:context xpath-context)
                            :else (throw (Exception. (str "Unexpected source:" (pr-str source)))))]
      (assoc xpath-context
             :context (process-selectors source-elements selectors process-xml-selector)))
    (catch Exception e
      (throw (Exception. (str "Error processing xpath: " original-xpath) e)))))

(defmethod evaluate-internal :data
  [xpath-context {:keys [source selectors original-xpath]}]
  (try
    (let [data (cond
                 (= source :from-root)
                 (:root xpath-context)

                 (= source :from-context)
                 (:context xpath-context)

                 :else
                 (throw (Exception. (str "Unexpected source:" (pr-str source)))))]
      (assoc xpath-context
             :context (process-selectors data selectors process-data-selector)))
    (catch Exception e
      (throw (Exception. (str "Error processing xpath: " original-xpath) e)))))


(defn evaluate
  "Returns the XPath context resulting from evaluating an XPath expression against XML or Clojure
  data. The given context may be an XPath context, an XML string, or a Clojure data structure. The
  given xpath-expression may be a string or a value as returned by parse-xpath."
  [context xpath-expression]
  (let [context (cond
                  (xpath-context? context) context
                  (string? context)        (create-xpath-context-for-xml context)
                  :else                    (create-xpath-context-for-data context))
        xpath-expression (if (string? xpath-expression)
                           (parse-xpath xpath-expression)
                           xpath-expression)]
    (evaluate-internal context xpath-expression)))

(defn text
  "Returns the text of all nodes selected in an XPath context."
  [context-or-node]
  (cond
    (string? context-or-node) context-or-node
    (xpath-context? context-or-node) (apply str (map text (:context context-or-node)))
    (:content context-or-node) (str/join (map text (:content context-or-node)))))<|MERGE_RESOLUTION|>--- conflicted
+++ resolved
@@ -370,14 +370,13 @@
     [(nth (as-vector data) index)]
     []))
 
-<<<<<<< HEAD
 (defn- xpath-context?
   [x]
   (and (map? x)
        (:type x)
        (:root x)
        (:context x)))
-=======
+
 (defmethod process-data-selector :range-selector
   [data {:keys [start-index end-index]}]
   (if (seq data)
@@ -390,8 +389,6 @@
         ;; It's past the end of the index
         []))
     []))
-
->>>>>>> d6daf7c5
 
 ;;;;;;;;;;;;;;;;;;;;;;;;;;;;;;;;;;;;;;;;;;;;;;;;;;;;;;;;;;;;;;;;;;;;;;;;;;;;;;;;;;;;;;;;;;;;;;;;;;;;
 ;; Public API
