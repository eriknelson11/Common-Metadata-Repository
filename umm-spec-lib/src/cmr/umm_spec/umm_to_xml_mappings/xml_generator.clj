(ns cmr.umm-spec.umm-to-xml-mappings.xml-generator
  "Contains functions for generating XML using XML Mappings and a source clojure record"
  (:require [clojure.data.xml :as x]
            [cmr.umm-spec.simple-xpath :as sxp]
            [cmr.umm-spec.umm-to-xml-mappings.dsl :as dsl]
            [cmr.common.util :as u]))

(def dsl-type
  "The namespaced keyword used to identify content generator maps type"
  :cmr.umm-spec.umm-to-xml-mappings.dsl/type)

(defmulti generate-content
  "Generates content using a content generator and values from the XPath context."
  (fn [content-generator xpath-context]
    ;; We will eventually add custom function support through (fn? content-generator) :fn
    (cond
      (vector? content-generator) :element
      (string? content-generator) :constant

      ;; We could also interpret seq here in the same way that hiccup does by treating it as a
      ;; series of content generators. Add this if needed.

      (and (map? content-generator)
           (dsl-type content-generator))
      (dsl-type content-generator)

      :else :default)))

(defmethod generate-content :default
  [content-generator _]
  (throw (Exception. (str "Unknown content generator type: " (pr-str content-generator)))))

(defn realize-attributes
  "Returns map with function values replaced by the result of calling them."
  [m]
  (zipmap (keys m)
          (map #(if (fn? %) (%) %)
               (vals m))))

(defmethod generate-content :element
  [[tag & content-generators] xpath-context]
  (let [maybe-attributes (first content-generators)
        [attributes content-generators] (if (and (map? maybe-attributes)
                                                 (not (dsl-type maybe-attributes)))
                                          [(first content-generators) (rest content-generators)]
                                          [{} content-generators])
<<<<<<< HEAD
        attributes (realize-attributes attributes)]
    (x/element
      tag attributes
      (map #(generate-content % xpath-context) content-generators))))
=======
        content (mapcat #(generate-content % xpath-context) content-generators)]
    (when (or (seq attributes) (seq content))
      [(x/element tag attributes content)])))
>>>>>>> d7dcc17b

(defmethod generate-content :xpath
  [{:keys [value]} xpath-context]
  (some->> (sxp/evaluate xpath-context (sxp/parse-xpath value))
             :context
             first
             str
             vector))

(defmethod generate-content :constant
  [value _]
  [value])

(defmethod generate-content :for-each
  [{:keys [xpath template]} xpath-context]
  (let [new-xpath-context (sxp/evaluate xpath-context (sxp/parse-xpath xpath))]
    (for [data (:context new-xpath-context)
          :let [single-item-xpath-context (assoc new-xpath-context :context [data])]
          item (generate-content template single-item-xpath-context)]
      item)))

(defn generate-xml
  "Generates XML using a root content generator and a source UMM record."
  [content-generator record]
  (let [xpath-context (sxp/create-xpath-context-for-data record)
        content (generate-content content-generator xpath-context)]
    (x/indent-str content)))<|MERGE_RESOLUTION|>--- conflicted
+++ resolved
@@ -44,16 +44,10 @@
                                                  (not (dsl-type maybe-attributes)))
                                           [(first content-generators) (rest content-generators)]
                                           [{} content-generators])
-<<<<<<< HEAD
-        attributes (realize-attributes attributes)]
-    (x/element
-      tag attributes
-      (map #(generate-content % xpath-context) content-generators))))
-=======
+        attributes (realize-attributes attributes)
         content (mapcat #(generate-content % xpath-context) content-generators)]
     (when (or (seq attributes) (seq content))
       [(x/element tag attributes content)])))
->>>>>>> d7dcc17b
 
 (defmethod generate-content :xpath
   [{:keys [value]} xpath-context]
