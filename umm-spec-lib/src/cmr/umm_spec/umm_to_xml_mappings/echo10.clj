--- conflicted
+++ resolved
@@ -3,13 +3,9 @@
   (:require [cmr.umm-spec.xml.gen :refer :all]
             [cmr.umm-spec.umm-to-xml-mappings.echo10.related-url :as ru]
             [cmr.umm-spec.util :refer [with-default]]
-<<<<<<< HEAD
-            [cmr.umm-spec.umm-to-xml-mappings.echo10.spatial :as spatial]
             [cmr.umm-spec.util :as spec-util]))
-=======
             [cmr.umm-spec.date-util :as dates]
             [cmr.umm-spec.umm-to-xml-mappings.echo10.spatial :as spatial]))
->>>>>>> fc4f8c2b
 
 (defn characteristic-mapping
   [data]
