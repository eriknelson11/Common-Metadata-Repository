(ns cmr.umm-spec.umm-to-xml-mappings.iso-smap
  "Defines mappings from UMM records into ISO SMAP XML."
  (:require [clojure.string :as str]
            [cmr.umm-spec.iso-keywords :as kws]
            [cmr.umm-spec.iso19115-2-util :as iso]
            [cmr.umm-spec.xml.gen :refer :all]
            [cmr.umm-spec.util :as su :refer [with-default]]))

(def iso-smap-xml-namespaces
  {:xmlns:gmd "http://www.isotc211.org/2005/gmd"
   :xmlns:gco "http://www.isotc211.org/2005/gco"
   :xmlns:gmi "http://www.isotc211.org/2005/gmi"
   :xmlns:gml "http://www.opengis.net/gml/3.2"
   :xmlns:gmx "http://www.isotc211.org/2005/gmx"
   :xmlns:gsr "http://www.isotc211.org/2005/gsr"
   :xmlns:gss "http://www.isotc211.org/2005/gss"
   :xmlns:gts "http://www.isotc211.org/2005/gts"
   :xmlns:srv "http://www.isotc211.org/2005/srv"
   :xmlns:xlink "http://www.w3.org/1999/xlink"
   :xmlns:xsi "http://www.w3.org/2001/XMLSchema-instance"})

(defn- date-element
  "Returns ISO XML gmd:date element for given UMM DateType record."
  [umm-date]
  (let [type-code (get iso/iso-date-type-codes (:Type umm-date))
        date-value (:Date umm-date)]
    [:gmd:date
     [:gmd:CI_Date
      [:gmd:date
       [:gco:DateTime date-value]]
      [:gmd:dateType
       [:gmd:CI_DateTypeCode {:codeList (str (:ngdc iso/code-lists) "#CI_DateTypeCode")
                              :codeListValue type-code}
        type-code]]]]))

(defn- generate-collection-progress
  "Returns ISO SMAP CollectionProgress element from UMM-C collection c."
  [c]
  (when-let [collection-progress (:CollectionProgress c)]
    [:gmd:MD_ProgressCode
     {:codeList "http://www.isotc211.org/2005/resources/Codelist/gmxCodelists.xml#MD_ProgressCode"
      :codeListValue (str/lower-case collection-progress)}
     collection-progress]))

(defn- generate-spatial-extent
  "Returns ISO SMAP SpatialExtent content generator instructions"
  [spatial-extent]
  (for [br (get-in spatial-extent [:HorizontalSpatialDomain :Geometry :BoundingRectangles])]
    [:gmd:geographicElement
     [:gmd:EX_GeographicBoundingBox
      [:gmd:extentTypeCode
       [:gco:Boolean 1]]
      [:gmd:westBoundLongitude
       [:gco:Decimal (:WestBoundingCoordinate br)]]
      [:gmd:eastBoundLongitude
       [:gco:Decimal (:EastBoundingCoordinate br)]]
      [:gmd:southBoundLatitude
       [:gco:Decimal (:SouthBoundingCoordinate br)]]
      [:gmd:northBoundLatitude
       [:gco:Decimal (:NorthBoundingCoordinate br)]]]]))

(defn umm-c-to-iso-smap-xml
  "Returns ISO SMAP XML from UMM-C record c."
  [c]
  (xml
<<<<<<< HEAD
    [:gmd:DS_Series
     iso-smap-xml-namespaces
     [:gmd:composedOf {:gco:nilReason "inapplicable"}]
     [:gmd:seriesMetadata
      [:gmi:MI_Metadata
       [:gmd:language (char-string "eng")]
       [:gmd:contact {:xlink:href "#alaskaSARContact"}]
       [:gmd:dateStamp
        [:gco:Date "2013-01-02"]]
       [:gmd:identificationInfo
        [:gmd:MD_DataIdentification
         [:gmd:citation
          [:gmd:CI_Citation
           [:gmd:title (char-string "SMAP Level 1A Parsed Radar Instrument Telemetry")]
           (date-mapping "revision" "2000-12-31T19:00:00-05:00")

           [:gmd:identifier
            [:gmd:MD_Identifier
             [:gmd:code (char-string (:EntryId c))]
             [:gmd:description [:gco:CharacterString "The ECS Short Name"]]]]
=======
   [:gmd:DS_Series
    iso-smap-xml-namespaces
    [:gmd:composedOf {:gco:nilReason "inapplicable"}]
    [:gmd:seriesMetadata
     [:gmi:MI_Metadata
      [:gmd:language (char-string "eng")]
      [:gmd:contact {:xlink:href "#alaskaSARContact"}]
      [:gmd:dateStamp
       [:gco:Date "2013-01-02"]]
      [:gmd:identificationInfo
       [:gmd:MD_DataIdentification
        [:gmd:citation
         [:gmd:CI_Citation
          [:gmd:title (char-string "SMAP Level 1A Parsed Radar Instrument Telemetry")]
          ;; This is kind of bogus
          (when-let [some-date (first (:DataDates c))]
            (date-element some-date))
          [:gmd:identifier
           [:gmd:MD_Identifier
            [:gmd:code (char-string (:EntryId c))]
            [:gmd:description [:gco:CharacterString "The ECS Short Name"]]]]
>>>>>>> edccb1a5

           [:gmd:identifier
            [:gmd:MD_Identifier
             [:gmd:code (char-string (with-default (:Version c)))]
             [:gmd:description [:gco:CharacterString "The ECS Version ID"]]]]]]
         [:gmd:abstract (char-string (:Abstract c))]
         [:gmd:purpose {:gco:nilReason "missing"} (char-string (:Purpose c))]
         [:gmd:status (generate-collection-progress c)]
         (kws/generate-iso-smap-descriptive-keywords
           "theme" (map kws/science-keyword->iso-keyword-string (:ScienceKeywords c)))
<<<<<<< HEAD
         [:gmd:descriptiveKeywords
          [:gmd:MD_Keywords
           (for [platform (:Platforms c)]
             [:gmd:keyword
              (char-string (kws/smap-keyword-str platform))])
           (for [instrument (mapcat :Instruments (:Platforms c))]
             [:gmd:keyword
              (char-string (kws/smap-keyword-str instrument))])]]
         [:gmd:language (char-string (or (:DataLanguage c) "eng"))]
         [:gmd:extent
          [:gmd:EX_Extent
           (generate-spatial-extent (:SpatialExtent c))
           (for [temporal (:TemporalExtents c)
                 rdt (:RangeDateTimes temporal)]
             [:gmd:temporalElement
              [:gmd:EX_TemporalExtent
               [:gmd:extent
                [:gml:TimePeriod {:gml:id (su/generate-id)}
                 [:gml:beginPosition (:BeginningDateTime rdt)]
                 [:gml:endPosition (su/nil-to-empty-string (:EndingDateTime rdt))]]]]])
           (for [temporal (:TemporalExtents c)
                 date (:SingleDateTimes temporal)]
             [:gmd:temporalElement
              [:gmd:EX_TemporalExtent
               [:gmd:extent
                [:gml:TimeInstant {:gml:id (su/generate-id)}
                 [:gml:timePosition date]]]]])]]]]
       [:gmd:identificationInfo
        [:gmd:MD_DataIdentification
         [:gmd:citation
          [:gmd:CI_Citation
           [:gmd:title (char-string "DataSetId")]
           (date-mapping "revision" "2000-12-31T19:00:00-05:00")]]
         [:gmd:abstract (char-string "DataSetId")]
         [:gmd:aggregationInfo
          [:gmd:MD_AggregateInformation
           [:gmd:aggregateDataSetIdentifier
            [:gmd:MD_Identifier
             [:gmd:code (char-string (:EntryTitle c))]]]
           [:gmd:associationType
            [:gmd:DS_AssociationTypeCode {:codeList "http://www.isotc211.org/2005/resources/Codelist/gmxCodelists.xml#DS_AssociationTypeCode"
                                          :codeListValue "largerWorkCitation"}
             "largerWorkCitation"]]]]
         [:gmd:language (char-string "eng")]]]]]]))
=======
        [:gmd:descriptiveKeywords
         [:gmd:MD_Keywords
          (for [platform (:Platforms c)]
            [:gmd:keyword
             (char-string (kws/smap-keyword-str platform))])
          (for [instrument (mapcat :Instruments (:Platforms c))]
            [:gmd:keyword
             (char-string (kws/smap-keyword-str instrument))])]]
        [:gmd:language (char-string (or (:DataLanguage c) "eng"))]
        [:gmd:extent
         [:gmd:EX_Extent
          (for [temporal (:TemporalExtents c)
                rdt (:RangeDateTimes temporal)]
            [:gmd:temporalElement
             [:gmd:EX_TemporalExtent
              [:gmd:extent
               [:gml:TimePeriod {:gml:id (su/generate-id)}
                [:gml:beginPosition (:BeginningDateTime rdt)]
                [:gml:endPosition (su/nil-to-empty-string (:EndingDateTime rdt))]]]]])
          (for [temporal (:TemporalExtents c)
                date (:SingleDateTimes temporal)]
            [:gmd:temporalElement
             [:gmd:EX_TemporalExtent
              [:gmd:extent
               [:gml:TimeInstant {:gml:id (su/generate-id)}
                [:gml:timePosition date]]]]])]]]]
      [:gmd:identificationInfo
       [:gmd:MD_DataIdentification
        [:gmd:citation
         [:gmd:CI_Citation
          [:gmd:title (char-string "DataSetId")]
          (when-let [some-date (first (:DataDates c))]
            (date-element some-date))]]
        [:gmd:abstract (char-string "DataSetId")]
        [:gmd:aggregationInfo
         [:gmd:MD_AggregateInformation
          [:gmd:aggregateDataSetIdentifier
           [:gmd:MD_Identifier
            [:gmd:code (char-string (:EntryTitle c))]]]
          [:gmd:associationType
           [:gmd:DS_AssociationTypeCode {:codeList "http://www.isotc211.org/2005/resources/Codelist/gmxCodelists.xml#DS_AssociationTypeCode"
                                         :codeListValue "largerWorkCitation"}
            "largerWorkCitation"]]]]
        [:gmd:language (char-string "eng")]]]
      (for [date (drop 1 (:DataDates c))
            :let [description (str (:Type date) " date")]]
        [:gmd:identificationInfo
         [:gmd:MD_DataIdentification
          [:gmd:citation
           [:gmd:CI_Citation
            [:gmd:title (char-string description)]
            (date-element date)]]
          [:gmd:abstract (char-string description)]
          [:gmd:language (char-string "eng")]]])]]]))
>>>>>>> edccb1a5
<|MERGE_RESOLUTION|>--- conflicted
+++ resolved
@@ -63,7 +63,6 @@
   "Returns ISO SMAP XML from UMM-C record c."
   [c]
   (xml
-<<<<<<< HEAD
     [:gmd:DS_Series
      iso-smap-xml-namespaces
      [:gmd:composedOf {:gco:nilReason "inapplicable"}]
@@ -78,35 +77,13 @@
          [:gmd:citation
           [:gmd:CI_Citation
            [:gmd:title (char-string "SMAP Level 1A Parsed Radar Instrument Telemetry")]
-           (date-mapping "revision" "2000-12-31T19:00:00-05:00")
-
+           ;; This is kind of bogus
+           (when-let [some-date (first (:DataDates c))]
+             (date-element some-date))
            [:gmd:identifier
             [:gmd:MD_Identifier
              [:gmd:code (char-string (:EntryId c))]
              [:gmd:description [:gco:CharacterString "The ECS Short Name"]]]]
-=======
-   [:gmd:DS_Series
-    iso-smap-xml-namespaces
-    [:gmd:composedOf {:gco:nilReason "inapplicable"}]
-    [:gmd:seriesMetadata
-     [:gmi:MI_Metadata
-      [:gmd:language (char-string "eng")]
-      [:gmd:contact {:xlink:href "#alaskaSARContact"}]
-      [:gmd:dateStamp
-       [:gco:Date "2013-01-02"]]
-      [:gmd:identificationInfo
-       [:gmd:MD_DataIdentification
-        [:gmd:citation
-         [:gmd:CI_Citation
-          [:gmd:title (char-string "SMAP Level 1A Parsed Radar Instrument Telemetry")]
-          ;; This is kind of bogus
-          (when-let [some-date (first (:DataDates c))]
-            (date-element some-date))
-          [:gmd:identifier
-           [:gmd:MD_Identifier
-            [:gmd:code (char-string (:EntryId c))]
-            [:gmd:description [:gco:CharacterString "The ECS Short Name"]]]]
->>>>>>> edccb1a5
 
            [:gmd:identifier
             [:gmd:MD_Identifier
@@ -117,7 +94,6 @@
          [:gmd:status (generate-collection-progress c)]
          (kws/generate-iso-smap-descriptive-keywords
            "theme" (map kws/science-keyword->iso-keyword-string (:ScienceKeywords c)))
-<<<<<<< HEAD
          [:gmd:descriptiveKeywords
           [:gmd:MD_Keywords
            (for [platform (:Platforms c)]
@@ -150,7 +126,8 @@
          [:gmd:citation
           [:gmd:CI_Citation
            [:gmd:title (char-string "DataSetId")]
-           (date-mapping "revision" "2000-12-31T19:00:00-05:00")]]
+           (when-let [some-date (first (:DataDates c))]
+             (date-element some-date))]]
          [:gmd:abstract (char-string "DataSetId")]
          [:gmd:aggregationInfo
           [:gmd:MD_AggregateInformation
@@ -161,60 +138,14 @@
             [:gmd:DS_AssociationTypeCode {:codeList "http://www.isotc211.org/2005/resources/Codelist/gmxCodelists.xml#DS_AssociationTypeCode"
                                           :codeListValue "largerWorkCitation"}
              "largerWorkCitation"]]]]
-         [:gmd:language (char-string "eng")]]]]]]))
-=======
-        [:gmd:descriptiveKeywords
-         [:gmd:MD_Keywords
-          (for [platform (:Platforms c)]
-            [:gmd:keyword
-             (char-string (kws/smap-keyword-str platform))])
-          (for [instrument (mapcat :Instruments (:Platforms c))]
-            [:gmd:keyword
-             (char-string (kws/smap-keyword-str instrument))])]]
-        [:gmd:language (char-string (or (:DataLanguage c) "eng"))]
-        [:gmd:extent
-         [:gmd:EX_Extent
-          (for [temporal (:TemporalExtents c)
-                rdt (:RangeDateTimes temporal)]
-            [:gmd:temporalElement
-             [:gmd:EX_TemporalExtent
-              [:gmd:extent
-               [:gml:TimePeriod {:gml:id (su/generate-id)}
-                [:gml:beginPosition (:BeginningDateTime rdt)]
-                [:gml:endPosition (su/nil-to-empty-string (:EndingDateTime rdt))]]]]])
-          (for [temporal (:TemporalExtents c)
-                date (:SingleDateTimes temporal)]
-            [:gmd:temporalElement
-             [:gmd:EX_TemporalExtent
-              [:gmd:extent
-               [:gml:TimeInstant {:gml:id (su/generate-id)}
-                [:gml:timePosition date]]]]])]]]]
-      [:gmd:identificationInfo
-       [:gmd:MD_DataIdentification
-        [:gmd:citation
-         [:gmd:CI_Citation
-          [:gmd:title (char-string "DataSetId")]
-          (when-let [some-date (first (:DataDates c))]
-            (date-element some-date))]]
-        [:gmd:abstract (char-string "DataSetId")]
-        [:gmd:aggregationInfo
-         [:gmd:MD_AggregateInformation
-          [:gmd:aggregateDataSetIdentifier
-           [:gmd:MD_Identifier
-            [:gmd:code (char-string (:EntryTitle c))]]]
-          [:gmd:associationType
-           [:gmd:DS_AssociationTypeCode {:codeList "http://www.isotc211.org/2005/resources/Codelist/gmxCodelists.xml#DS_AssociationTypeCode"
-                                         :codeListValue "largerWorkCitation"}
-            "largerWorkCitation"]]]]
-        [:gmd:language (char-string "eng")]]]
-      (for [date (drop 1 (:DataDates c))
-            :let [description (str (:Type date) " date")]]
-        [:gmd:identificationInfo
-         [:gmd:MD_DataIdentification
-          [:gmd:citation
-           [:gmd:CI_Citation
-            [:gmd:title (char-string description)]
-            (date-element date)]]
-          [:gmd:abstract (char-string description)]
-          [:gmd:language (char-string "eng")]]])]]]))
->>>>>>> edccb1a5
+         [:gmd:language (char-string "eng")]]]
+       (for [date (drop 1 (:DataDates c))
+             :let [description (str (:Type date) " date")]]
+         [:gmd:identificationInfo
+          [:gmd:MD_DataIdentification
+           [:gmd:citation
+            [:gmd:CI_Citation
+             [:gmd:title (char-string description)]
+             (date-element date)]]
+           [:gmd:abstract (char-string description)]
+           [:gmd:language (char-string "eng")]]])]]]))