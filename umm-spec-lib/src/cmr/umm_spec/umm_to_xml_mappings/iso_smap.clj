(ns cmr.umm-spec.umm-to-xml-mappings.iso-smap
  "Defines mappings from UMM records into ISO SMAP XML."
  (:require [clojure.string :as str]
<<<<<<< HEAD
            [cmr.umm-spec.iso-utils :as iso]
            [cmr.umm-spec.xml.gen :refer :all]))
=======
            [cmr.umm-spec.umm-to-xml-mappings.iso-util :refer [gen-id]]
            [cmr.umm-spec.iso-utils :as util]
            [cmr.umm-spec.xml.gen :refer :all]
            [cmr.umm-spec.util :as su :refer [with-default]]))
>>>>>>> aedb48a7

(def iso-smap-xml-namespaces
  {:xmlns:gmd "http://www.isotc211.org/2005/gmd"
   :xmlns:gco "http://www.isotc211.org/2005/gco"
   :xmlns:gmi "http://www.isotc211.org/2005/gmi"
   :xmlns:gml "http://www.opengis.net/gml/3.2"
   :xmlns:gmx "http://www.isotc211.org/2005/gmx"
   :xmlns:gsr "http://www.isotc211.org/2005/gsr"
   :xmlns:gss "http://www.isotc211.org/2005/gss"
   :xmlns:gts "http://www.isotc211.org/2005/gts"
   :xmlns:srv "http://www.isotc211.org/2005/srv"
   :xmlns:xlink "http://www.w3.org/1999/xlink"
   :xmlns:xsi "http://www.w3.org/2001/XMLSchema-instance"})

(defn- date-mapping
  "Returns the date element mapping for the given name and date value in string format."
  [date-name value]
  [:gmd:date
   [:gmd:CI_Date
    [:gmd:date
     [:gco:DateTime value]]
    [:gmd:dateType
     [:gmd:CI_DateTypeCode {:codeList "http://www.isotc211.org/2005/resources/Codelist/gmxCodelists.xml#CI_DateTypeCode"
                            :codeListValue date-name}
      date-name]]]])

(defn- generate-collection-progress
  "Returns ISO SMAP CollectionProgress element from UMM-C collection c."
  [c]
  (when-let [collection-progress (:CollectionProgress c)]
    [:gmd:MD_ProgressCode
     {:codeList "http://www.isotc211.org/2005/resources/Codelist/gmxCodelists.xml#MD_ProgressCode"
      :codeListValue (str/lower-case collection-progress)}
     collection-progress]))

(defn umm-c-to-iso-smap-xml
  "Returns ISO SMAP XML from UMM-C record c."
  [c]
  (xml
   [:gmd:DS_Series
    iso-smap-xml-namespaces
    [:gmd:composedOf {:gco:nilReason "inapplicable"}]
    [:gmd:seriesMetadata
     [:gmi:MI_Metadata
      [:gmd:language (char-string "eng")]
      [:gmd:contact {:xlink:href "#alaskaSARContact"}]
      [:gmd:dateStamp
       [:gco:Date "2013-01-02"]]
      [:gmd:identificationInfo
       [:gmd:MD_DataIdentification
        [:gmd:citation
         [:gmd:CI_Citation
          [:gmd:title (char-string "SMAP Level 1A Parsed Radar Instrument Telemetry")]
          (date-mapping "revision" "2000-12-31T19:00:00-05:00")

          [:gmd:identifier
           [:gmd:MD_Identifier
            [:gmd:code (char-string (:EntryId c))]
            [:gmd:description [:gco:CharacterString "The ECS Short Name"]]]]

          [:gmd:identifier
           [:gmd:MD_Identifier
            [:gmd:code (char-string (with-default (:Version c)))]
            [:gmd:description [:gco:CharacterString "The ECS Version ID"]]]]]]
        [:gmd:abstract (char-string (:Abstract c))]
        [:gmd:purpose {:gco:nilReason "missing"} (char-string (:Purpose c))]
        [:gmd:status (generate-collection-progress c)]
        [:gmd:descriptiveKeywords
         [:gmd:MD_Keywords
          (for [platform (:Platforms c)]
            [:gmd:keyword
             (char-string (iso/smap-keyword-str platform))])
          (for [instrument (mapcat :Instruments (:Platforms c))]
            [:gmd:keyword
<<<<<<< HEAD
             (char-string (iso/smap-keyword-str instrument))])]]
        [:gmd:language (char-string (:DataLanguage c))]
=======
             (char-string (util/smap-keyword-str instrument))])]]
        [:gmd:language (char-string (or (:DataLanguage c) "eng"))]
>>>>>>> aedb48a7
        [:gmd:extent
         [:gmd:EX_Extent
          (for [temporal (:TemporalExtents c)
                rdt (:RangeDateTimes temporal)]
            [:gmd:temporalElement
             [:gmd:EX_TemporalExtent
              [:gmd:extent
               [:gml:TimePeriod {:gml:id (iso/gen-id)}
                [:gml:beginPosition (:BeginningDateTime rdt)]
                [:gml:endPosition (su/nil-to-empty-string (:EndingDateTime rdt))]]]]])
          (for [temporal (:TemporalExtents c)
                date (:SingleDateTimes temporal)]
            [:gmd:temporalElement
             [:gmd:EX_TemporalExtent
              [:gmd:extent
               [:gml:TimeInstant {:gml:id (iso/gen-id)}
                [:gml:timePosition date]]]]])]]]]
      [:gmd:identificationInfo
       [:gmd:MD_DataIdentification
        [:gmd:citation
         [:gmd:CI_Citation
          [:gmd:title (char-string "DataSetId")]
          (date-mapping "revision" "2000-12-31T19:00:00-05:00")]]
        [:gmd:abstract (char-string "DataSetId")]
        [:gmd:aggregationInfo
         [:gmd:MD_AggregateInformation
          [:gmd:aggregateDataSetIdentifier
           [:gmd:MD_Identifier
            [:gmd:code (char-string (:EntryTitle c))]]]
          [:gmd:associationType
           [:gmd:DS_AssociationTypeCode {:codeList "http://www.isotc211.org/2005/resources/Codelist/gmxCodelists.xml#DS_AssociationTypeCode"
                                         :codeListValue "largerWorkCitation"}
            "largerWorkCitation"]]]]
        [:gmd:language (char-string "eng")]]]]]]))
<|MERGE_RESOLUTION|>--- conflicted
+++ resolved
@@ -1,15 +1,9 @@
 (ns cmr.umm-spec.umm-to-xml-mappings.iso-smap
   "Defines mappings from UMM records into ISO SMAP XML."
   (:require [clojure.string :as str]
-<<<<<<< HEAD
             [cmr.umm-spec.iso-utils :as iso]
-            [cmr.umm-spec.xml.gen :refer :all]))
-=======
-            [cmr.umm-spec.umm-to-xml-mappings.iso-util :refer [gen-id]]
-            [cmr.umm-spec.iso-utils :as util]
             [cmr.umm-spec.xml.gen :refer :all]
             [cmr.umm-spec.util :as su :refer [with-default]]))
->>>>>>> aedb48a7
 
 (def iso-smap-xml-namespaces
   {:xmlns:gmd "http://www.isotc211.org/2005/gmd"
@@ -84,13 +78,8 @@
              (char-string (iso/smap-keyword-str platform))])
           (for [instrument (mapcat :Instruments (:Platforms c))]
             [:gmd:keyword
-<<<<<<< HEAD
              (char-string (iso/smap-keyword-str instrument))])]]
-        [:gmd:language (char-string (:DataLanguage c))]
-=======
-             (char-string (util/smap-keyword-str instrument))])]]
         [:gmd:language (char-string (or (:DataLanguage c) "eng"))]
->>>>>>> aedb48a7
         [:gmd:extent
          [:gmd:EX_Extent
           (for [temporal (:TemporalExtents c)
@@ -98,7 +87,7 @@
             [:gmd:temporalElement
              [:gmd:EX_TemporalExtent
               [:gmd:extent
-               [:gml:TimePeriod {:gml:id (iso/gen-id)}
+               [:gml:TimePeriod {:gml:id (iso/generate-id)}
                 [:gml:beginPosition (:BeginningDateTime rdt)]
                 [:gml:endPosition (su/nil-to-empty-string (:EndingDateTime rdt))]]]]])
           (for [temporal (:TemporalExtents c)
@@ -106,7 +95,7 @@
             [:gmd:temporalElement
              [:gmd:EX_TemporalExtent
               [:gmd:extent
-               [:gml:TimeInstant {:gml:id (iso/gen-id)}
+               [:gml:TimeInstant {:gml:id (iso/generate-id)}
                 [:gml:timePosition date]]]]])]]]]
       [:gmd:identificationInfo
        [:gmd:MD_DataIdentification
