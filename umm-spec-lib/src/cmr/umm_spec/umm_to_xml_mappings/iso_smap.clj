--- conflicted
+++ resolved
@@ -1,12 +1,8 @@
 (ns cmr.umm-spec.umm-to-xml-mappings.iso-smap
   "Defines mappings from UMM records into ISO SMAP XML."
   (:require [clojure.string :as str]
-<<<<<<< HEAD
-            [cmr.umm-spec.iso-utils :as iso]
-=======
             [cmr.umm-spec.iso-utils :as util]
             [cmr.umm-spec.iso19115-2-util :as u]
->>>>>>> 68a767c9
             [cmr.umm-spec.xml.gen :refer :all]
             [cmr.umm-spec.util :as su :refer [with-default]]))
 
@@ -80,10 +76,10 @@
          [:gmd:MD_Keywords
           (for [platform (:Platforms c)]
             [:gmd:keyword
-             (char-string (iso/smap-keyword-str platform))])
+             (char-string (util/smap-keyword-str platform))])
           (for [instrument (mapcat :Instruments (:Platforms c))]
             [:gmd:keyword
-             (char-string (iso/smap-keyword-str instrument))])]]
+             (char-string (util/smap-keyword-str instrument))])]]
         [:gmd:language (char-string (or (:DataLanguage c) "eng"))]
         [:gmd:extent
          [:gmd:EX_Extent
@@ -92,11 +88,7 @@
             [:gmd:temporalElement
              [:gmd:EX_TemporalExtent
               [:gmd:extent
-<<<<<<< HEAD
-               [:gml:TimePeriod {:gml:id (iso/generate-id)}
-=======
                [:gml:TimePeriod {:gml:id (u/generate-id)}
->>>>>>> 68a767c9
                 [:gml:beginPosition (:BeginningDateTime rdt)]
                 [:gml:endPosition (su/nil-to-empty-string (:EndingDateTime rdt))]]]]])
           (for [temporal (:TemporalExtents c)
@@ -104,11 +96,7 @@
             [:gmd:temporalElement
              [:gmd:EX_TemporalExtent
               [:gmd:extent
-<<<<<<< HEAD
-               [:gml:TimeInstant {:gml:id (iso/generate-id)}
-=======
                [:gml:TimeInstant {:gml:id (u/generate-id)}
->>>>>>> 68a767c9
                 [:gml:timePosition date]]]]])]]]]
       [:gmd:identificationInfo
        [:gmd:MD_DataIdentification
