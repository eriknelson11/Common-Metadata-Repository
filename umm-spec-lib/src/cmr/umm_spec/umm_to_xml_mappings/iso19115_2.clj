--- conflicted
+++ resolved
@@ -2,12 +2,7 @@
   "Defines mappings from UMM records into ISO19115-2 XML."
   (:require [clojure.string :as str]
             [cmr.common.util :as util]
-<<<<<<< HEAD
-            [cmr.umm-spec.iso-utils :as iso]
-=======
-            [cmr.umm-spec.umm-to-xml-mappings.iso-util :refer [gen-id]]
             [cmr.umm-spec.umm-to-xml-mappings.iso19115-2.spatial :as spatial]
->>>>>>> aedb48a7
             [cmr.umm-spec.xml.gen :refer :all]
             [cmr.umm-spec.util :as su]
             [cmr.umm-spec.iso-utils :as iso]))
@@ -362,7 +357,7 @@
            [:gmd:temporalElement
             [:gmd:EX_TemporalExtent
              [:gmd:extent
-              [:gml:TimePeriod {:gml:id (iso/gen-id)}
+              [:gml:TimePeriod {:gml:id (iso/generate-id)}
                [:gml:beginPosition (:BeginningDateTime rdt)]
                [:gml:endPosition (su/nil-to-empty-string (:EndingDateTime rdt))]]]]])
          (for [temporal (:TemporalExtents c)
@@ -370,7 +365,7 @@
            [:gmd:temporalElement
             [:gmd:EX_TemporalExtent
              [:gmd:extent
-              [:gml:TimeInstant {:gml:id (iso/gen-id)}
+              [:gml:TimeInstant {:gml:id (iso/generate-id)}
                [:gml:timePosition date]]]]])]]
        [:gmd:processingLevel
         [:gmd:MD_Identifier
