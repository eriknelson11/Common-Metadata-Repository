(ns cmr.umm-spec.umm-to-xml-mappings.iso19115-2
  "Defines mappings from UMM records into ISO19115-2 XML."
  (:require [cmr.umm-spec.umm-to-xml-mappings.iso-util :refer [gen-id]]
            [cmr.umm-spec.umm-to-xml-mappings.dsl :refer :all]))

(def iso19115-2-xml-namespaces
  {:xmlns:xs "http://www.w3.org/2001/XMLSchema"
   :xmlns:gmx "http://www.isotc211.org/2005/gmx"
   :xmlns:gss "http://www.isotc211.org/2005/gss"
   :xmlns:gco "http://www.isotc211.org/2005/gco"
   :xmlns:xsi "http://www.w3.org/2001/XMLSchema-instance"
   :xmlns:gmd "http://www.isotc211.org/2005/gmd"
   :xmlns:gmi "http://www.isotc211.org/2005/gmi"
   :xmlns:gml "http://www.opengis.net/gml/3.2"
   :xmlns:xlink "http://www.w3.org/1999/xlink"
   :xmlns:eos "http://earthdata.nasa.gov/schema/eos"
   :xmlns:srv "http://www.isotc211.org/2005/srv"
   :xmlns:gts "http://www.isotc211.org/2005/gts"
   :xmlns:swe "http://schemas.opengis.net/sweCommon/2.0/"
   :xmlns:gsr "http://www.isotc211.org/2005/gsr"})

(defn- date-mapping
  "Returns the date element mapping for the given name and date value in string format."
  [date-name value]
  [:gmd:date
   [:gmd:CI_Date
    [:gmd:date
     [:gco:DateTime value]]
    [:gmd:dateType
     [:gmd:CI_DateTypeCode {:codeList "http://www.ngdc.noaa.gov/metadata/published/xsd/schema/resources/Codelist/gmxCodelists.xml#CI_DateTypeCode"
                            :codeListValue date-name} date-name]]]])

(def umm-c-to-iso19115-2-xml
  [:gmi:MI_Metadata
   iso19115-2-xml-namespaces
   [:gmd:fileIdentifier (char-string-from "/EntryTitle")]
   [:gmd:language (char-string "eng")]
   [:gmd:characterSet
    [:gmd:MD_CharacterSetCode {:codeList "http://www.ngdc.noaa.gov/metadata/published/xsd/schema/resources/Codelist/gmxCodelists.xml#MD_CharacterSetCode"
                               :codeListValue "utf8"} "utf8"]]
   [:gmd:hierarchyLevel
    [:gmd:MD_ScopeCode {:codeList "http://www.ngdc.noaa.gov/metadata/published/xsd/schema/resources/Codelist/gmxCodelists.xml#MD_ScopeCode"
                        :codeListValue "series"} "series"]]
   [:gmd:contact {:gco:nilReason "missing"}]
   [:gmd:dateStamp
    [:gco:DateTime "2014-08-25T15:25:44.641-04:00"]]
   [:gmd:metadataStandardName (char-string "ISO 19115-2 Geographic Information - Metadata Part 2 Extensions for imagery and gridded data")]
   [:gmd:metadataStandardVersion (char-string "ISO 19115-2:2009(E)")]


   [:gmd:identificationInfo
    [:gmd:MD_DataIdentification
     [:gmd:citation
      [:gmd:CI_Citation
       [:gmd:title (char-string-from "/EntryTitle")]
       (date-mapping "revision" "2000-12-31T19:00:00-05:00")
       (date-mapping "creation" "2000-12-31T19:00:00-05:00")
       [:gmd:identifier
        [:gmd:MD_Identifier
         [:gmd:code (char-string-from "/EntryId/Id")]]]]]
     [:gmd:abstract (char-string-from "/Abstract")]
<<<<<<< HEAD
     [:gmd:purpose {:gco:nilReason "missing"}]
     [:gmd:language (char-string "eng")]
     [:gmd:extent
      [:gmd:EX_Extent
       (for-each "/TemporalExtent/RangeDateTime"
         [:gmd:temporalElement
          [:gmd:EX_TemporalExtent
           [:gmd:extent
            [:gml:TimePeriod {:gml:id gen-id}
             [:gml:beginPosition (xpath "BeginningDateTime")]
             [:gml:endPosition (xpath "EndingDateTime")]]]]])
       (for-each "/TemporalExtent/SingleDateTime"
         [:gmd:temporalElement
          [:gmd:EX_TemporalExtent
           [:gmd:extent
            [:gml:TimeInstant {:gml:id gen-id}
             [:gml:timePosition (xpath ".")]]]]])]]]]])
=======
     [:gmd:purpose {:gco:nilReason "missing"} (char-string-from "/Purpose")]
     [:gmd:language (char-string "eng")]]]])

>>>>>>> d7dcc17b
<|MERGE_RESOLUTION|>--- conflicted
+++ resolved
@@ -59,8 +59,7 @@
         [:gmd:MD_Identifier
          [:gmd:code (char-string-from "/EntryId/Id")]]]]]
      [:gmd:abstract (char-string-from "/Abstract")]
-<<<<<<< HEAD
-     [:gmd:purpose {:gco:nilReason "missing"}]
+     [:gmd:purpose {:gco:nilReason "missing"} (char-string-from "/Purpose")]
      [:gmd:language (char-string "eng")]
      [:gmd:extent
       [:gmd:EX_Extent
@@ -76,9 +75,4 @@
           [:gmd:EX_TemporalExtent
            [:gmd:extent
             [:gml:TimeInstant {:gml:id gen-id}
-             [:gml:timePosition (xpath ".")]]]]])]]]]])
-=======
-     [:gmd:purpose {:gco:nilReason "missing"} (char-string-from "/Purpose")]
-     [:gmd:language (char-string "eng")]]]])
-
->>>>>>> d7dcc17b
+             [:gml:timePosition (xpath ".")]]]]])]]]]])