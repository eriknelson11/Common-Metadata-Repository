--- conflicted
+++ resolved
@@ -99,7 +99,7 @@
           [:gmd:description {:gco:nilReason "missing"}])
         [:gmd:function
          [:gmd:CI_OnLineFunctionCode
-          {:codeList (str (:ngdc code-lists) "#CI_OnLineFunctionCode") :codeListValue code} ]]]])))
+          {:codeList (str (:ngdc u/code-lists) "#CI_OnLineFunctionCode") :codeListValue code} ]]]])))
 
 (defn- generate-distributions
   [distributions related-urls]
@@ -241,6 +241,15 @@
              {:codeList (str (:ngdc u/code-lists) "#MD_ProgressCode")
               :codeListValue (str/lower-case collection-progress)}
              collection-progress])]
+         ;; Generation of Browse urls
+         (for [{:keys [URLs Description] {:keys [Type]} :ContentType} (browse-urls (:RelatedUrls c))
+             url URLs]
+           [:gmd:graphicOverview
+            [:gmd:MD_BrowseGraphic
+             [:gmd:fileName
+              [:gmx:FileName {:src url}]]
+             [:gmd:fileDescription (char-string Description)]
+             [:gmd:fileType (char-string (type->name Type))]]])
          (generate-projects-keywords (:Projects c))
          (u/generate-descriptive-keywords "place" (:SpatialKeywords c))
          (u/generate-descriptive-keywords "temporal" (:TemporalKeywords c))
@@ -278,89 +287,6 @@
                  [:gml:timePosition date]]]]])]]
          [:gmd:processingLevel
           [:gmd:MD_Identifier
-<<<<<<< HEAD
-           [:gmd:code (char-string (:EntryId c))]
-           [:gmd:version (char-string (:Version c))]]]]]
-       [:gmd:abstract (char-string (:Abstract c))]
-       [:gmd:purpose {:gco:nilReason "missing"} (char-string (:Purpose c))]
-       [:gmd:status
-        (when-let [collection-progress (:CollectionProgress c)]
-          [:gmd:MD_ProgressCode
-           {:codeList (str (:ngdc code-lists) "#MD_ProgressCode")
-            :codeListValue (str/lower-case collection-progress)}
-           collection-progress])]
-       ;; Generation of Browse urls
-       (for [{:keys [URLs Description] {:keys [Type]} :ContentType} (browse-urls (:RelatedUrls c))
-             url URLs]
-         [:gmd:graphicOverview
-          [:gmd:MD_BrowseGraphic
-           [:gmd:fileName
-            [:gmx:FileName {:src url}]]
-           [:gmd:fileDescription (char-string Description)]
-           [:gmd:fileType (char-string (type->name Type))]]])
-       (when-let [projects (:Projects c)]
-         [:gmd:descriptiveKeywords (generate-projects-keywords projects)])
-       (when-let [spatial-keywords (:SpatialKeywords c)]
-         [:gmd:descriptiveKeywords (generate-descriptive-keywords spatial-keywords "place")])
-       (when-let [temporal-keywords (:TemporalKeywords c)]
-         [:gmd:descriptiveKeywords (generate-descriptive-keywords temporal-keywords "temporal")])
-       (when-let [ancillary-keywords (:AncillaryKeywords c)]
-         [:gmd:descriptiveKeywords (generate-descriptive-keywords ancillary-keywords)])
-       [:gmd:resourceConstraints
-        [:gmd:MD_LegalConstraints
-         [:gmd:useLimitation (char-string (:UseConstraints c))]
-         [:gmd:useLimitation
-          [:gco:CharacterString (str "Restriction Comment:" (-> c :AccessConstraints :Description))]]
-         [:gmd:otherConstraints
-          [:gco:CharacterString (str "Restriction Flag:" (-> c :AccessConstraints :Value))]]]]
-       (generate-publication-references (:PublicationReferences c))
-       [:gmd:language (char-string (or (:DataLanguage c) "eng"))]
-       [:gmd:extent
-        [:gmd:EX_Extent {:id "boundingExtent"}
-         [:gmd:description
-          [:gco:CharacterString (extent-description-string c)]]
-         (spatial/spatial-extent-elements c)
-         (for [temporal (:TemporalExtents c)
-               rdt (:RangeDateTimes temporal)]
-           [:gmd:temporalElement
-            [:gmd:EX_TemporalExtent
-             [:gmd:extent
-              [:gml:TimePeriod {:gml:id (gen-id)}
-               [:gml:beginPosition (:BeginningDateTime rdt)]
-               [:gml:endPosition (su/nil-to-empty-string (:EndingDateTime rdt))]]]]])
-         (for [temporal (:TemporalExtents c)
-               date (:SingleDateTimes temporal)]
-           [:gmd:temporalElement
-            [:gmd:EX_TemporalExtent
-             [:gmd:extent
-              [:gml:TimeInstant {:gml:id (gen-id)}
-               [:gml:timePosition date]]]]])]]
-       [:gmd:processingLevel
-        [:gmd:MD_Identifier
-         [:gmd:code (char-string (-> c :ProcessingLevel :Id))]
-         [:gmd:description (char-string (-> c :ProcessingLevel :ProcessingLevelDescription))]]]]]
-     [:gmd:contentInfo
-      [:gmd:MD_ImageDescription
-       [:gmd:attributeDescription ""]
-       [:gmd:contentType ""]
-       [:gmd:processingLevelCode
-        [:gmd:MD_Identifier
-         [:gmd:code (char-string (-> c :ProcessingLevel :Id))]
-         [:gmd:description (char-string (-> c :ProcessingLevel :ProcessingLevelDescription))]]]]]
-     (generate-distributions (:Distributions c) (online-resource-urls (:RelatedUrls c)))
-     [:gmd:dataQualityInfo
-      [:gmd:DQ_DataQuality
-       [:gmd:scope
-        [:gmd:DQ_Scope
-         [:gmd:level
-          [:gmd:MD_ScopeCode
-           {:codeList (str (:ngdc code-lists) "#MD_ScopeCode")
-            :codeListValue "series"}
-           "series"]]]]
-       [:gmd:report
-        [:gmd:DQ_AccuracyOfATimeMeasurement
-         [:gmd:measureIdentification
-=======
            [:gmd:code (char-string (-> c :ProcessingLevel :Id))]
            [:gmd:description (char-string (-> c :ProcessingLevel :ProcessingLevelDescription))]]]]]
        [:gmd:contentInfo
@@ -368,11 +294,10 @@
          [:gmd:attributeDescription ""]
          [:gmd:contentType ""]
          [:gmd:processingLevelCode
->>>>>>> 68a767c9
           [:gmd:MD_Identifier
            [:gmd:code (char-string (-> c :ProcessingLevel :Id))]
            [:gmd:description (char-string (-> c :ProcessingLevel :ProcessingLevelDescription))]]]]]
-       (generate-distributions (:Distributions c))
+       (generate-distributions (:Distributions c) (online-resource-urls (:RelatedUrls c)))
        [:gmd:dataQualityInfo
         [:gmd:DQ_DataQuality
          [:gmd:scope
