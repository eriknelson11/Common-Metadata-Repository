(ns cmr.umm-spec.umm-to-xml-mappings.iso19115-2
  "Defines mappings from UMM records into ISO19115-2 XML."
  (:require [clojure.string :as str]
            [cmr.common.util :as util]
            [cmr.umm-spec.umm-to-xml-mappings.iso19115-2.spatial :as spatial]
            [cmr.umm-spec.xml.gen :refer :all]
            [cmr.umm-spec.util :as su]
            [cmr.umm-spec.iso-utils :as iso-utils]
            [cmr.umm-spec.umm-to-xml-mappings.iso19115-2.platform :as platform]
<<<<<<< HEAD
            [cmr.umm-spec.iso19115-2-util :as u]
            [cmr.umm-spec.umm-to-xml-mappings.iso19115-2.distributions-related-url :as dru]))
=======
            [cmr.umm-spec.iso19115-2-util :as iso]))
>>>>>>> 61e318d0

(def iso19115-2-xml-namespaces
  {:xmlns:xs "http://www.w3.org/2001/XMLSchema"
   :xmlns:gmx "http://www.isotc211.org/2005/gmx"
   :xmlns:gss "http://www.isotc211.org/2005/gss"
   :xmlns:gco "http://www.isotc211.org/2005/gco"
   :xmlns:xsi "http://www.w3.org/2001/XMLSchema-instance"
   :xmlns:gmd "http://www.isotc211.org/2005/gmd"
   :xmlns:gmi "http://www.isotc211.org/2005/gmi"
   :xmlns:gml "http://www.opengis.net/gml/3.2"
   :xmlns:xlink "http://www.w3.org/1999/xlink"
   :xmlns:eos "http://earthdata.nasa.gov/schema/eos"
   :xmlns:srv "http://www.isotc211.org/2005/srv"
   :xmlns:gts "http://www.isotc211.org/2005/gts"
   :xmlns:swe "http://schemas.opengis.net/sweCommon/2.0/"
   :xmlns:gsr "http://www.isotc211.org/2005/gsr"})

(defn- date-mapping
  "Returns the date element mapping for the given name and date value in string format."
  [date-name value]
  [:gmd:date
   [:gmd:CI_Date
    [:gmd:date
     [:gco:DateTime value]]
    [:gmd:dateType
     [:gmd:CI_DateTypeCode {:codeList (str (:ngdc iso/code-lists) "#CI_DateTypeCode")
                            :codeListValue date-name} date-name]]]])

(def attribute-data-type-code-list
  "http://earthdata.nasa.gov/metadata/resources/Codelists.xml#EOS_AdditionalAttributeDataTypeCode")

(defn- generate-projects-keywords
  "Returns the content generator instructions for descriptive keywords of the given projects."
  [projects]
  (let [project-keywords (map iso/generate-title projects)]
    (iso/generate-descriptive-keywords "project" project-keywords)))

(defn- generate-projects
  [projects]
  (for [proj projects]
    (let [{short-name :ShortName} proj]
      [:gmi:operation
       [:gmi:MI_Operation
        [:gmi:description
         (char-string (iso/generate-title proj))]
        [:gmi:identifier
         [:gmd:MD_Identifier
          [:gmd:code
           (char-string short-name)]]]
        [:gmi:status ""]
        [:gmi:parentOperation {:gco:nilReason "inapplicable"}]]])))



(defn- generate-publication-references
  [pub-refs]
  (for [pub-ref pub-refs
        ;; Title and PublicationDate are required fields in ISO
        :when (and (:Title pub-ref) (:PublicationDate pub-ref))]
    [:gmd:aggregationInfo
     [:gmd:MD_AggregateInformation
      [:gmd:aggregateDataSetName
       [:gmd:CI_Citation
        [:gmd:title (char-string (:Title pub-ref))]
        (when (:PublicationDate pub-ref)
          [:gmd:date
           [:gmd:CI_Date
            [:gmd:date
             [:gco:Date (second (re-matches #"(\d\d\d\d-\d\d-\d\d)T.*" (str (:PublicationDate pub-ref))))]]
            [:gmd:dateType
             [:gmd:CI_DateTypeCode
              {:codeList (str (:iso iso/code-lists) "#CI_DateTypeCode")
               :codeListValue "publication"} "publication"]]]])
        [:gmd:edition (char-string (:Edition pub-ref))]
        (when (:DOI pub-ref)
          [:gmd:identifier
           [:gmd:MD_Identifier
            [:gmd:code (char-string (get-in pub-ref [:DOI :DOI]))]
            [:gmd:description (char-string "DOI")]]])
        [:gmd:citedResponsibleParty
         [:gmd:CI_ResponsibleParty
          [:gmd:organisationName (char-string (:Author pub-ref))]
          [:gmd:role
           [:gmd:CI_RoleCode
            {:codeList (str (:ngdc iso/code-lists) "#CI_RoleCode")
             :codeListValue "author"} "author"]]]]
        [:gmd:citedResponsibleParty
         [:gmd:CI_ResponsibleParty
          [:gmd:organisationName (char-string (:Publisher pub-ref))]
          [:gmd:role
           [:gmd:CI_RoleCode
            {:codeList (str (:ngdc iso/code-lists) "#CI_RoleCode")
             :codeListValue "publisher"} "publication"]]]]
        [:gmd:series
         [:gmd:CI_Series
          [:gmd:name (char-string (:Series pub-ref))]
          [:gmd:issueIdentification (char-string (:Issue pub-ref))]
          [:gmd:page (char-string (:Pages pub-ref))]]]
        [:gmd:otherCitationDetails (char-string (:OtherReferenceDetails pub-ref))]
        [:gmd:ISBN (char-string (:ISBN pub-ref))]]]
      [:gmd:associationType
       [:gmd:DS_AssociationTypeCode
        {:codeList (str (:ngdc iso/code-lists) "#DS_AssociationTypeCode")
         :codeListValue "Input Collection"} "Input Collection"]]]]))

(defn extent-description-string
  "Returns the ISO extent description string (a \"key=value,key=value\" string) for the given UMM-C
  collection record."
  [c]
  (let [vsd (first (-> c :SpatialExtent :VerticalSpatialDomains))
        m {"VerticalSpatialDomainType" (:Type vsd)
           "VerticalSpatialDomainValue" (:Value vsd)
           "SpatialCoverageType" (-> c :SpatialExtent :SpatialCoverageType)
           "SpatialGranuleSpatialRepresentation" (-> c :SpatialExtent :GranuleSpatialRepresentation)}]
    (str/join "," (for [[k v] m
                        :when (some? v)]
                    (str k "=" (str/replace v #"[,=]" ""))))))

(defn- science-keyword->iso-keyword-string
  "Returns an ISO science keyword string from the given science keyword."
  [science-keyword]
  (let [{category :Category
         topic :Topic
         term :Term
         variable-level-1 :VariableLevel1
         variable-level-2 :VariableLevel2
         variable-level-3 :VariableLevel3
         detailed-variable :DetailedVariable} science-keyword]
    (str/join iso-utils/keyword-separator (map #(or % iso-utils/nil-science-keyword-field)
                                               [category topic term variable-level-1 variable-level-2
                                                variable-level-3 detailed-variable]))))

(defn umm-c-to-iso19115-2-xml
  "Returns the generated ISO19115-2 xml from UMM collection record c."
  [c]
  (let [platforms (platform/platforms-with-id (:Platforms c))]
    (xml
      [:gmi:MI_Metadata
       iso19115-2-xml-namespaces
       [:gmd:fileIdentifier (char-string (:EntryTitle c))]
       [:gmd:language (char-string "eng")]
       [:gmd:characterSet
        [:gmd:MD_CharacterSetCode {:codeList (str (:ngdc iso/code-lists) "#MD_CharacterSetCode")
                                   :codeListValue "utf8"} "utf8"]]
       [:gmd:hierarchyLevel
        [:gmd:MD_ScopeCode {:codeList (str (:ngdc iso/code-lists) "#MD_ScopeCode")
                            :codeListValue "series"} "series"]]
       [:gmd:contact {:gco:nilReason "missing"}]
       [:gmd:dateStamp
        [:gco:DateTime "2014-08-25T15:25:44.641-04:00"]]
       [:gmd:metadataStandardName (char-string "ISO 19115-2 Geographic Information - Metadata Part 2 Extensions for imagery and gridded data")]
       [:gmd:metadataStandardVersion (char-string "ISO 19115-2:2009(E)")]
       (spatial/coordinate-system-element c)
       [:gmd:identificationInfo
        [:gmd:MD_DataIdentification
         [:gmd:citation
          [:gmd:CI_Citation
           [:gmd:title (char-string (:EntryTitle c))]
           (date-mapping "revision" "2000-12-31T19:00:00-05:00")
           (date-mapping "creation" "2000-12-31T19:00:00-05:00")
           [:gmd:identifier
            [:gmd:MD_Identifier
             [:gmd:code (char-string (:EntryId c))]
             [:gmd:version (char-string (:Version c))]]]]]
         [:gmd:abstract (char-string (:Abstract c))]
         [:gmd:purpose {:gco:nilReason "missing"} (char-string (:Purpose c))]
         [:gmd:status
          (when-let [collection-progress (:CollectionProgress c)]
            [:gmd:MD_ProgressCode
             {:codeList (str (:ngdc iso/code-lists) "#MD_ProgressCode")
              :codeListValue (str/lower-case collection-progress)}
             collection-progress])]
         (dru/generate-browse-urls c)
         (generate-projects-keywords (:Projects c))
         (iso/generate-descriptive-keywords
           "theme" (map science-keyword->iso-keyword-string (:ScienceKeywords c)))
         (iso/generate-descriptive-keywords "place" (:SpatialKeywords c))
         (iso/generate-descriptive-keywords "temporal" (:TemporalKeywords c))
         (iso/generate-descriptive-keywords (:AncillaryKeywords c))
         (platform/generate-platform-keywords platforms)
         (platform/generate-instrument-keywords platforms)
         [:gmd:resourceConstraints
          [:gmd:MD_LegalConstraints
           [:gmd:useLimitation (char-string (:UseConstraints c))]
           [:gmd:useLimitation
            [:gco:CharacterString (str "Restriction Comment:" (-> c :AccessConstraints :Description))]]
           [:gmd:otherConstraints
            [:gco:CharacterString (str "Restriction Flag:" (-> c :AccessConstraints :Value))]]]]
         (generate-publication-references (:PublicationReferences c))
         [:gmd:language (char-string (or (:DataLanguage c) "eng"))]
         [:gmd:extent
          [:gmd:EX_Extent {:id "boundingExtent"}
           [:gmd:description
            [:gco:CharacterString (extent-description-string c)]]
           (spatial/spatial-extent-elements c)
           (for [temporal (:TemporalExtents c)
                 rdt (:RangeDateTimes temporal)]
             [:gmd:temporalElement
              [:gmd:EX_TemporalExtent
               [:gmd:extent
                [:gml:TimePeriod {:gml:id (iso-utils/generate-id)}
                 [:gml:beginPosition (:BeginningDateTime rdt)]
                 [:gml:endPosition (su/nil-to-empty-string (:EndingDateTime rdt))]]]]])
           (for [temporal (:TemporalExtents c)
                 date (:SingleDateTimes temporal)]
             [:gmd:temporalElement
              [:gmd:EX_TemporalExtent
               [:gmd:extent
                [:gml:TimeInstant {:gml:id (iso-utils/generate-id)}
                 [:gml:timePosition date]]]]])]]
         [:gmd:processingLevel
          [:gmd:MD_Identifier
           [:gmd:code (char-string (-> c :ProcessingLevel :Id))]
           [:gmd:description (char-string (-> c :ProcessingLevel :ProcessingLevelDescription))]]]]]
       [:gmd:contentInfo
        [:gmd:MD_ImageDescription
         [:gmd:attributeDescription ""]
         [:gmd:contentType ""]
         [:gmd:processingLevelCode
          [:gmd:MD_Identifier
           [:gmd:code (char-string (-> c :ProcessingLevel :Id))]
           [:gmd:description (char-string (-> c :ProcessingLevel :ProcessingLevelDescription))]]]]]
       (dru/generate-distributions c)
       [:gmd:dataQualityInfo
        [:gmd:DQ_DataQuality
         [:gmd:scope
          [:gmd:DQ_Scope
           [:gmd:level
            [:gmd:MD_ScopeCode
             {:codeList (str (:ngdc iso/code-lists) "#MD_ScopeCode")
              :codeListValue "series"}
             "series"]]]]
         [:gmd:report
          [:gmd:DQ_AccuracyOfATimeMeasurement
           [:gmd:measureIdentification
            [:gmd:MD_Identifier
             [:gmd:code
              (char-string "PrecisionOfSeconds")]]]
           [:gmd:result
            [:gmd:DQ_QuantitativeResult
             [:gmd:valueUnit ""]
             [:gmd:value
              [:gco:Record {:xsi:type "gco:Real_PropertyType"}
               [:gco:Real (:PrecisionOfSeconds (first (:TemporalExtents c)))]]]]]]]]]
       [:gmi:acquisitionInformation
        [:gmi:MI_AcquisitionInformation
         (platform/generate-instruments platforms)
         (generate-projects (:Projects c))
         (platform/generate-platforms platforms)]]])))
<|MERGE_RESOLUTION|>--- conflicted
+++ resolved
@@ -7,12 +7,9 @@
             [cmr.umm-spec.util :as su]
             [cmr.umm-spec.iso-utils :as iso-utils]
             [cmr.umm-spec.umm-to-xml-mappings.iso19115-2.platform :as platform]
-<<<<<<< HEAD
-            [cmr.umm-spec.iso19115-2-util :as u]
+            [cmr.umm-spec.iso19115-2-util :as iso]
             [cmr.umm-spec.umm-to-xml-mappings.iso19115-2.distributions-related-url :as dru]))
-=======
-            [cmr.umm-spec.iso19115-2-util :as iso]))
->>>>>>> 61e318d0
+
 
 (def iso19115-2-xml-namespaces
   {:xmlns:xs "http://www.w3.org/2001/XMLSchema"
