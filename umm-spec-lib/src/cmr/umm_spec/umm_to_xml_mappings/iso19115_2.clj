--- conflicted
+++ resolved
@@ -5,6 +5,7 @@
             [cmr.umm-spec.umm-to-xml-mappings.iso19115-2.spatial :as spatial]
             [cmr.umm-spec.xml.gen :refer :all]
             [cmr.umm-spec.util :as su]
+            [cmr.umm-spec.iso-utils :as iso]
             [cmr.umm-spec.umm-to-xml-mappings.iso19115-2.platform :as platform]
             [cmr.umm-spec.iso19115-2-util :as u]))
 
@@ -43,10 +44,6 @@
   [projects]
   (let [project-keywords (map u/generate-title projects)]
     (u/generate-descriptive-keywords "project" project-keywords)))
-<<<<<<< HEAD
-
-=======
->>>>>>> 68a767c9
 
 (defn- generate-projects
   [projects]
@@ -160,7 +157,6 @@
                         :when (some? v)]
                     (str k "=" (str/replace v #"[,=]" ""))))))
 
-<<<<<<< HEAD
 (defn- science-keyword->iso-keyword-string
   "Returns an ISO science keyword string from the given science keyword."
   [science-keyword]
@@ -175,8 +171,6 @@
                                          [category topic term variable-level-1 variable-level-2
                                           variable-level-3 detailed-variable]))))
 
-=======
->>>>>>> 68a767c9
 (defn umm-c-to-iso19115-2-xml
   "Returns the generated ISO19115-2 xml from UMM collection record c."
   [c]
@@ -218,13 +212,8 @@
               :codeListValue (str/lower-case collection-progress)}
              collection-progress])]
          (generate-projects-keywords (:Projects c))
-<<<<<<< HEAD
-         (when-let [science-keywords (:ScienceKeywords c)]
-           [:gmd:descriptiveKeywords (u/generate-descriptive-keywords
-                                       "theme"
-                                       (map science-keyword->iso-keyword-string science-keywords))])
-=======
->>>>>>> 68a767c9
+         (u/generate-descriptive-keywords
+           "theme" (map science-keyword->iso-keyword-string (:ScienceKeywords c)))
          (u/generate-descriptive-keywords "place" (:SpatialKeywords c))
          (u/generate-descriptive-keywords "temporal" (:TemporalKeywords c))
          (u/generate-descriptive-keywords (:AncillaryKeywords c))
