(ns cmr.umm-spec.iso-utils
  "Contains utility functions and constants for parsing and generating ISO-19115-2 and SMAP ISO.
  SMAP ISO collection science keywords, platforms and instruments are all represented as
  descriptiveKeywords. It would be better if the type element within the descriptiveKeywords could
  identify the type of the keywords. But currently it is always set to 'theme'. We will propose to
  get this changed, but in the mean time, we will have to parse the keyword string to determine the
  type of the keyword."
  (:require [clojure.data.xml :as x]
            [clojure.string :as str]
            [cmr.common.xml :as cx]
            [cmr.umm-spec.models.common :as c]))

(def keyword-separator
  "Separator used to separator keyword into keyword fields"
  #" > ")

(def nil-science-keyword-field
  "String used in ISO19115-2 to indicate that a given science keyword field is not present."
  "NONE")

(def platform-categories
  "Category keywords that identifies a descriptive keyword as a platform.
  We are doing this because GCMD currently is not setting the proper value in the type element
  of descriptiveKeywords to identify its type. We should use the type element to identify
  the type of the keyword once GCMD fixes that."
  #{"Aircraft"
    "Balloons/Rockets"
    "Earth Observation Satellites"
    "In Situ Land-based Platforms"
    "In Situ Ocean-based Platforms"
    "Interplanetary Spacecraft"
    "Maps/Charts/Photographs"
    "Models/Analyses"
    "Navigation Platforms"
    "Solar/Space Observation Satellites"
    "Space Stations/Manned Spacecraft"})

(def science-keyword-categories
  #{"EARTH SCIENCE" "EARTH SCIENCE SERVICES"})

(defn parse-keyword-str
  "Returns a seq of individual components of an ISO-19115-2 or SMAP keyword string."
  [iso-keyword]
  (for [s (str/split iso-keyword keyword-separator)]
    (if (empty? s)
      nil
      s)))

(defn keyword-type
  "Returns a value indicating the category of the given keyword string."
  [iso-keyword]
  (let [category (first (parse-keyword-str iso-keyword))]
    (cond
      (science-keyword-categories category)    :science
      (re-matches #".* Instruments$" category) :instrument
      (platform-categories category)           :platform
      :else                                    :other)))

(defn parse-instrument
  "Converts the SMAP keyword string into an Instrument and returns it"
  [iso-keyword]
  (let [[_ _ _ _ short-name long-name] (parse-keyword-str iso-keyword)]
    {:ShortName short-name
     :LongName long-name}))

(defn platform
  "Returns the platform with the given keyword string and instruments"
  [instruments keyword-str]
  (let [[_ _ short-name long-name] (parse-keyword-str keyword-str)]
    {:ShortName short-name
     :LongName long-name
     :Type "Spacecraft"
     :Instruments instruments}))

(defn parse-platforms
  "Returns UMM PlatformType records with associated instruments from a seq of ISO SMAP keywords."
  [iso-keywords]
  (let [groups (group-by keyword-type iso-keywords)
        instruments (seq (map parse-instrument (:instrument groups)))]
    ;; There is no nested relationship between platform and instrument in SMAP ISO xml
    ;; So we put all instruments in each platform in the UMM
    (seq (map (partial platform instruments) (:platform groups)))))

(defmulti smap-keyword-str
  "Returns a SMAP keyword string for a given UMM record."
  (fn [record]
    (type record)))

(defmethod smap-keyword-str cmr.umm_spec.models.common.PlatformType
  [platform]
  (format "Aircraft > DUMMY > %s > %s"
          (:ShortName platform)
          ;; Because LongName is optional, we want an empty string instead of "null"
          ;; here to prevent problems when parsing.
          (str (:LongName platform))))

(defmethod smap-keyword-str cmr.umm_spec.models.common.InstrumentType
  [instrument]
  (format "Dummy Instruments > DUMMY > DUMMY > DUMMY > %s > %s"
          (:ShortName instrument)
<<<<<<< HEAD
          (str (:LongName instrument))))

(defn generate-id
  "Returns a 5 character random id to use as an ISO id"
  []
  (str "d" (java.util.UUID/randomUUID)))
=======
          (str (:LongName instrument))))
>>>>>>> 68a767c9
<|MERGE_RESOLUTION|>--- conflicted
+++ resolved
@@ -98,13 +98,4 @@
   [instrument]
   (format "Dummy Instruments > DUMMY > DUMMY > DUMMY > %s > %s"
           (:ShortName instrument)
-<<<<<<< HEAD
           (str (:LongName instrument))))
-
-(defn generate-id
-  "Returns a 5 character random id to use as an ISO id"
-  []
-  (str "d" (java.util.UUID/randomUUID)))
-=======
-          (str (:LongName instrument))))
->>>>>>> 68a767c9
