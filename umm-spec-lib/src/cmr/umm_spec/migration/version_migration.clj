--- conflicted
+++ resolved
@@ -222,16 +222,10 @@
       (update-in-each [:PublicationReferences] related-url/migrate-related-url-to-online-resource)
       (update-in-each [:CollectionCitations] related-url/migrate-related-url-to-online-resource)
       (update :DataCenters related-url/migrate-data-centers-up)
-<<<<<<< HEAD
-      (update-in-each [:ContactGroups] related-url/migrate-contacts-up)
-      (update-in-each [:ContactPersons] related-url/migrate-contacts-up)
+      (update :ContactGroups related-url/migrate-contacts-up)
+      (update :ContactPersons related-url/migrate-contacts-up)
       (update-in-each [:Platforms] update-in-each [:Instruments] migrate-sensor-to-instrument)
       (update-in [:SpatialExtent] spatial-extent/remove-centerPoint)))
-=======
-      (update :ContactGroups related-url/migrate-contacts-up)
-      (update :ContactPersons related-url/migrate-contacts-up)
-      (update-in-each [:Platforms] update-in-each [:Instruments] migrate-sensor-to-instrument)))
->>>>>>> 926b746f
 
 (defmethod migrate-umm-version [:collection "1.9" "1.8"]
   [context c & _]
