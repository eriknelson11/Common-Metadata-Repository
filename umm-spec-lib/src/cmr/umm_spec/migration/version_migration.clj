(ns cmr.umm-spec.migration.version-migration
  "Contains functions for migrating between versions of UMM schema."
  (:require
   [clojure.set :as set]
   [cmr.common-app.services.kms-fetcher :as kf]
   [cmr.common.mime-types :as mt]
   [cmr.common.util :as util :refer [update-in-each]]
   [cmr.umm-spec.location-keywords :as lk]
   [cmr.umm-spec.migration.contact-information-migration :as ci]
   [cmr.umm-spec.migration.organization-personnel-migration :as op]
   [cmr.umm-spec.migration.related-url-migration :as related-url]
   [cmr.umm-spec.util :as u]
   [cmr.umm-spec.versioning :refer [versions current-version]]))

;;;;;;;;;;;;;;;;;;;;;;;;;;;;;;;;;;;;;;;;;;;;;;;;;;;;;;;;;;;;;;;;;;;;;;;;;;;;;;;;;;;;;;;;;;;;;;;;;;;
;;; Utility Functions

(defn- version-steps
  "Returns a sequence of version steps between begin and end, inclusive."
  [begin end]
  (->> (condp #(%1 %2) (compare begin end)
         neg?  (sort versions)
         zero? nil
         pos?  (reverse (sort versions)))
       (partition 2 1 nil)
       (drop-while #(not= (first %) begin))
       (take-while #(not= (first %) end))))

;;;;;;;;;;;;;;;;;;;;;;;;;;;;;;;;;;;;;;;;;;;;;;;;;;;;;;;;;;;;;;;;;;;;;;;;;;;;;;;;;;;;;;;;;;;;;;;;;;;
;;; Migrating Between Versions

;; Private Migration Functions

(defn- dispatch-migrate
  [_context _collection concept-type source-version dest-version]
  [concept-type source-version dest-version])

(defmulti ^:private migrate-umm-version
  "Returns the given data structure of the indicated concept type and UMM version updated to conform to the
  target UMM schema version."
  #'dispatch-migrate)

(defmethod migrate-umm-version :default
  [context c & _]
  ;; Do nothing by default. This lets us skip over "holes" in the version sequence, where the UMM
  ;; version may be updated but a particular concept type's schema may not be affected.
  c)

;; Collection Migrations

(def not-provided-organization
  "Place holder to use when an organization is not provided."
  {:Role "RESOURCEPROVIDER"
   :Party {:OrganizationName {:ShortName u/not-provided}}})

(def valid-iso-topic-categories
  "Valid values for ISOTopicCategory as defined in UMM JSON schema"
  #{"farming" "biota" "boundaries" "climatologyMeteorologyAtmosphere" "economy" "elevation"
    "environment" "geoscientificInformation" "health" "imageryBaseMapsEarthCover"
    "intelligenceMilitary" "inlandWaters" "location" "oceans" "planningCadastre" "society"
    "structure" "transportation" "utilitiesCommunication"})

(defn- get-iso-topic-category
  "Returns the UMM iso topic category or the default value of location if it is not a known
  iso topic category"
  [iso-topic-category]
  (get valid-iso-topic-categories iso-topic-category "location"))

(defmethod migrate-umm-version [:collection "1.0" "1.1"]
  [context c & _]
  (-> c
      (update-in [:TilingIdentificationSystem] #(when % [%]))
      (set/rename-keys {:TilingIdentificationSystem :TilingIdentificationSystems})))

(defmethod migrate-umm-version [:collection "1.1" "1.0"]
  [context c & _]
  (-> c
      (update-in [:TilingIdentificationSystems] first)
      (set/rename-keys {:TilingIdentificationSystems :TilingIdentificationSystem})))

(defmethod migrate-umm-version [:collection "1.1" "1.2"]
  [context c & _]
  ;; Change SpatialKeywords to LocationKeywords
  (-> c
      (assoc :LocationKeywords (lk/translate-spatial-keywords (kf/get-kms-index context)
                                                              (:SpatialKeywords c)))))

(defmethod migrate-umm-version [:collection "1.2" "1.1"]
  [context c & _]
  ;;Assume that IsoTopicCategories will not deviate from the 1.1 list of allowed values.
  (-> c
      (assoc :SpatialKeywords
             (or (seq (lk/location-keywords->spatial-keywords (:LocationKeywords c)))
                 (:SpatialKeywords c)
                 ;; Spatial keywords are required
                 [u/not-provided]))
      (assoc :LocationKeywords nil)))

(defmethod migrate-umm-version [:collection "1.2" "1.3"]
  [context c & _]
  (-> c
      (update-in [:PaleoTemporalCoverage] #(when % [%]))
      (set/rename-keys {:PaleoTemporalCoverage :PaleoTemporalCoverages})))

(defmethod migrate-umm-version [:collection "1.3" "1.2"]
  [context c & _]
  (-> c
      (update-in [:PaleoTemporalCoverages] first)
      (set/rename-keys {:PaleoTemporalCoverages :PaleoTemporalCoverage})))

(defmethod migrate-umm-version [:collection "1.3" "1.4"]
  [context c & _]
  (-> c
      (assoc :DataCenters (op/organizations->data-centers (:Organizations c)))
      (assoc :ContactPersons (op/personnel->contact-persons (:Personnel c)))
      (dissoc :Organizations :Personnel)))

(defmethod migrate-umm-version [:collection "1.4" "1.3"]
  [context c & _]
  (-> c
      (assoc :Organizations (op/data-centers->organizations (:DataCenters c)))
      (assoc :Personnel (op/contact-persons->personnel (:ContactPersons c)))
      (dissoc :DataCenters :ContactGroups :ContactPersons)))

(defn- update-attribute-description
  "If description is nil, set to default of 'Not provided'"
  [attribute]
  (if (nil? (:Description attribute))
     (assoc attribute :Description u/not-provided)
     attribute))

(defmethod migrate-umm-version [:collection "1.4" "1.5"]
  [context c & _]
  (-> c
    ;; If an Additional Attribute has no description, set the description
    ;; to the default "Not provided"
    (update-in [:AdditionalAttributes] #(mapv update-attribute-description %))))

(defmethod migrate-umm-version [:collection "1.5" "1.4"]
  [context c & _]
  ;; Don't need to migrate Additional Attribute description back since 'Not provided' is valid
  c)

(defmethod migrate-umm-version [:collection "1.5" "1.6"]
  [context c & _]
  (-> c
    (update-in [:DataCenters] #(mapv ci/update-data-center-contact-info %))
    (update-in [:ContactPersons] #(mapv ci/first-contact-info %))
    (update-in [:ContactGroups] #(mapv ci/first-contact-info %))))

(defmethod migrate-umm-version [:collection "1.6" "1.5"]
  [context c & _]
  (-> c
      (update-in [:DataCenters] #(mapv ci/update-data-center-contact-info-to-array %))
      (update-in [:ContactPersons] #(mapv ci/contact-info-to-array %))
      (update-in [:ContactGroups] #(mapv ci/contact-info-to-array %))))

(defmethod migrate-umm-version [:collection "1.6" "1.7"]
  [context c & _]
  (-> c
    (update :ISOTopicCategories #(mapv get-iso-topic-category %))))

(defmethod migrate-umm-version [:collection "1.7" "1.6"]
  [context c & _]
  ;; Don't need to migrate ISOTopicCategories
  c)

(defmethod migrate-umm-version [:collection "1.7" "1.8"]
  [context c & _]
  (-> c
     (update :CollectionProgress u/with-default)))

(defmethod migrate-umm-version [:collection "1.8" "1.7"]
  [context c & _]
  (-> c
    (dissoc :VersionDescription)))

(defn- migrate-doi-up
  "Migrate :DOI from CollectionCitation level up to collection level."
  [c]
  (if-let [doi-obj (some :DOI (:CollectionCitations c))]
    (-> c
      (update-in-each [:CollectionCitations] dissoc :DOI)
      (assoc :DOI doi-obj))
    c))

(defn- migrate-doi-down
  "Migrate :DOI from collection level down to CollectionCitation level."
  [c]
  (if-let [doi-obj (:DOI c)]
    (-> c
      (update-in-each [:CollectionCitations] assoc :DOI doi-obj)
      (dissoc :DOI))
    c))

(defn- migrate-sensor-to-instrument
 "Migrate from 1.8 to 1.9 sensors to ComposedOf list of instrument child types on
 the instrument"
 [instrument]
 (-> instrument
     (assoc :ComposedOf (:Sensors instrument))
     (assoc :NumberOfInstruments (:NumberOfSensors instrument))
     (dissoc :Sensors)
     (dissoc :NumberOfSensors)))

(defn- migrate-instrument-to-sensor
 "Migrate from 1.9 to 1.8 child instruments to sensors "
 [instrument]
 (-> instrument
     (assoc :Sensors (:ComposedOf instrument))
     (assoc :NumberOfSensors (:NumberOfInstruments instrument))
     (dissoc :ComposedOf)
     (dissoc :NumberOfInstruments)))

(defmethod migrate-umm-version [:collection "1.8" "1.9"]
  [context c & _]
  (-> c
      migrate-doi-up
      related-url/dissoc-titles-from-contact-information
      (update :RelatedUrls related-url/array-of-urls->url)
      (update-in-each [:PublicationReferences] related-url/migrate-related-url-to-online-resource)
      (update-in-each [:CollectionCitations] related-url/migrate-related-url-to-online-resource)
      (update :DataCenters related-url/migrate-data-centers-up)
<<<<<<< HEAD
      (update :ContactGroups related-url/migrate-contacts-up)
      (update :ContactPersons related-url/migrate-contacts-up)))
=======
      (update-in-each [:ContactGroups] related-url/migrate-contacts-up)
      (update-in-each [:ContactPersons] related-url/migrate-contacts-up)
      (update-in-each [:Platforms] update-in-each [:Instruments] migrate-sensor-to-instrument)))
>>>>>>> 9aa5c592

(defmethod migrate-umm-version [:collection "1.9" "1.8"]
  [context c & _]
  (-> c
      migrate-doi-down
      related-url/migrate-down-from-1_9
      (update-in-each [:PublicationReferences] related-url/migrate-online-resource-to-related-url)
      (update-in-each [:CollectionCitations] related-url/migrate-online-resource-to-related-url)
      (update-in-each [:Platforms] update-in-each [:Instruments] migrate-instrument-to-sensor)))
;;;;;;;;;;;;;;;;;;;;;;;;;;;;;;;;;;;;;;;;;;;;;;;;;;;;;;;;;;;;;;;;;;;;;;;;;;;;;;;;;;;;;;;;;;;;;;;;;;;
;;; Public Migration Interface

(defn migrate-umm
  [context concept-type source-version dest-version data]
  (if (= source-version dest-version)
    data
    ;; Migrating across versions is just reducing over the discrete steps between each version.
    (reduce (fn [data [v1 v2]]
              (migrate-umm-version context data concept-type v1 v2))
            data
            (version-steps source-version dest-version))))<|MERGE_RESOLUTION|>--- conflicted
+++ resolved
@@ -221,14 +221,9 @@
       (update-in-each [:PublicationReferences] related-url/migrate-related-url-to-online-resource)
       (update-in-each [:CollectionCitations] related-url/migrate-related-url-to-online-resource)
       (update :DataCenters related-url/migrate-data-centers-up)
-<<<<<<< HEAD
       (update :ContactGroups related-url/migrate-contacts-up)
-      (update :ContactPersons related-url/migrate-contacts-up)))
-=======
-      (update-in-each [:ContactGroups] related-url/migrate-contacts-up)
-      (update-in-each [:ContactPersons] related-url/migrate-contacts-up)
+      (update :ContactPersons related-url/migrate-contacts-up)
       (update-in-each [:Platforms] update-in-each [:Instruments] migrate-sensor-to-instrument)))
->>>>>>> 9aa5c592
 
 (defmethod migrate-umm-version [:collection "1.9" "1.8"]
   [context c & _]
