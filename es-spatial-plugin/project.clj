--- conflicted
+++ resolved
@@ -106,7 +106,6 @@
                          "install-es-plugin,"]
             ;; Alias to test2junit for consistency with lein-test-out
             "test-out" ["test2junit"]
-<<<<<<< HEAD
             "package-all" ["do"
                            "install-es-deps,"
                            "package-es-plugin,"
@@ -116,14 +115,6 @@
                            "target/spatial-plugin-including-deps.zip"
                            ~plugin-zip-name
                            ~(str es-deps-target-path "/" es-deps-uberjar-name)]
-=======
-            ;; Linting aliases
-            "kibit" ["do" ["with-profile" "lint" "shell" "echo" "== Kibit =="]
-                          ["with-profile" "lint" "kibit"]]
-            "eastwood" ["with-profile" "lint" "eastwood" "{:namespaces [:source-paths]}"]
-            "bikeshed" ["with-profile" "lint" "bikeshed" "--max-line-length=100"]
-            "check-deps" ["with-profile" "lint" "ancient" ":all"]
->>>>>>> a8181ccf
             "check-sec" ["with-profile" "security" "dependency-check"]
             ;; Placeholder for future docs and enabler of top-level alias
             "generate-static" ["with-profile" "static" "shell" "echo"]})