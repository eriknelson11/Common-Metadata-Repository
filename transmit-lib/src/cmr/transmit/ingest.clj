(ns cmr.transmit.ingest
  "Provide functions to invoke ingest app"
  (:require [clj-http.client :as client]
            [cmr.common.services.health-helper :as hh]
            [cmr.transmit.connection :as conn]
            [ring.util.codec :as codec]
            [cmr.transmit.http-helper :as h]
            [camel-snake-kebab.core :as csk]
            [cmr.transmit.config :as config]
            [cheshire.core :as cheshire]
            [cmr.common.util :as util :refer [defn-timed]]))


;;;;;;;;;;;;;;;;;;;;;;;;;;;;;;;;;;;;;;;;;;;;;;;;;;;;;;;;;;;;;;;;;;;;;;;;;;;;;;;;;;;;;;;;;;;;;;;;;;;;
;; URL functions

(def concept-type->url-part
  {:collection "collections"
   :granule "granules"})

(defn- concept-ingest-url
  [provider-id concept-type native-id conn]
  (format "%s/providers/%s/%s/%s"
          (conn/root-url conn)
          (codec/url-encode provider-id)
          (concept-type->url-part concept-type)
          (codec/url-encode native-id)))

(defn- health-url
  [conn]
  (format "%s/health" (conn/root-url conn)))


;;;;;;;;;;;;;;;;;;;;;;;;;;;;;;;;;;;;;;;;;;;;;;;;;;;;;;;;;;;;;;;;;;;;;;;;;;;;;;;;;;;;;;;;;;;;;;;;;;;;
;; Request functions

(defn-timed ingest-concept
  ([context concept]
   (ingest-concept context concept false))
  ([context concept is-raw]
   (let [{:keys [provider-id concept-type metadata native-id revision-id]} concept]
     (h/request context :ingest
                {:url-fn #(concept-ingest-url provider-id concept-type native-id %)
                 :method :put
                 :raw? is-raw
                 :http-options {:body metadata
                                :content-type (:format concept)
                                :headers {"Revision-Id" revision-id}
                                :accept :json}}))))

<<<<<<< HEAD
(defn-timed delete-concept
  ([context concept]
   (delete-concept context concept false))
  ([context concept is-raw]
   (let [{:keys [provider-id concept-type native-id revision-id]} concept]
     (h/request context :ingest
                {:url-fn #(concept-ingest-url provider-id concept-type native-id %)
                 :method :delete
                 :raw? is-raw
                 :http-options {:headers {"Revision-Id" revision-id}
                                :accept :json}}))))
=======
(defn get-ingest-health-fn
  "Returns the health status of the ingest"
  [context]
  (let [{:keys [status body]} (h/request context :ingest
                                         {:url-fn health-url, :method :get, :raw? true})]
    (if (= 200 status)
      {:ok? true :dependencies body}
      {:ok? false :problem body})))

(defn get-ingest-health
  "Returns the health of ingest application with timeout handling."
  [context]
  (let [timeout-ms (* 1000 (+ 2 (hh/health-check-timeout-seconds)))]
    (hh/get-health #(get-ingest-health-fn context) timeout-ms)))
>>>>>>> 70d9fa9e
<|MERGE_RESOLUTION|>--- conflicted
+++ resolved
@@ -1,13 +1,10 @@
 (ns cmr.transmit.ingest
   "Provide functions to invoke ingest app"
-  (:require [clj-http.client :as client]
-            [cmr.common.services.health-helper :as hh]
+  (:require [cmr.common.services.health-helper :as hh]
             [cmr.transmit.connection :as conn]
             [ring.util.codec :as codec]
             [cmr.transmit.http-helper :as h]
             [camel-snake-kebab.core :as csk]
-            [cmr.transmit.config :as config]
-            [cheshire.core :as cheshire]
             [cmr.common.util :as util :refer [defn-timed]]))
 
 
@@ -47,8 +44,6 @@
                                 :content-type (:format concept)
                                 :headers {"Revision-Id" revision-id}
                                 :accept :json}}))))
-
-<<<<<<< HEAD
 (defn-timed delete-concept
   ([context concept]
    (delete-concept context concept false))
@@ -60,7 +55,7 @@
                  :raw? is-raw
                  :http-options {:headers {"Revision-Id" revision-id}
                                 :accept :json}}))))
-=======
+
 (defn get-ingest-health-fn
   "Returns the health status of the ingest"
   [context]
@@ -74,5 +69,4 @@
   "Returns the health of ingest application with timeout handling."
   [context]
   (let [timeout-ms (* 1000 (+ 2 (hh/health-check-timeout-seconds)))]
-    (hh/get-health #(get-ingest-health-fn context) timeout-ms)))
->>>>>>> 70d9fa9e
+    (hh/get-health #(get-ingest-health-fn context) timeout-ms)))