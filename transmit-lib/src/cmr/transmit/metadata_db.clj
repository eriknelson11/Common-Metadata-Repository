(ns cmr.transmit.metadata-db
  "Provide functions to invoke metadata db app"
  (:require [clj-http.client :as client]
            [cmr.common.services.errors :as errors]
            [cmr.common.services.health-helper :as hh]
            [cmr.transmit.config :as config]
            [cheshire.core :as json]
            [clojure.walk :as walk]
            [cmr.system-trace.http :as ch]
            [ring.util.codec :as codec]
            [cmr.transmit.connection :as conn]
            [cmr.common.log :refer (debug info warn error)]
            [cmr.common.util :as util :refer [defn-timed]]))

(defn-timed get-concept
  "Retrieve the concept with the given concept and revision-id"
  [context concept-id revision-id]
  (let [conn (config/context->app-connection context :metadata-db)
        response (client/get (format "%s/concepts/%s/%s" (conn/root-url conn) concept-id revision-id)
                             {:accept :json
                              :throw-exceptions false
                              :headers (ch/context->http-headers context)
                              :connection-manager (conn/conn-mgr conn)})]
    (if (= 200 (:status response))
      (json/decode (:body response) true)
      (errors/throw-service-error
        :not-found
        (str "Failed to retrieve concept " concept-id "/" revision-id " from metadata-db: " (:body response))))))

(defn-timed get-latest-concept
  "Retrieve the latest version of the concept"
<<<<<<< HEAD
  [context concept-id & [throw-service-error?]]
  ;; throw-service-error? should default to true.
  (let [throw-service-error? (or (nil? throw-service-error?) throw-service-error?)
        conn (config/context->app-connection context :metadata-db)
        response (client/get (format "%s/concepts/%s" (conn/root-url conn) concept-id)
                             {:accept :json
                              :throw-exceptions false
                              :headers (ch/context->http-headers context)
                              :connection-manager (conn/conn-mgr conn)})
        status (:status response)]
    (if (= 200 status)
      (cheshire/parse-string (:body response) true)
      (when (and throw-service-error? (= 404 status))
        (errors/throw-service-error
          :not-found
          (str "Failed to retrieve concept " concept-id " from metadata-db: " (:body response)))))))
=======
  ([context concept-id]
   (get-latest-concept context concept-id true))
  ([context concept-id throw-service-error?]
   (let [conn (config/context->app-connection context :metadata-db)
         response (client/get (format "%s/concepts/%s" (conn/root-url conn) concept-id)
                              {:accept :json
                               :throw-exceptions false
                               :headers (ch/context->http-headers context)
                               :connection-manager (conn/conn-mgr conn)})
         status (:status response)]
     (if (= 200 status)
       (json/parse-string (:body response) true)
       (when (and throw-service-error? (= 404 status))
         (errors/throw-service-error
           :not-found
           (str "Failed to retrieve concept " concept-id " from metadata-db: " (:body response))))))))
>>>>>>> ed0b6ca1

(defn-timed get-concept-id
  "Return the concept-id for the concept matches the given arguments.
  By default, throw-service-error? is true and a 404 error is thrown if the concept is not found in
  metadata-db. It returns nil if the concept is not found and throw-service-error? is false."
<<<<<<< HEAD
  [context concept-type provider-id native-id & [throw-service-error?]]
  ;; throw-service-error? should default to true.
  (let [throw-service-error? (or (nil? throw-service-error?) throw-service-error?)
        conn (config/context->app-connection context :metadata-db)
        request-url (str (conn/root-url conn) "/concept-id/" (name concept-type) "/" provider-id "/"
                         (codec/url-encode native-id))
        response (client/get request-url {:accept :json
                                          :headers (ch/context->http-headers context)
                                          :throw-exceptions false
                                          :connection-manager (conn/conn-mgr conn)})
        status (:status response)
        body (cheshire/decode (:body response))]
    (case status
      404
      (when throw-service-error?
        (errors/throw-service-error
          :not-found
          (format "concept-type: %s provider-id: %s native-id: %s does not exist"
                  concept-type provider-id native-id)))
=======
  ([context concept-type provider-id native-id]
   (get-concept-id context concept-type provider-id native-id true))
  ([context concept-type provider-id native-id throw-service-error?]
   (let [conn (config/context->app-connection context :metadata-db)
         request-url (str (conn/root-url conn) "/concept-id/" (name concept-type) "/" provider-id "/"
                          (codec/url-encode native-id))
         response (client/get request-url {:accept :json
                                           :headers (ch/context->http-headers context)
                                           :throw-exceptions false
                                           :connection-manager (conn/conn-mgr conn)})
         status (:status response)
         body (json/decode (:body response))]
     (case status
       404
       (when throw-service-error?
         (errors/throw-service-error
           :not-found
           (format "concept-type: %s provider-id: %s native-id: %s does not exist"
                   concept-type provider-id native-id)))
>>>>>>> ed0b6ca1

      200
      (get body "concept-id")

<<<<<<< HEAD
      ;; default
      (let [errors-str (cheshire/generate-string (flatten (get body "errors")))
            err-msg (str "Concept id fetch failed. MetadataDb app response status code: "  status)]
        (errors/internal-error! (str err-msg  " " errors-str))))))
=======
       ;; default
       (let [errors-str (json/generate-string (flatten (get body "errors")))
             err-msg (str "Concept id fetch failed. MetadataDb app response status code: "  status)]
         (errors/internal-error! (str err-msg  " " errors-str)))))))
>>>>>>> ed0b6ca1

(defn-timed get-concept-revisions
  "Search metadata db and return the concepts given by the concept-id, revision-id tuples."
<<<<<<< HEAD
  [context concept-tuples & [allow-missing?]]
  ;; allow-missing? should default to false.
  (let [allow-missing? (if (nil? allow-missing?) false allow-missing?)
        conn (config/context->app-connection context :metadata-db)
        tuples-json-str (cheshire/generate-string concept-tuples)
        request-url (str (conn/root-url conn) "/concepts/search/concept-revisions")
        response (client/post request-url {:body tuples-json-str
                                           :content-type :json
                                           :query-params {:allow_missing allow-missing?}
                                           :accept :json
                                           :throw-exceptions false
                                           :headers (ch/context->http-headers context)
                                           :connection-manager (conn/conn-mgr conn)})
        status (:status response)]
    (case status
      404
      (let [err-msg "Unable to find all concepts."]
        (debug "Not found response body:" (:body response))
        (errors/throw-service-error :not-found err-msg))

      200
      (cheshire/decode (:body response) true)
=======
  ([context concept-tuples]
   (get-concept-revisions context concept-tuples false))
  ([context concept-tuples allow-missing?]
   (let [conn (config/context->app-connection context :metadata-db)
         tuples-json-str (json/generate-string concept-tuples)
         request-url (str (conn/root-url conn) "/concepts/search/concept-revisions")
         response (client/post request-url {:body tuples-json-str
                                            :content-type :json
                                            :query-params {:allow_missing allow-missing?}
                                            :accept :json
                                            :throw-exceptions false
                                            :headers (ch/context->http-headers context)
                                            :connection-manager (conn/conn-mgr conn)})
         status (:status response)]
     (case status
       404
       (let [err-msg "Unable to find all concepts."]
         (debug "Not found response body:" (:body response))
         (errors/throw-service-error :not-found err-msg))

       200
       (json/decode (:body response) true)
>>>>>>> ed0b6ca1

      ;; default
      (errors/internal-error! (str "Get concept revisions failed. MetadataDb app response status code: "
                                   status
                                   " "
                                   response)))))

(defn-timed get-latest-concepts
  "Search metadata db and return the latest-concepts given by the concept-id list"
<<<<<<< HEAD
  [context concept-ids  & [allow-missing?]]
  ;; allow-missing? should default to false.
  (let [allow-missing? (if (nil? allow-missing?) false allow-missing?)
        conn (config/context->app-connection context :metadata-db)
        ids-json-str (cheshire/generate-string concept-ids)
        request-url (str (conn/root-url conn) "/concepts/search/latest-concept-revisions")
        response (client/post request-url {:body ids-json-str
                                           :query-params {:allow_missing allow-missing?}
                                           :content-type :json
                                           :accept :json
                                           :throw-exceptions false
                                           :headers (ch/context->http-headers context)
                                           :connection-manager (conn/conn-mgr conn)})
        status (:status response)]
    (case status
      404
      (let [err-msg "Unable to find all concepts."]
        (debug "Not found response body:" (:body response))
        (errors/throw-service-error :not-found err-msg))

      200
      (cheshire/decode (:body response) true)
=======
  ([context concept-ids]
   (get-latest-concepts context concept-ids false))
  ([context concept-ids allow-missing?]
   (let [conn (config/context->app-connection context :metadata-db)
         ids-json-str (json/generate-string concept-ids)
         request-url (str (conn/root-url conn) "/concepts/search/latest-concept-revisions")
         response (client/post request-url {:body ids-json-str
                                            :query-params {:allow_missing allow-missing?}
                                            :content-type :json
                                            :accept :json
                                            :throw-exceptions false
                                            :headers (ch/context->http-headers context)
                                            :connection-manager (conn/conn-mgr conn)})
         status (:status response)]
     (case status
       404
       (let [err-msg "Unable to find all concepts."]
         (debug "Not found response body:" (:body response))
         (errors/throw-service-error :not-found err-msg))

       200
       (json/decode (:body response) true)
>>>>>>> ed0b6ca1

      ;; default
      (errors/internal-error! (str "Get latest concept revisions failed. MetadataDb app response status code: "
                                   status
                                   " "
                                   response)))))

(defn-timed find-collections
  "Searches metadata db for concepts matching the given parameters."
  [context params]
  (let [conn (config/context->app-connection context :metadata-db)
        request-url (str (conn/root-url conn) "/concepts/search/collections")
        response (client/get request-url {:accept :json
                                          :query-params params
                                          :headers (ch/context->http-headers context)
                                          :throw-exceptions false
                                          :connection-manager (conn/conn-mgr conn)})
        {:keys [status body]} response]
    (case status
      200 (json/decode body true)
      ;; default
      (errors/internal-error!
        (format "Collection search failed. status: %s body: %s"
                status body)))))

(defn-timed get-expired-collection-concept-ids
  "Searches metadata db for collections in a provider that have expired and returns their concept ids."
  [context provider-id]
  (let [conn (config/context->app-connection context :metadata-db)
        request-url (str (conn/root-url conn) "/concepts/search/expired-collections")
        response (client/get request-url {:accept :json
                                          :query-params {:provider provider-id}
                                          :headers (ch/context->http-headers context)
                                          :throw-exceptions false
                                          :connection-manager (conn/conn-mgr conn)})
        {:keys [status body]} response]
    (case status
      200 (json/decode body true)
      ;; default
      (errors/internal-error!
        (format "Collection search failed. status: %s body: %s"
                status body)))))

(defn create-provider-raw
  "Create the provider with the given provider id, returns the raw response coming back from metadata-db"
  [context provider]
  (let [conn (config/context->app-connection context :metadata-db)
        request-url (str (conn/root-url conn) "/providers")]
    (client/post request-url
                 {:body (json/generate-string provider)
                  :content-type :json
                  :headers {config/token-header (config/echo-system-token)}
                  :throw-exceptions false})))

(defn-timed create-provider
  "Create the provider with the given provider id"
  [context provider]
  (let [{:keys [status body]} (create-provider-raw context provider)]
    (when-not (= status 201)
      (errors/internal-error!
        (format "Failed to create provider status: %s body: %s"
                status body)))))

(defn delete-provider-raw
  "Delete the provider with the matching provider-id from the CMR metadata repo,
  returns the raw response coming back from metadata-db."
  [context provider-id]
  (let [conn (config/context->app-connection context :metadata-db)
        request-url (str (conn/root-url conn) "/providers/" provider-id)]
    (client/delete request-url {:throw-exceptions false
                                :headers {config/token-header (config/echo-system-token)}})))

(defn-timed delete-provider
  "Delete the provider with the matching provider-id from the CMR metadata repo."
  [context provider-id]
  (let [{:keys [status body]} (delete-provider-raw context provider-id)]
    (when-not (or (= status 200) (= status 404))
      (errors/internal-error!
        (format "Failed to delete provider status: %s body: %s"
                status body)))))

(defn get-providers-raw
  "Returns the list of provider ids configured in the metadata db,
  returns the raw response coming back from metadata-db"
  [context]
  (let [conn (config/context->app-connection context :metadata-db)
        request-url (str (conn/root-url conn) "/providers")]
    (client/get request-url {:accept :json
                             :headers (ch/context->http-headers context)
                             :throw-exceptions false
                             :connection-manager (conn/conn-mgr conn)})))

(defn-timed get-providers
  "Returns the list of provider ids configured in the metadata db"
  [context]
  (let [{:keys [status body]} (get-providers-raw context)]
    (case status
      200 (json/decode body true)
      ;; default
      (errors/internal-error! (format "Failed to get providers status: %s body: %s" status body)))))

(defn-timed save-concept
  "Saves a concept in metadata db and index."
  [context concept]
  (let [conn (config/context->app-connection context :metadata-db)
        concept-json-str (json/generate-string concept)
        response (client/post (str (conn/root-url conn) "/concepts")
                              {:body concept-json-str
                               :content-type :json
                               :accept :json
                               :throw-exceptions false
                               :headers (ch/context->http-headers context)
                               :connection-manager (conn/conn-mgr conn)})
        status (:status response)
        body (json/decode (:body response))
        {:strs [concept-id revision-id]} body]
    (case status
      422
      (let [errors-str (json/generate-string (flatten (get body "errors")))]
        ;; catalog rest supplied invalid concept id
        (errors/throw-service-error :invalid-data errors-str))

      201
      {:concept-id concept-id :revision-id revision-id}

      409
      ;; Post commit constraint violation occurred
      (errors/throw-service-errors :conflict (get body "errors"))

      ;; default
      (errors/internal-error! (str "Save concept failed. MetadataDb app response status code: "
                                   status
                                   " "
                                   response)))))

(defn-timed delete-concept
  "Delete a concept from metatdata db."
  [context concept-id]
  (let [conn (config/context->app-connection context :metadata-db)
        response (client/delete (str (conn/root-url conn) "/concepts/" concept-id)
                                {:accept :json
                                 :throw-exceptions false
                                 :headers (ch/context->http-headers context)
                                 :connection-manager (conn/conn-mgr conn)})
        status (:status response)
        body (json/decode (:body response))]
    (case status
      404
      (let [errors-str (json/generate-string (flatten (get body "errors")))]
        (errors/throw-service-error :not-found errors-str))

      200
      (get body "revision-id")

      ;; default
      (errors/internal-error! (str "Delete concept operation failed. MetadataDb app response status code: "
                                   status
                                   " "
                                   response)))))

(defn get-metadata-db-health-fn
  "Returns the health status of the metadata db"
  [context]
  (let [conn (config/context->app-connection context :metadata-db)
        request-url (str (conn/root-url conn) "/health")
        response (client/get request-url {:accept :json
                                          :throw-exceptions false
                                          :connection-manager (conn/conn-mgr conn)})
        {:keys [status body]} response
        result (json/decode body true)]
    (if (= 200 status)
      {:ok? true :dependencies result}
      {:ok? false :problem result})))

(defn get-metadata-db-health
  "Returns the metadata-db health with timeout handling."
  [context]
  (let [timeout-ms (* 1000 (+ 2 (hh/health-check-timeout-seconds)))]
    (hh/get-health #(get-metadata-db-health-fn context) timeout-ms)))<|MERGE_RESOLUTION|>--- conflicted
+++ resolved
@@ -29,7 +29,6 @@
 
 (defn-timed get-latest-concept
   "Retrieve the latest version of the concept"
-<<<<<<< HEAD
   [context concept-id & [throw-service-error?]]
   ;; throw-service-error? should default to true.
   (let [throw-service-error? (or (nil? throw-service-error?) throw-service-error?)
@@ -41,35 +40,16 @@
                               :connection-manager (conn/conn-mgr conn)})
         status (:status response)]
     (if (= 200 status)
-      (cheshire/parse-string (:body response) true)
+      (json/parse-string (:body response) true)
       (when (and throw-service-error? (= 404 status))
         (errors/throw-service-error
           :not-found
           (str "Failed to retrieve concept " concept-id " from metadata-db: " (:body response)))))))
-=======
-  ([context concept-id]
-   (get-latest-concept context concept-id true))
-  ([context concept-id throw-service-error?]
-   (let [conn (config/context->app-connection context :metadata-db)
-         response (client/get (format "%s/concepts/%s" (conn/root-url conn) concept-id)
-                              {:accept :json
-                               :throw-exceptions false
-                               :headers (ch/context->http-headers context)
-                               :connection-manager (conn/conn-mgr conn)})
-         status (:status response)]
-     (if (= 200 status)
-       (json/parse-string (:body response) true)
-       (when (and throw-service-error? (= 404 status))
-         (errors/throw-service-error
-           :not-found
-           (str "Failed to retrieve concept " concept-id " from metadata-db: " (:body response))))))))
->>>>>>> ed0b6ca1
 
 (defn-timed get-concept-id
   "Return the concept-id for the concept matches the given arguments.
   By default, throw-service-error? is true and a 404 error is thrown if the concept is not found in
   metadata-db. It returns nil if the concept is not found and throw-service-error? is false."
-<<<<<<< HEAD
   [context concept-type provider-id native-id & [throw-service-error?]]
   ;; throw-service-error? should default to true.
   (let [throw-service-error? (or (nil? throw-service-error?) throw-service-error?)
@@ -81,7 +61,7 @@
                                           :throw-exceptions false
                                           :connection-manager (conn/conn-mgr conn)})
         status (:status response)
-        body (cheshire/decode (:body response))]
+        body (json/decode (:body response))]
     (case status
       404
       (when throw-service-error?
@@ -89,51 +69,22 @@
           :not-found
           (format "concept-type: %s provider-id: %s native-id: %s does not exist"
                   concept-type provider-id native-id)))
-=======
-  ([context concept-type provider-id native-id]
-   (get-concept-id context concept-type provider-id native-id true))
-  ([context concept-type provider-id native-id throw-service-error?]
-   (let [conn (config/context->app-connection context :metadata-db)
-         request-url (str (conn/root-url conn) "/concept-id/" (name concept-type) "/" provider-id "/"
-                          (codec/url-encode native-id))
-         response (client/get request-url {:accept :json
-                                           :headers (ch/context->http-headers context)
-                                           :throw-exceptions false
-                                           :connection-manager (conn/conn-mgr conn)})
-         status (:status response)
-         body (json/decode (:body response))]
-     (case status
-       404
-       (when throw-service-error?
-         (errors/throw-service-error
-           :not-found
-           (format "concept-type: %s provider-id: %s native-id: %s does not exist"
-                   concept-type provider-id native-id)))
->>>>>>> ed0b6ca1
 
       200
       (get body "concept-id")
 
-<<<<<<< HEAD
-      ;; default
-      (let [errors-str (cheshire/generate-string (flatten (get body "errors")))
+      ;; default
+      (let [errors-str (json/generate-string (flatten (get body "errors")))
             err-msg (str "Concept id fetch failed. MetadataDb app response status code: "  status)]
         (errors/internal-error! (str err-msg  " " errors-str))))))
-=======
-       ;; default
-       (let [errors-str (json/generate-string (flatten (get body "errors")))
-             err-msg (str "Concept id fetch failed. MetadataDb app response status code: "  status)]
-         (errors/internal-error! (str err-msg  " " errors-str)))))))
->>>>>>> ed0b6ca1
 
 (defn-timed get-concept-revisions
   "Search metadata db and return the concepts given by the concept-id, revision-id tuples."
-<<<<<<< HEAD
   [context concept-tuples & [allow-missing?]]
   ;; allow-missing? should default to false.
   (let [allow-missing? (if (nil? allow-missing?) false allow-missing?)
         conn (config/context->app-connection context :metadata-db)
-        tuples-json-str (cheshire/generate-string concept-tuples)
+        tuples-json-str (json/generate-string concept-tuples)
         request-url (str (conn/root-url conn) "/concepts/search/concept-revisions")
         response (client/post request-url {:body tuples-json-str
                                            :content-type :json
@@ -150,31 +101,7 @@
         (errors/throw-service-error :not-found err-msg))
 
       200
-      (cheshire/decode (:body response) true)
-=======
-  ([context concept-tuples]
-   (get-concept-revisions context concept-tuples false))
-  ([context concept-tuples allow-missing?]
-   (let [conn (config/context->app-connection context :metadata-db)
-         tuples-json-str (json/generate-string concept-tuples)
-         request-url (str (conn/root-url conn) "/concepts/search/concept-revisions")
-         response (client/post request-url {:body tuples-json-str
-                                            :content-type :json
-                                            :query-params {:allow_missing allow-missing?}
-                                            :accept :json
-                                            :throw-exceptions false
-                                            :headers (ch/context->http-headers context)
-                                            :connection-manager (conn/conn-mgr conn)})
-         status (:status response)]
-     (case status
-       404
-       (let [err-msg "Unable to find all concepts."]
-         (debug "Not found response body:" (:body response))
-         (errors/throw-service-error :not-found err-msg))
-
-       200
-       (json/decode (:body response) true)
->>>>>>> ed0b6ca1
+      (json/decode (:body response) true)
 
       ;; default
       (errors/internal-error! (str "Get concept revisions failed. MetadataDb app response status code: "
@@ -184,12 +111,11 @@
 
 (defn-timed get-latest-concepts
   "Search metadata db and return the latest-concepts given by the concept-id list"
-<<<<<<< HEAD
   [context concept-ids  & [allow-missing?]]
   ;; allow-missing? should default to false.
   (let [allow-missing? (if (nil? allow-missing?) false allow-missing?)
         conn (config/context->app-connection context :metadata-db)
-        ids-json-str (cheshire/generate-string concept-ids)
+        ids-json-str (json/generate-string concept-ids)
         request-url (str (conn/root-url conn) "/concepts/search/latest-concept-revisions")
         response (client/post request-url {:body ids-json-str
                                            :query-params {:allow_missing allow-missing?}
@@ -206,31 +132,7 @@
         (errors/throw-service-error :not-found err-msg))
 
       200
-      (cheshire/decode (:body response) true)
-=======
-  ([context concept-ids]
-   (get-latest-concepts context concept-ids false))
-  ([context concept-ids allow-missing?]
-   (let [conn (config/context->app-connection context :metadata-db)
-         ids-json-str (json/generate-string concept-ids)
-         request-url (str (conn/root-url conn) "/concepts/search/latest-concept-revisions")
-         response (client/post request-url {:body ids-json-str
-                                            :query-params {:allow_missing allow-missing?}
-                                            :content-type :json
-                                            :accept :json
-                                            :throw-exceptions false
-                                            :headers (ch/context->http-headers context)
-                                            :connection-manager (conn/conn-mgr conn)})
-         status (:status response)]
-     (case status
-       404
-       (let [err-msg "Unable to find all concepts."]
-         (debug "Not found response body:" (:body response))
-         (errors/throw-service-error :not-found err-msg))
-
-       200
-       (json/decode (:body response) true)
->>>>>>> ed0b6ca1
+      (json/decode (:body response) true)
 
       ;; default
       (errors/internal-error! (str "Get latest concept revisions failed. MetadataDb app response status code: "
