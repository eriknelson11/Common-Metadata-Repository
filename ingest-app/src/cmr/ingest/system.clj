--- conflicted
+++ resolved
@@ -2,30 +2,6 @@
   "Defines functions for creating, starting, and stopping the application. Applications are
   represented as a map of components. Design based on
   http://stuartsierra.com/2013/09/15/lifecycle-composition and related posts."
-<<<<<<< HEAD
-  (:require [cmr.common.lifecycle :as lifecycle]
-            [cmr.common.log :as log :refer (debug info warn error)]
-            [cmr.common.api.web-server :as web]
-            [cmr.common.nrepl :as nrepl]
-            [cmr.ingest.api.routes :as routes]
-            [cmr.transmit.config :as transmit-config]
-            [cmr.oracle.config :as oracle-config]
-            [cmr.ingest.config :as config]
-            [cmr.ingest.services.jobs :as ingest-jobs]
-            [cmr.common.jobs :as jobs]
-            [cmr.acl.core :as acl]
-            [cmr.acl.acl-fetcher :as af]
-            [cmr.common.cache.single-thread-lookup-cache :as stl-cache]
-            [cmr.common-app.cache.consistent-cache :as consistent-cache]
-            [cmr.oracle.connection :as oracle]
-            [cmr.common-app.services.kms-fetcher :as kf]
-            [cmr.message-queue.queue.sqs :as sqs]
-            [cmr.message-queue.queue.rabbit-mq :as rmq]
-            [cmr.ingest.api.ingest :as ingest-api]
-            [cmr.common.config :as cfg :refer [defconfig]]
-            [cmr.ingest.services.providers-cache :as pc]
-            [cmr.common.system :as common-sys]))
-=======
   (:require
    [cmr.acl.acl-fetcher :as af]
    [cmr.acl.core :as acl]
@@ -46,10 +22,10 @@
    [cmr.ingest.services.jobs :as ingest-jobs]
    [cmr.ingest.services.providers-cache :as pc]
    [cmr.message-queue.queue.rabbit-mq :as rmq]
+   [cmr.message-queue.queue.sqs :as sqs]
    [cmr.oracle.config :as oracle-config]
    [cmr.oracle.connection :as oracle]
    [cmr.transmit.config :as transmit-config]))
->>>>>>> a31be1cc
 
 (def ^:private component-order
   "Defines the order to start the components."
