--- conflicted
+++ resolved
@@ -19,10 +19,6 @@
             [cmr.ingest.api.ingest :as ingest-api]
             [cmr.ingest.api.translation :as translation-api]
             [cmr.common-app.api.routes :as common-routes]
-<<<<<<< HEAD
-
-=======
->>>>>>> 975a675f
             [cmr.common-app.api-docs :as api-docs]))
 
 (defn- build-routes [system]
