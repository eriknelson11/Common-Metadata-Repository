(defproject nasa-cmr/cmr-ingest-app "0.1.0-SNAPSHOT"
  :description "Ingest is an external facing CMR service facilitating providers to create and  update their concepts in CMR. Internally it delegates concept persistence operations to metadata db and indexer micro services."

  :url "***REMOVED***browse/ingest-app"

  :dependencies [[org.clojure/clojure "1.8.0"]
                 [nasa-cmr/cmr-umm-lib "0.1.0-SNAPSHOT"]
                 [nasa-cmr/cmr-umm-spec-lib "0.1.0-SNAPSHOT"]
                 [nasa-cmr/cmr-transmit-lib "0.1.0-SNAPSHOT"]
                 [nasa-cmr/cmr-acl-lib "0.1.0-SNAPSHOT"]
                 [nasa-cmr/cmr-message-queue-lib "0.1.0-SNAPSHOT"]
                 [nasa-cmr/cmr-common-app-lib "0.1.0-SNAPSHOT"]
                 [compojure "1.5.1"]
                 [ring/ring-core "1.5.0"]
                 [ring/ring-json "0.4.0"]
                 [clj-http "2.0.0"]
                 [drift "1.5.3"]

                 [org.clojure/tools.nrepl "0.2.12"]

                 ;; Database related
                 [org.quartz-scheduler/quartz "2.2.2"]
                 [nasa-cmr/cmr-oracle-lib "0.1.0-SNAPSHOT"]]

  :plugins [[test2junit "1.2.1"]
            [drift "1.5.3"]
            [lein-exec "0.3.4"]]
  :repl-options {:init-ns user}
  :jvm-opts ^:replace ["-server"
                       "-Dclojure.compiler.direct-linking=true"]
  :profiles {
    :dev {:dependencies [[org.clojure/tools.namespace "0.2.11"]
                         [org.clojars.gjahad/debug-repl "0.3.3"]]
          :jvm-opts ^:replace ["-server"]
          :source-paths ["src" "dev" "test"]}

    ;; This profile specifically here for generating documentation. It's faster than using the regular
    ;; profile. An agent pool is being started when using the default profile which causes the wait of
    ;; 60 seconds before allowing the JVM to shutdown since no call to shutdown-agents is made.
    ;; Generate docs with: lein with-profile docs generate-docs
    :docs {}
    :uberjar {:main cmr.ingest.runner
              :aot :all}
    ;; This profile is used for linting and static analysis. To run for this
    ;; project, use `lein lint` from inside the project directory. To run for
    ;; all projects at the same time, use the same command but from the top-
    ;; level directory.
    :lint {
      :source-paths ^:replace ["src"]
      :test-paths ^:replace []
      :plugins [[jonase/eastwood "0.2.3"]
                [lein-ancient "0.6.10"]
                [lein-bikeshed "0.4.1"]
                [lein-kibit "0.1.2"]
                [lein-shell "0.4.0"]
                [venantius/yagni "0.1.4"]]}}

  :aliases {"generate-docs" ["exec" "-ep" (pr-str '(do
                                                    (use 'cmr.common-app.api-docs)
                                                    (generate
                                                      "CMR Ingest"
                                                      "api_docs.md"
                                                      "resources/public/site/ingest_api_docs.html")))]
            ;; Database migrations run by executing "lein migrate"
            "create-user" ["exec" "-p" "./support/create_user.clj"]
            "drop-user" ["exec" "-p" "./support/drop_user.clj"]
            ;; Prints out documentation on configuration environment variables.
            "env-config-docs" ["exec" "-ep" "(do (use 'cmr.common.config) (print-all-configs-docs) (shutdown-agents))"]
            ;; Alias to test2junit for consistency with lein-test-out
            "test-out" ["test2junit"]
            ;; Linting aliases
            "kibit" ["do" ["with-profile" "lint" "shell" "echo" "== Kibit =="]
<<<<<<< HEAD
                          ["with-profile" "lint" "kibit"
                           ;; XXX the following are placed here to implicitly
                           ;; avoid cmr.ingest.validation, and in particular,
                           ;; the `additional-attribute-validation` ns due to
                           ;; it's use of namespace qualified keywords. This
                           ;; is not yet supported by kibit:
                           ;;     https://github.com/jonase/kibit/issues/14
                           "src/cmr/ingest/api"
                           "src/cmr/ingest/data"
                           "src/cmr/ingest/services"]]
=======
                          ["with-profile" "lint" "kibit"]]
>>>>>>> f52ac4df
            "eastwood" ["with-profile" "lint" "eastwood" "{:namespaces [:source-paths]}"]
            "bikeshed" ["with-profile" "lint" "bikeshed"]
            "yagni" ["with-profile" "lint" "yagni"]
            "check-deps" ["with-profile" "lint" "ancient"]
            "lint" ["do" ["check"] ["kibit"] ["eastwood"]]})<|MERGE_RESOLUTION|>--- conflicted
+++ resolved
@@ -1,7 +1,7 @@
 (defproject nasa-cmr/cmr-ingest-app "0.1.0-SNAPSHOT"
   :description "Ingest is an external facing CMR service facilitating providers to create and  update their concepts in CMR. Internally it delegates concept persistence operations to metadata db and indexer micro services."
 
-  :url "***REMOVED***browse/ingest-app"
+  :url "https://github.com/nasa/Common-Metadata-Repository/tree/master/ingest-app"
 
   :dependencies [[org.clojure/clojure "1.8.0"]
                  [nasa-cmr/cmr-umm-lib "0.1.0-SNAPSHOT"]
@@ -70,7 +70,6 @@
             "test-out" ["test2junit"]
             ;; Linting aliases
             "kibit" ["do" ["with-profile" "lint" "shell" "echo" "== Kibit =="]
-<<<<<<< HEAD
                           ["with-profile" "lint" "kibit"
                            ;; XXX the following are placed here to implicitly
                            ;; avoid cmr.ingest.validation, and in particular,
@@ -81,11 +80,8 @@
                            "src/cmr/ingest/api"
                            "src/cmr/ingest/data"
                            "src/cmr/ingest/services"]]
-=======
-                          ["with-profile" "lint" "kibit"]]
->>>>>>> f52ac4df
             "eastwood" ["with-profile" "lint" "eastwood" "{:namespaces [:source-paths]}"]
             "bikeshed" ["with-profile" "lint" "bikeshed"]
             "yagni" ["with-profile" "lint" "yagni"]
             "check-deps" ["with-profile" "lint" "ancient"]
-            "lint" ["do" ["check"] ["kibit"] ["eastwood"]]})+            "lint" ["do" ["check"] ["kibit"] ["eastwood"]]})
