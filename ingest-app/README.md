--- conflicted
+++ resolved
@@ -52,325 +52,6 @@
 CMR_DB_URL=thin:@localhost:1521:orcl CMR_INGEST_PASSWORD=****** java -cp target/cmr-ingest-app-0.1.0-SNAPSHOT-standalone.jar cmr.db drop-user
 ```
 
-<<<<<<< HEAD
-## Ingest API
-
-### Create provider
-
-Creates a provider in the CMR. The provider id specified should match that of a provider configured in ECHO. The `cmr-only` parameter indicates if this is a provider that has ingest directly through the CMR. A CMR Only provider will still have ACLs configured in ECHO and support ordering through ECHO. A CMR Only provider may even still have data in Catalog REST but it will not be kept in sync with the CMR. `cmr-only` defaults to false.
-
-    curl -v -XPOST -H "Content-Type: application/json" -H "Echo-Token: mock-echo-system-token" -d '{"provider-id": "PROV1", "cmr-only": false}' http://localhost:3002/providers
-
-### Update provider
-
-Updates the attributes of a provider in the CMR.
-
-    curl -v -XPUT -H "Content-Type: application/json" -H "Echo-Token: mock-echo-system-token" -d '{"provider-id": "PROV1", "cmr-only":true}' http://localhost:3002/providers/PROV1
-
-### Delete provider
-
-Removes a provider from the CMR. Deletes all data for the provider in Metadata DB and unindexes all data in Elasticsearch
-
-    curl -v -XDELETE -H "Echo-Token: mock-echo-system-token" http://localhost:3002/providers/PROV1
-
-### Get providers
-
-Returns a list of the configured providers in the CMR.
-
-    curl http://localhost:3002/providers
-
-    [{"provider-id":"PROV2","cmr-only":true},{"provider-id":"PROV1","cmr-only":false}]
-
-### Create concept
-
-    curl -i -v  -X PUT -H "Content-Type: application/echo10+xml" -H "Accept:application/json" --data \
-"<Collection> <ShortName>ShortName_Larc</ShortName> <VersionId>Version01</VersionId> <InsertTime>1999-12-31T19:00:00-05:00</InsertTime> <LastUpdate>1999-12-31T19:00:00-05:00</LastUpdate> <DeleteTime>2015-05-23T22:30:59</DeleteTime><LongName>LarcLongName</LongName> <DataSetId>LarcDatasetId</DataSetId> <Description>A minimal valid collection</Description> <Orderable>true</Orderable> <Visible>true</Visible> </Collection>"  \
-http://localhost:3002/providers/PROV1/collections/nativeId8
-
-sample output:
-{"concept-id":"C12-CurlPROV009","revision-id":0}
-
-### Delete concept
-
-    curl -i -v -XDELETE -H "Content-Type: application/json" http://localhost:3002/providers/CurlPROV009/collections/nativeId8
-
-sample output:
-{"concept-id":"C12-CurlPROV009","revision-id":1}
-
-### Validate Collection
-
-Validates collection metadata by performing schema validation, UMM validation, and inventory specific validations. Returns status code 200 on successful validation, status code 400 with a list of validation errors on failed validation.
-
-    curl -i -XPOST -H "Content-type: application/echo10+xml" http://localhost:3002/providers/PROV1/validate/collection/sampleNativeId15 -d \
-    "<Collection> \
-      <ShortName>ShortName_Larc</ShortName> \
-      <VersionId>Version01</VersionId> \
-      <InsertTime>1999-12-31T19:00:00-05:00</InsertTime> \
-      <LastUpdate>1999-12-31T19:00:00-05:00</LastUpdate> \
-      <DeleteTime>2015-05-23T22:30:59</DeleteTime> \
-      <LongName>LarcLongName</LongName> \
-      <DataSetId>LarcDatasetId</DataSetId> \
-      <Description>A minimal valid collection</Description> \
-      <Orderable>true</Orderable> \
-      <Visible>true</Visible> \
-      </Collection>"
-
-### Validate Granule
-
-Validates granule metadata by performing schema validation, UMM validation, and inventory specific validations. Returns status code 200 on successful validation, status code 400 with a list of validation errors on failed validation.
-
-    curl -i -XPOST -H "Content-type: application/echo10+xml" http://localhost:3002/providers/PROV1/validate/granule/sampleGranuleNativeId33 -d \
-    "<Granule> \
-        <GranuleUR>SC:AE_5DSno.002:30500511</GranuleUR> \
-        <InsertTime>2009-05-11T20:09:16.340Z</InsertTime> \
-        <LastUpdate>2014-03-19T09:59:12.207Z</LastUpdate> \
-        <Collection> \
-        <DataSetId>AMSR-E/Aqua 5-Day L3 Global Snow Water Equivalent EASE-Grids V002</DataSetId> \
-        </Collection> \
-        <Orderable>true</Orderable> \
-    </Granule>"
-
-#### Validate Granule With Parent Collection
-
-Granule validation also allows the parent collection to be sent along with the granule as well. This allows validation of a granule that may not have a parent collection ingested. The granule and collection XML are sent over HTTP using form multipart parameters. The collection and granule XML are specified with the parameter names "collection" and "granule".
-
-Here's an example of validating a granule along with the parent collection using curl. The granule is in the granule.xml file and collection is in collection.xml.
-
-    curl -i -XPOST \
-    -F "granule=<granule.xml;type=application/echo10+xml" \
-    -F "collection=<collection.xml;type=application/echo10+xml" \
-    "http://localhost:3002/providers/PROV1/validate/granule/ur4"
-
-### Response Format
-
-The response format will be XML if the content type is an XML format, JSON otherwise. The response
-format can be forced to either JSON or XML by setting the Accept header to application/json
-or application/xml.
-
-
-### Error Messages
-
-#### General Errors
-
-Ingest validation errors can take one of two shapes. General error messages will be returned as a list of error messages like the following:
-
-```
-<errors>
-   <error>Parent collection for granule [SC:AE_5DSno.002:30500511] does not exist.</error>
-</errors>
-```
-
-#### UMM Validation Errors
-
-UMM Validation errors will be returned with a path within the metadata to the failed item. For example the following errors would be returned if the first and second spatial areas were invalid. The path is a set of UMM fields in camel case separated by a `/`. Numeric indices are used to indicate the index of an item within a list that failed.
-
-```
-<errors>
-   <error>
-      <path>SpatialCoverage/Geometries/1</path>
-      <errors>
-         <error>Spatial validation error: The shape contained duplicate points. Points 2 [lon=180 lat=-90] and 3 [lon=180 lat=-90] were considered equivalent or very close.</error>
-      </errors>
-   </error>
-   <error>
-      <path>SpatialCoverage/Geometries/0</path>
-      <errors>
-         <error>Spatial validation error: The polygon boundary points are listed in the wrong order (clockwise vs counter clockwise). Please see the API documentation for the correct order.</error>
-      </errors>
-   </error>
-</errors>
-```
-
-#### JSON Error Messages
-
-Error messages can also be returned in JSON by setting the Accept header to application/json.
-
-```
-{
-  "errors" : [ {
-    "path" : [ "Platforms", 1, "Instruments", 1, "Sensors" ],
-    "errors" : [ "Sensors must be unique. This contains duplicates named [S2]." ]
-  }, {
-    "path" : [ "Platforms", 1, "Instruments", 0, "Sensors" ],
-    "errors" : [ "Sensors must be unique. This contains duplicates named [S1]." ]
-  }, {
-    "path" : [ "Platforms", 1, "Instruments" ],
-    "errors" : [ "Instruments must be unique. This contains duplicates named [I1]." ]
-  }, {
-    "path" : [ "Platforms" ],
-    "errors" : [ "Platforms must be unique. This contains duplicates named [P1]." ]
-  } ]
-}
-```
-
-## Administrative API
-
-### Clear the cache cache
-
-    curl -i -XPOST http://localhost:3002/clear-cache?token=XXXX
-
-### Querying caches
-
-Endpoints are provided for querying the contents of the various caches used by the application.
-The following curl will return the list of caches:
-
-    curl -i http://localhost:3002/caches
-
-The following curl will return the keys for a specific cache:
-
-    curl -i http://localhost:3002/caches/cache-name
-
-This curl will return the value for a specific key in the named cache:
-
-    curl -i http://localhost:3002/caches/cache-name/cache-key
-
-### Check application health
-
-This will report the current health of the application. It checks all resources and services used by the application and reports their healthes in the response body in JSON format. For resources, the report includes an "ok?" status and a "problem" field if the resource is not OK. For services, the report includes an overall "ok?" status for the service and health reports for each of its dependencies. It returns HTTP status code 200 when the application is healthy, which means all its interfacing resources and services are healthy; or HTTP status code 503 when one of the resources or services is not healthy. It also takes pretty parameter for pretty printing the response.
-
-    curl -i -XGET "http://localhost:3002/health?pretty=true"
-
-Example healthy response body:
-
-```
-{
-  "oracle" : {
-    "ok?" : true
-  },
-  "echo" : {
-    "ok?" : true
-  },
-  "metadata-db" : {
-    "ok?" : true,
-    "dependencies" : {
-      "oracle" : {
-        "ok?" : true
-      },
-      "echo" : {
-        "ok?" : true
-      }
-    }
-  },
-  "indexer" : {
-    "ok?" : true,
-    "dependencies" : {
-      "elastic_search" : {
-        "ok?" : true
-      },
-      "echo" : {
-        "ok?" : true
-      },
-      "metadata-db" : {
-        "ok?" : true,
-        "dependencies" : {
-          "oracle" : {
-            "ok?" : true
-          },
-          "echo" : {
-            "ok?" : true
-          }
-        }
-      },
-      "index-set" : {
-        "ok?" : true,
-        "dependencies" : {
-          "elastic_search" : {
-            "ok?" : true
-          },
-          "echo" : {
-            "ok?" : true
-          }
-        }
-      }
-    }
-  }
-}
-```
-
-Example un-healthy response body:
-
-```
-{
-  "oracle" : {
-    "ok?" : false,
-    "problem" : "Exception occurred while getting connection: oracle.ucp.UniversalConnectionPoolException: Cannot get Connection from Datasource: java.sql.SQLRecoverableException: IO Error: The Network Adapter could not establish the connection"
-  },
-  "echo" : {
-    "ok?" : true
-  },
-  "metadata-db" : {
-    "ok?" : true,
-    "dependencies" : {
-      "oracle" : {
-        "ok?" : true
-      },
-      "echo" : {
-        "ok?" : true
-      }
-    }
-  },
-  "indexer" : {
-    "ok?" : true,
-    "dependencies" : {
-      "elastic_search" : {
-        "ok?" : true
-      },
-      "echo" : {
-        "ok?" : true
-      },
-      "metadata-db" : {
-        "ok?" : true,
-        "dependencies" : {
-          "oracle" : {
-            "ok?" : true
-          },
-          "echo" : {
-            "ok?" : true
-          }
-        }
-      },
-      "index-set" : {
-        "ok?" : true,
-        "dependencies" : {
-          "elastic_search" : {
-            "ok?" : true
-          },
-          "echo" : {
-            "ok?" : true
-          }
-        }
-      }
-    }
-  }
-}
-```
-
-### Run Reindex Collections Permitted Groups Job
-
-Collections which ACLs have changed can be reindexed by sending the following request.
-
-    curl -i -XPOST -H "Echo-Token: mock-echo-system-token" http://localhost:3002/jobs/reindex-collection-permitted-groups
-
-### Run Reindex All Collections Job
-
-Reindexes every collection in every provider.
-
-    curl -i -XPOST -H "Echo-Token: mock-echo-system-token" http://localhost:3002/jobs/reindex-all-collections
-
-### Pause ingest scheduled jobs
-
-Requires token with UPDATE ingest management permission.
-
-    curl -v -XPOST -H "Echo-Token: mock-echo-system-token" http://localhost:3002/jobs/pause
-
-### Resume ingest scheduled jobs
-
-Requires token with UPDATE ingest management permission.
-
-    curl -v -XPOST -H "Echo-Token: mock-echo-system-token" http://localhost:3002/jobs/resume
-
-=======
->>>>>>> 6ddd0fd5
 ### Message queues
 
 The ingest application will publish messages for the indexer application to consume.  The messages will be to index or delete concepts from elasticsearch.  Messaging is handled using the message-queue-lib which uses RabbitMQ.
