(ns cmr.dev.env.manager.repl
  (:require
   [clj-http.client :as httpc]
   [clojure.core.async :as async]
   [clojure.java.io :as io]
   [clojure.pprint :refer [pprint]]
   [clojure.string :as string]
   [clojure.tools.namespace.repl :as repl]
   [clojusc.twig :as logger]
<<<<<<< HEAD
   [cmr.dev.env.manager.components.messaging :as messaging]
=======
   [cmr.dev.env.manager.components.checks.health :as health-check]
   [cmr.dev.env.manager.components.dem.config :as config]
   [cmr.dev.env.manager.components.dem.messaging :as messaging]
   [cmr.dev.env.manager.components.docker :as docker]
   [cmr.dev.env.manager.components.process :as process]
>>>>>>> 79af1ab6
   [cmr.dev.env.manager.components.system :as components]
   [cmr.dev.env.manager.health :as health]
   [cmr.dev.env.manager.repl.transitions :as transitions]
<<<<<<< HEAD
   [cmr.process.manager.components.common.docker :as docker]
   [cmr.process.manager.components.common.process :as process]
=======
   [cmr.transmit.config :as transmit]
>>>>>>> 79af1ab6
   [com.stuartsierra.component :as component]
   [me.raynes.conch.low-level :as shell]
   [taoensso.timbre :as log]
   [trifl.fs :as fs]
   [trifl.java :refer [add-shutdown-handler show-methods]]))

;;;;;;;;;;;;;;;;;;;;;;;;;;;;;;;;;;;;;;;;;;;;;;;;;;;;;;;;;;;;;;;;;;;;;;;;;;;;;
;;;   State & Transition Vars   ;;;;;;;;;;;;;;;;;;;;;;;;;;;;;;;;;;;;;;;;;;;;;
;;;;;;;;;;;;;;;;;;;;;;;;;;;;;;;;;;;;;;;;;;;;;;;;;;;;;;;;;;;;;;;;;;;;;;;;;;;;;

(def ^:dynamic state
  (atom {:system {
           :state :stopped
           :transition {
             :begin 0
             :end 0}}}))

(def ^:dynamic system nil)

;;;;;;;;;;;;;;;;;;;;;;;;;;;;;;;;;;;;;;;;;;;;;;;;;;;;;;;;;;;;;;;;;;;;;;;;;;;;;
;;;   Initial Setup & Utility Functions   ;;;;;;;;;;;;;;;;;;;;;;;;;;;;;;;;;;;
;;;;;;;;;;;;;;;;;;;;;;;;;;;;;;;;;;;;;;;;;;;;;;;;;;;;;;;;;;;;;;;;;;;;;;;;;;;;;

;; The next line is used to set a default log-level before the logging
;; component has been started (which only happens when the system is started).
(logger/set-level! '[cmr] :info)

(defn set-log-level!
  [log-level]
  (logger/set-level! '[cmr] log-level))

;;;;;;;;;;;;;;;;;;;;;;;;;;;;;;;;;;;;;;;;;;;;;;;;;;;;;;;;;;;;;;;;;;;;;;;;;;;;;
;;;   Process Functions   ;;;;;;;;;;;;;;;;;;;;;;;;;;;;;;;;;;;;;;;;;;;;;;;;;;;
;;;;;;;;;;;;;;;;;;;;;;;;;;;;;;;;;;;;;;;;;;;;;;;;;;;;;;;;;;;;;;;;;;;;;;;;;;;;;

(defn get-process
  [service-key]
  (process/get-process system service-key))

(defn get-process-cpu
  [service-key]
  (process/get-process-cpu system service-key))

(defn get-process-descendants
  [service-key]
  (process/get-process-descendants system service-key))

(defn get-process-id
  [service-key]
  (process/get-process-id system service-key))

(defn get-process-mem
  [service-key]
  (process/get-process-mem system service-key))

;;;;;;;;;;;;;;;;;;;;;;;;;;;;;;;;;;;;;;;;;;;;;;;;;;;;;;;;;;;;;;;;;;;;;;;;;;;;;
;;;   Messaging Functions   ;;;;;;;;;;;;;;;;;;;;;;;;;;;;;;;;;;;;;;;;;;;;;;;;;
;;;;;;;;;;;;;;;;;;;;;;;;;;;;;;;;;;;;;;;;;;;;;;;;;;;;;;;;;;;;;;;;;;;;;;;;;;;;;

(defn publish-message
  [topic content]
  (messaging/publish system topic content)
  :ok)

(defn subscribe-message
  [topic func]
  (messaging/subscribe system topic func)
  :ok)

;;;;;;;;;;;;;;;;;;;;;;;;;;;;;;;;;;;;;;;;;;;;;;;;;;;;;;;;;;;;;;;;;;;;;;;;;;;;;
;;;   Docker Service Functions   ;;;;;;;;;;;;;;;;;;;;;;;;;;;;;;;;;;;;;;;;;;;;
;;;;;;;;;;;;;;;;;;;;;;;;;;;;;;;;;;;;;;;;;;;;;;;;;;;;;;;;;;;;;;;;;;;;;;;;;;;;;

(defn get-docker-opts
  [service-key]
  (docker/get-opts system service-key))

(defn get-docker-container-id
  [service-key]
  (docker/get-container-id system service-key))

(defn get-docker-container-data
  [service-key]
  (docker/get-container-data system service-key))

(defn get-docker-container-state
  [service-key]
  (docker/get-container-state system service-key))

(defn get-docker-container-pid
  [service-key]
  (docker/get-container-pid system service-key))

(defn get-docker-container-cpu
  [service-key]
  (docker/get-container-cpu system service-key))

(defn get-docker-container-mem
  [service-key]
  (docker/get-container-mem system service-key))

;;;;;;;;;;;;;;;;;;;;;;;;;;;;;;;;;;;;;;;;;;;;;;;;;;;;;;;;;;;;;;;;;;;;;;;;;;;;;
;;;   Health checks   ;;;;;;;;;;;;;;;;;;;;;;;;;;;;;;;;;;;;;;;;;;;;;;;;;;;;;;;
;;;;;;;;;;;;;;;;;;;;;;;;;;;;;;;;;;;;;;;;;;;;;;;;;;;;;;;;;;;;;;;;;;;;;;;;;;;;;

(defn check-health
  [service-key]
  (health-check/get-summary (service-key system)))

(defn check-health-details
  [service-key]
  (health-check/get-status (service-key system)))

;;;;;;;;;;;;;;;;;;;;;;;;;;;;;;;;;;;;;;;;;;;;;;;;;;;;;;;;;;;;;;;;;;;;;;;;;;;;;
;;;   State data getters/setters   ;;;;;;;;;;;;;;;;;;;;;;;;;;;;;;;;;;;;;;;;;;
;;;;;;;;;;;;;;;;;;;;;;;;;;;;;;;;;;;;;;;;;;;;;;;;;;;;;;;;;;;;;;;;;;;;;;;;;;;;;

(defn set-state!
  ([new-state]
    (set-state! :system new-state))
  ([state-type new-state]
    (swap! state assoc-in [state-type :state] new-state)))

(defn get-state
  ([]
    (get-state :system))
  ([state-type]
    (get-in @state [state-type :state])))

(defn set-time!
  ([time-point]
    (set-time! :system time-point))
  ([state-type time-point]
    (swap! state assoc-in
                 [state-type :transition time-point]
                 (System/currentTimeMillis))))

(defn get-time
  ([]
    (get-time :system))
  ([state-type]
    (let [transition (get-in @state [state-type :transition])]
      (/ (- (:end transition) (:begin transition)) 1000.0))))

;;;;;;;;;;;;;;;;;;;;;;;;;;;;;;;;;;;;;;;;;;;;;;;;;;;;;;;;;;;;;;;;;;;;;;;;;;;;;
;;;   System State Management   ;;;;;;;;;;;;;;;;;;;;;;;;;;;;;;;;;;;;;;;;;;;;;
;;;;;;;;;;;;;;;;;;;;;;;;;;;;;;;;;;;;;;;;;;;;;;;;;;;;;;;;;;;;;;;;;;;;;;;;;;;;;

(defn init
  "Initialize the system in preparation for all-component start-up."
  ([]
    (init :default))
  ([mode]
    (if (contains? transitions/invalid-init state)
      (log/warn "System has aready been initialized.")
      (do
        (alter-var-root #'system
          (constantly ((components/init mode))))
        (set-state! :system :initialized)
        (get-state :system)))))

(defn deinit
  "Reset the system state to pre-initialization value (`nil`)."
  []
  (if (contains? transitions/invalid-deinit state)
    (log/error "System is not stopped; please stop before deinitializing.")
    (do
      (alter-var-root #'system (fn [_] nil))
      (set-state! :system :uninitialized)
      (get-state :system))))

(defn start
  "Start an initialized system."
  ([]
    (start :default))
  ([mode]
    (when (nil? system)
      (init mode))
    (if (contains? transitions/invalid-start state)
      (log/warn "System has already been started.")
      (do
        (alter-var-root #'system component/start)
        (set-state! :system :started)
        (get-state :system)))))

(defn stop
  []
  "Stop a started system."
  (if (contains? transitions/invalid-stop state)
    (log/warn "System already stopped.")
    (do
      (alter-var-root #'system
        (fn [s] (when s (component/stop s))))
      (set-state! :system :stopped)
      (get-state :system))))

(defn restart
  []
  "Restart a running system."
  (set-time! :system :begin)
  (stop)
  (start)
  (set-time! :system :end)
  (log/infof "Time taken to restart system: %s seconds" (get-time))
  (get-state :system))

(defn startup
  []
  "Initialize a system and start all of its components.

  This is essentially a convenience wrapper for `init` + `start`."
  (if (contains? transitions/invalid-run state)
    (log/warn "System is already running.")
    (do
      (set-time! :system :begin)
      (when (not (contains? transitions/invalid-init state))
        (init))
      (when (not (contains? transitions/invalid-start state))
        (start))
      (set-state! :system :running)
      (set-time! :system :end)
      (log/infof "Time taken to start up system: %s seconds" (get-time))
      (get-state :system))))

(defn shutdown
  []
  "Stop a running system and de-initialize it.

  This is essentially a convenience wrapper for `stop` + `deinit`."
  (if (contains? transitions/invalid-shutdown state)
    (log/warn "System is already shutdown.")
    (do
      (set-time! :system :begin)
      (when (not (contains? transitions/invalid-stop state))
        (stop))
      (when (not (contains? transitions/invalid-deinit state))
        (deinit))
      (set-state! :system :shutdown)
      (set-time! :system :end)
      (log/infof "Time taken to shutdown system: %s seconds" (get-time))
      (get-state :system))))

;;;;;;;;;;;;;;;;;;;;;;;;;;;;;;;;;;;;;;;;;;;;;;;;;;;;;;;;;;;;;;;;;;;;;;;;;;;;;
;;;   Reloading Management   ;;;;;;;;;;;;;;;;;;;;;;;;;;;;;;;;;;;;;;;;;;;;;;;;
;;;;;;;;;;;;;;;;;;;;;;;;;;;;;;;;;;;;;;;;;;;;;;;;;;;;;;;;;;;;;;;;;;;;;;;;;;;;;

(defn- -refresh
  ([]
    (repl/refresh))
  ([& args]
    (apply #'repl/refresh args)))

(defn refresh
  "This is essentially an alias for `clojure.tools.namespace.repl/refresh`,
  the main difference being that it stops the system first (it it's running).
  This helps to prevent orphaned services (processes) in the event of an error
  when reloading code."
  [& args]
  (if (contains? transitions/valid-stop state)
    (stop))
  (apply -refresh args))

(defn reset
  "Simiar to `refresh`, the `reset` function goes one more step in safeguaring
  against side effects: it does a complete `shutdown` on the system before
  attempting a code reload.

  Upon successful code reload, this function will attmpt to restart the
  system."
  []
  (shutdown)
  (refresh :after 'cmr.dev.env.manager.repl/run))

(add-shutdown-handler #'cmr.dev.env.manager.repl/shutdown)

;;;;;;;;;;;;;;;;;;;;;;;;;;;;;;;;;;;;;;;;;;;;;;;;;;;;;;;;;;;;;;;;;;;;;;;;;;;;;
;;;   Aliases   ;;;;;;;;;;;;;;;;;;;;;;;;;;;;;;;;;;;;;;;;;;;;;;;;;;;;;;;;;;;;;
;;;;;;;;;;;;;;;;;;;;;;;;;;;;;;;;;;;;;;;;;;;;;;;;;;;;;;;;;;;;;;;;;;;;;;;;;;;;;

(def ^{:doc "This is an alias for `reset`."}
  reload #'reset)

(def ^{:doc (str "This is an alias for `startup`; supports usage from earliest "
                 "versions of this project.")}
  run #'startup)<|MERGE_RESOLUTION|>--- conflicted
+++ resolved
@@ -7,24 +7,15 @@
    [clojure.string :as string]
    [clojure.tools.namespace.repl :as repl]
    [clojusc.twig :as logger]
-<<<<<<< HEAD
+   [cmr.dev.env.manager.components.checks.health :as health-check]
+   [cmr.dev.env.manager.components.config :as config]
    [cmr.dev.env.manager.components.messaging :as messaging]
-=======
-   [cmr.dev.env.manager.components.checks.health :as health-check]
-   [cmr.dev.env.manager.components.dem.config :as config]
-   [cmr.dev.env.manager.components.dem.messaging :as messaging]
-   [cmr.dev.env.manager.components.docker :as docker]
-   [cmr.dev.env.manager.components.process :as process]
->>>>>>> 79af1ab6
    [cmr.dev.env.manager.components.system :as components]
    [cmr.dev.env.manager.health :as health]
    [cmr.dev.env.manager.repl.transitions :as transitions]
-<<<<<<< HEAD
    [cmr.process.manager.components.common.docker :as docker]
    [cmr.process.manager.components.common.process :as process]
-=======
    [cmr.transmit.config :as transmit]
->>>>>>> 79af1ab6
    [com.stuartsierra.component :as component]
    [me.raynes.conch.low-level :as shell]
    [taoensso.timbre :as log]
