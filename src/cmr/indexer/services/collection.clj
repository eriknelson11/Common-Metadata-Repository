--- conflicted
+++ resolved
@@ -15,18 +15,11 @@
   (let [{:keys [concept-id provider-id]} concept
         {{:keys [short-name version-id]} :product
          entry-title :entry-title
-<<<<<<< HEAD
-         temporal-coverage :temporal-coverage
-         projects :projects} umm-concept
-        ;; each project short name in project-short-names string will be analyzed and indexed
-        project-short-names (map :short-name projects)
-        start-date (temporal/start-date temporal-coverage)
-        end-date (temporal/end-date temporal-coverage)]
-=======
          temporal-coverage :temporal-coverage} umm-concept
-        start-date (temporal/start-date :collection temporal-coverage)
-        end-date (temporal/end-date :collection temporal-coverage)]
->>>>>>> b8d43016
+         ;; each project short name in project-short-names string will be analyzed and indexed
+         project-short-names (map :short-name (:projects umm-concept)))
+         start-date (temporal/start-date :collection temporal-coverage)
+         end-date (temporal/end-date :collection temporal-coverage)]
     {:concept-id concept-id
      :entry-title entry-title
      :entry-title.lowercase (s/lower-case entry-title)
@@ -36,12 +29,7 @@
      :short-name.lowercase (s/lower-case short-name)
      :version-id version-id
      :version-id.lowercase (s/lower-case version-id)
-<<<<<<< HEAD
-     :start-date (when-not (nil? start-date) (f/unparse (f/formatters :date-time) start-date))
-     :end-date (when-not (nil? end-date) (f/unparse (f/formatters :date-time) end-date))
      :project-sn project-short-names
-     :project-sn.lowercase  (map s/lower-case project-short-names)}))
-=======
+     :project-sn.lowercase  (map s/lower-case project-short-names)
      :start-date (when start-date (f/unparse (f/formatters :date-time) start-date))
-     :end-date (when end-date (f/unparse (f/formatters :date-time) end-date))}))
->>>>>>> b8d43016
+     :end-date (when end-date (f/unparse (f/formatters :date-time) end-date))}))