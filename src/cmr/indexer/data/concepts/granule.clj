--- conflicted
+++ resolved
@@ -161,16 +161,11 @@
             :browsable browsable
             :start-date (when start-date (f/unparse (f/formatters :date-time) start-date))
             :end-date (when end-date (f/unparse (f/formatters :date-time) end-date))
-<<<<<<< HEAD
-            :atom-links atom-links
-            :orbit-calculated-spatial-domains-json ocsd-json}
-=======
-            :two-d-coord-name two-d-coord-name
             :two-d-coord-name.lowercase (when two-d-coord-name (s/lower-case two-d-coord-name))
             :start-coordinate-1 start-coordinate-1
             :end-coordinate-1 end-coordinate-1
             :start-coordinate-2 start-coordinate-2
             :end-coordinate-2 end-coordinate-2
-            :atom-links atom-links}
->>>>>>> 438073f7
+            :atom-links atom-links
+            :orbit-calculated-spatial-domains-json ocsd-json}
            (spatial->elastic parent-collection umm-granule))))