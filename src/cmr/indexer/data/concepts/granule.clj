--- conflicted
+++ resolved
@@ -50,7 +50,6 @@
 
 (defn spatial->elastic
   [parent-collection granule]
-<<<<<<< HEAD
   (try
     (if-let [geometries (seq (get-in granule [:spatial-coverage :geometries]))]
       (let [gsr (get-in parent-collection [:spatial-coverage :granule-spatial-representation])]
@@ -70,17 +69,6 @@
     (catch Throwable e
       (error e (format "Error generating spatial for granule: %s. Skipping spatial."
                        (pr-str granule))))))
-=======
-  (when-let [geometries (seq (get-in granule [:spatial-coverage :geometries]))]
-    (let [gsr (get-in parent-collection [:spatial-coverage :granule-spatial-representation])]
-      ;; TODO Add support for all granule spatial representations and geometries
-      (cond
-        (or (= gsr :geodetic) (= gsr :cartesian))
-        (spatial/spatial->elastic-docs gsr granule)
-
-        :else
-        (info "Ignoring indexing spatial of granule spatial representation of" gsr)))))
->>>>>>> 06c6d395
 
 (defmethod es/concept->elastic-doc :granule
   [context concept umm-granule]
