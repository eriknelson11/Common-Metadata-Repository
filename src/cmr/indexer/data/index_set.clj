--- conflicted
+++ resolved
@@ -48,7 +48,6 @@
                 :_source {:enabled false},
                 :_all {:enabled false},
                 :_id   {:path "concept-id"},
-<<<<<<< HEAD
                 :properties {:concept-id            (stored string-field-mapping)
                              :entry-title           (stored string-field-mapping)
                              :entry-title.lowercase string-field-mapping
@@ -59,29 +58,14 @@
                              :version-id            (stored string-field-mapping)
                              :version-id.lowercase  string-field-mapping
                              :start-date            date-field-mapping
-                             :end-date              date-field-mapping}}})
-=======
-                :properties {:concept-id  {:type "string" :index "not_analyzed" :omit_norms "true" :index_options "docs" :store "yes"}
-                             :entry-title {:type "string" :index "not_analyzed" :omit_norms "true" :index_options "docs" :store "yes"}
-                             :entry-title.lowercase {:type "string" :index "not_analyzed" :omit_norms "true" :index_options "docs"}
-                             :provider-id {:type "string" :index "not_analyzed" :omit_norms "true" :index_options "docs" :store "yes"}
-                             :provider-id.lowercase {:type "string" :index "not_analyzed" :omit_norms "true" :index_options "docs"}
-                             :short-name  {:type "string" :index "not_analyzed" :omit_norms "true" :index_options "docs" :store "yes"}
-                             :short-name.lowercase  {:type "string" :index "not_analyzed" :omit_norms "true" :index_options "docs"}
-                             :version-id  {:type "string" :index "not_analyzed" :omit_norms "true" :index_options "docs" :store "yes"}
-                             :version-id.lowercase  {:type "string" :index "not_analyzed" :omit_norms "true" :index_options "docs"}
-                             :start-date {:type "date" :format "yyyy-MM-dd'T'HH:mm:ssZ||yyyy-MM-dd'T'HH:mm:ss.SSSZ"}
-                             :end-date   {:type "date" :format "yyyy-MM-dd'T'HH:mm:ssZ||yyyy-MM-dd'T'HH:mm:ss.SSSZ"}
-                             ;; list of campaign short-names of a collection are bundled and indexed as umm/project
-                             :project-sn {:type "string" :index "not_analyzed" :omit_norms "true" :index_options "docs"}
-                             :project-sn.lowercase {:type "string" :index "not_analyzed" :omit_norms "true" :index_options "docs"}}}})
->>>>>>> b9b5854a
+                             :end-date              date-field-mapping
+                             :project-sn string-field-mapping
+                             :project-sn.lowercase string-field-mapping}}})
 
 (def granule-setting {:index {:number_of_shards 2,
                               :number_of_replicas 1,
                               :refresh_interval "1s"}})
 
-<<<<<<< HEAD
 (def granule-mapping {:granule
                       {:dynamic "strict",
                        :_source { "enabled" false},
@@ -93,25 +77,13 @@
                                     :provider-id.lowercase string-field-mapping
                                     :granule-ur            (stored string-field-mapping)
                                     :granule-ur.lowercase  string-field-mapping
+                                    :start-date date-field-mapping
+                                    :end-date date-field-mapping
                                     :attributes {:type "nested"
                                                  :dynamic "strict"
                                                  :properties
                                                  {:name string-field-mapping
                                                   :string-value string-field-mapping}}}}})
-=======
-(def granule-mapping {:small_collections {:dynamic "strict",
-                                          :_source { "enabled" false},
-                                          :_all {"enabled" false},
-                                          :_id  {:path "concept-id"},
-                                          :properties {:concept-id  {:type "string" :index "not_analyzed" :omit_norms "true" :index_options "docs" :store "yes"}
-                                                       :collection-concept-id {:type "string" :index "not_analyzed" :omit_norms "true" :index_options "docs" :store "yes"}
-                                                       :provider-id {:type "string" :index "not_analyzed" :omit_norms "true" :index_options "docs" :store "yes"}
-                                                       :provider-id.lowercase {:type "string" :index "not_analyzed" :omit_norms "true" :index_options "docs"}
-                                                       :granule-ur  {:type "string" :index "not_analyzed" :omit_norms "true" :index_options "docs" :store "yes"}
-                                                       :granule-ur.lowercase  {:type "string" :index "not_analyzed" :omit_norms "true" :index_options "docs"}
-                                                       :start-date  {:type "date" :format "yyyy-MM-dd'T'HH:mm:ssZ||yyyy-MM-dd'T'HH:mm:ss.SSSZ"}
-                                                       :end-date    {:type "date" :format "yyyy-MM-dd'T'HH:mm:ssZ||yyyy-MM-dd'T'HH:mm:ss.SSSZ"}}}})
->>>>>>> b9b5854a
 
 (def index-set
   {:index-set {:name "cmr-base-index-set"
