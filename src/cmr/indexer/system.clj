(ns cmr.indexer.system
  "Defines functions for creating, starting, and stopping the application. Applications are
  represented as a map of components. Design based on
  http://stuartsierra.com/2013/09/15/lifecycle-composition and related posts."
  (:require [cmr.common.lifecycle :as lifecycle]
            [cmr.common.log :as log :refer (debug info warn error)]
            [cmr.system-trace.context :as context]
            [cmr.common.api.web-server :as web]
            [cmr.indexer.data.elasticsearch :as es]
            [cmr.common.cache :as cache]
            [cmr.acl.acl-cache :as ac]
            [cmr.common.jobs :as jobs]
            [cmr.indexer.api.routes :as routes]
            [cmr.transmit.config :as transmit-config]
            [clojure.string :as str]
            [cmr.common.config :as cfg]
            [cmr.elastic-utils.config :as es-config]
            [cmr.acl.core :as acl]))

(def collections-with-separate-indexes
  "Configuration function that will return a list of collections with separate indexes for their
  granule data."
  (cfg/config-value-fn :colls-with-separate-indexes "" #(str/split % #",")))

(def
  ^{:doc "Defines the order to start the components."
    :private true}
  component-order [:log :db :web :scheduler])

(def system-holder
  "Required for jobs"
  (atom nil))

(def relative-root-url
  "Defines a root path that will appear on all requests sent to this application. For example if
  the relative-root-url is '/cmr-app' and the path for a URL is '/foo' then the full url would be
  http://host:port/cmr-app/foo. This should be set when this application is deployed in an
  environment where it is accessed through a VIP."
  (cfg/config-value-fn :indexer-relative-root-url ""))

(defn create-system
  "Returns a new instance of the whole application."
  []
  (let [sys {:log (log/create-logger)
             :db (es/create-elasticsearch-store (es-config/elastic-config))
             ;; This is set as a dynamic lookup to enable easy replacement of the value for testing.
             :colls-with-separate-indexes-fn collections-with-separate-indexes
             :web (web/create-web-server (transmit-config/indexer-port) routes/make-api)
             :zipkin (context/zipkin-config "Indexer" false)
<<<<<<< HEAD
             :caches {ac/acl-cache-key (ac/create-acl-cache)
                      cache/general-cache-key (cache/create-cache)
=======
             :relative-root-url (relative-root-url)
             :caches {:acls (ac/create-acl-cache)
                      :general (cache/create-cache)
>>>>>>> 275c46a8
                      acl/token-imp-cache-key (acl/create-token-imp-cache)}
             :scheduler (jobs/create-scheduler
                          `system-holder
                          [(ac/refresh-acl-cache-job "indexer-acl-cache-refresh")])}]
    (transmit-config/system-with-connections sys [:metadata-db :index-set :echo-rest])))

(defn start
  "Performs side effects to initialize the system, acquire resources,
  and start it running. Returns an updated instance of the system."
  [this]
  (info "System starting")
  (let [started-system (reduce (fn [system component-name]
                                 (update-in system [component-name]
                                            #(when % (lifecycle/start % system))))
                               this
                               component-order)]

    (info "System started")
    started-system))


(defn stop
  "Performs side effects to shut down the system and release its
  resources. Returns an updated instance of the system."
  [this]
  (info "System shutting down")
  (let [stopped-system (reduce (fn [system component-name]
                                 (update-in system [component-name]
                                            #(when % (lifecycle/stop % system))))
                               this
                               (reverse component-order))]
    (info "System stopped")
    stopped-system))<|MERGE_RESOLUTION|>--- conflicted
+++ resolved
@@ -47,14 +47,9 @@
              :colls-with-separate-indexes-fn collections-with-separate-indexes
              :web (web/create-web-server (transmit-config/indexer-port) routes/make-api)
              :zipkin (context/zipkin-config "Indexer" false)
-<<<<<<< HEAD
+             :relative-root-url (relative-root-url)
              :caches {ac/acl-cache-key (ac/create-acl-cache)
                       cache/general-cache-key (cache/create-cache)
-=======
-             :relative-root-url (relative-root-url)
-             :caches {:acls (ac/create-acl-cache)
-                      :general (cache/create-cache)
->>>>>>> 275c46a8
                       acl/token-imp-cache-key (acl/create-token-imp-cache)}
              :scheduler (jobs/create-scheduler
                           `system-holder
