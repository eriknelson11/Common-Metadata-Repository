(ns cmr.common.services.messages
  "This namespace provides functions to generate messages used for error reporting, logging, etc.
  Messages used in more than one project should be placed here."
  (:require [clojure.string :as str]
            [cmr.common.services.errors :as errors]))

(defn data-error [error-type msg-fn & args]
  "Utility method that uses throw-service-error to generate a response with a specific status code
  and error message."
  (errors/throw-service-error error-type (apply msg-fn args)))

(defn invalid-msg
  "Creates a message saying that value does not conform to type."
  ([type value]
   (invalid-msg type value nil))
  ([type value context]
   (let [type-name (if (keyword? type)
                     (name type)
                     (str type))
         context-str (if context
                       (str " : " context)
                       "")]
     (format "[%s] is not a valid %s%s" (str value) type-name context-str))))

(defn invalid-numeric-range-msg
  "Creates a message saying the range string does not have the right format."
  [input-str]
  (format "%s is not of the form 'value', 'min-value,max-value', 'min-value,', or ',max-value'
          where value, min-value, and max-value are optional numeric values."
          input-str))

<<<<<<< HEAD
(defn invalid-ignore-case-opt-setting-msg
  "Creates a message saying which parameters would not allow ignore case option setting."
  [params-set]
  (let [params (reduce (fn [params param] (conj params param)) '() (seq params-set))]
    (format "Ignore case option setting disallowed on these parameters: %s" params)))

(defn invalid-pattern-opt-setting-msg
  "Creates a message saying which parameters would not allow pattern option setting."
  [params-set]
  (let [params (reduce (fn [params param] (conj params param)) '() (seq params-set))]
    (format "Pattern option setting disallowed on these parameters: %s" params)))
=======
(defn invalid-date-range-msg
  "Creates a message saying the range string does not have the right format."
  [input-str]
  (format "%s is not of the form 'value', 'min-value,max-value', 'min-value,', or ',max-value'
          where value, min-value, and max-value are optional date-time values."
          input-str))
>>>>>>> 0e29c29c
<|MERGE_RESOLUTION|>--- conflicted
+++ resolved
@@ -29,7 +29,13 @@
           where value, min-value, and max-value are optional numeric values."
           input-str))
 
-<<<<<<< HEAD
+(defn invalid-date-range-msg
+  "Creates a message saying the range string does not have the right format."
+  [input-str]
+  (format "%s is not of the form 'value', 'min-value,max-value', 'min-value,', or ',max-value'
+          where value, min-value, and max-value are optional date-time values."
+          input-str))
+
 (defn invalid-ignore-case-opt-setting-msg
   "Creates a message saying which parameters would not allow ignore case option setting."
   [params-set]
@@ -40,12 +46,4 @@
   "Creates a message saying which parameters would not allow pattern option setting."
   [params-set]
   (let [params (reduce (fn [params param] (conj params param)) '() (seq params-set))]
-    (format "Pattern option setting disallowed on these parameters: %s" params)))
-=======
-(defn invalid-date-range-msg
-  "Creates a message saying the range string does not have the right format."
-  [input-str]
-  (format "%s is not of the form 'value', 'min-value,max-value', 'min-value,', or ',max-value'
-          where value, min-value, and max-value are optional date-time values."
-          input-str))
->>>>>>> 0e29c29c
+    (format "Pattern option setting disallowed on these parameters: %s" params)))