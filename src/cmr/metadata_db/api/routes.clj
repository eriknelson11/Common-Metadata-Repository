(ns cmr.metadata-db.api.routes
  "Defines the HTTP URL routes for the application."
  (:require [compojure.handler :as handler]
            [compojure.route :as route]
            [compojure.core :refer :all]
            [clojure.string :as str]
            [ring.util.response :as r]
            [ring.util.codec :as codec]
            [ring.middleware.json :as ring-json]
            [clojure.stacktrace :refer [print-stack-trace]]
            [cheshire.core :as json]
            [cmr.common.log :refer (debug info warn error)]
            [cmr.common.api.errors :as errors]
            [cmr.common.services.errors :as serv-err]
            [cmr.common.cache :as cache]
            [cmr.system-trace.http :as http-trace]
            [cmr.metadata-db.services.concept-service :as concept-service]
            [cmr.metadata-db.services.provider-service :as provider-service]
            [cmr.metadata-db.services.health-service :as hs]
            [cmr.metadata-db.services.messages :as msg]
            [cmr.acl.core :as acl]
            [inflections.core :as inf]))

;;; service proxies
;;;;;;;;;;;;;;;;;;;;;;;;;;;;;;;;;

(def json-header
  {"Content-Type" "json; charset=utf-8"})

(defn to-json
  "Converts the object to JSON. If the pretty parameter is passed with true formats the response for
  easy reading"
  [obj params]
  (json/generate-string obj {:pretty (= (get params :pretty) "true")}))

(defn- get-concept
  "Get a concept by concept-id and optional revision"
  ([context params concept-id]
   {:status 200
    :body (to-json (concept-service/get-concept context concept-id) params)
    :headers json-header})
  ([context params concept-id ^String revision]
   (try (let [revision-id (if revision (Integer. revision) nil)]
          {:status 200
           :body (to-json (concept-service/get-concept context concept-id revision-id) params)
           :headers json-header})
     (catch NumberFormatException e
       (serv-err/throw-service-error :invalid-data (.getMessage e))))))

(defn- get-concepts
  "Get concepts using concept-id/revision-id tuples."
  [context params concept-id-revisions]
  (let [allow-missing? (= "true" (some-> params :allow_missing str/lower-case))
        concepts (concept-service/get-concepts context concept-id-revisions allow-missing?)]
    {:status 200
     :body (to-json concepts params)
     :headers json-header}))

(defn- get-latest-concepts
  "Get latest version of concepts using a list of concept-ids"
  [context params concept-ids]
  (let [allow-missing? (= "true" (some-> params :allow_missing str/lower-case))
        concepts (concept-service/get-latest-concepts context concept-ids allow-missing?)]
    {:status 200
     :body (to-json concepts params)
     :headers json-header}))

(defn- get-expired-collections-concept-ids
  "Gets collections that have gone past their expiration date."
  [context params]
  (let [provider (:provider params)]
    (when-not provider
      (serv-err/throw-service-error :bad-request (msg/provider-id-parameter-required)))
    {:status 200
     :body (to-json (concept-service/get-expired-collections-concept-ids context provider) params)
     :headers json-header}))

(defn- find-concepts
  "Find concepts for a concept type with specific params"
  [context params]
  (let [params (update-in params [:concept-type] (comp keyword inf/singular))
        concepts (concept-service/find-concepts context params)]
    {:status 200
     :body (to-json concepts params)
     :headers json-header}))

(defn- save-concept
  "Store a concept record and return the revision"
  [context params concept]
  (let [concept (-> concept
                    clojure.walk/keywordize-keys
                    (update-in [:concept-type] keyword))
        {:keys [concept-id revision-id]} (concept-service/save-concept context concept)]
    {:status 201
     :body (to-json {:revision-id revision-id :concept-id concept-id} params)
     :headers json-header}))

(defn- delete-concept
  "Mark a concept as deleted (create a tombstone)."
  [context params concept-id revision-id]
  (try (let [revision-id (if revision-id (Integer. revision-id) nil)]
         (let [{:keys [revision-id]} (concept-service/delete-concept context concept-id revision-id)]
           {:status 200
            :body (to-json {:revision-id revision-id} params)
            :headers json-header}))
    (catch NumberFormatException e
      (serv-err/throw-service-error :invalid-data (.getMessage e)))))

(defn- force-delete
  "Permanently remove a concept version from the database."
  [context params concept-id revision-id]
  (try (let [revision-id (Integer. revision-id)]
         (let [{:keys [revision-id]} (concept-service/force-delete context concept-id revision-id)]
           {:status 200
            :body (to-json {:revision-id revision-id} params)
            :headers json-header}))
    (catch NumberFormatException e
      (serv-err/throw-service-error :invalid-data (.getMessage e)))))

(defn- reset
  "Delete all concepts from the data store"
  [context params]
  (concept-service/reset context)
  {:status 204})

(defn- get-concept-id
  "Get the concept id for a given concept."
  [context params concept-type provider-id native-id]
  (let [concept-id (concept-service/get-concept-id context concept-type provider-id native-id)]
    {:status 200
     :body (to-json {:concept-id concept-id} params)
     :headers json-header}))

(defn- save-provider
  "Save a provider."
  [context params provider-id]
  (let [saved-provider-id (provider-service/create-provider context provider-id)]
    {:status 201
     :body (to-json saved-provider-id params)
     :headers json-header}))

(defn- delete-provider
  "Delete a provider and all its concepts."
  [context params provider-id]
  (provider-service/delete-provider context provider-id)
  {:status 200})

(defn- get-providers
  "Get a list of provider ids"
  [context params]
  (let [providers (provider-service/get-providers context)]
    {:status 200
     :body (to-json {:providers providers} params)
     :headers json-header}))


;;;;;;;;;;;;;;;;;;;;;;;;;;;;;;;;;;

(defn- build-routes [system]
  (routes
<<<<<<< HEAD
    (context "/concepts" []

      (context "/search" []
        ;; get multiple concepts by concept-id and revision-id
        (POST "/concept-revisions" {:keys [params request-context body]}
          (get-concepts request-context params body))
        (POST "/latest-concept-revisions" {:keys [params request-context body]}
          (get-latest-concepts request-context params body))
        (GET "/expired-collections" {:keys [params request-context]}
          (get-expired-collections-concept-ids request-context params))
        ;; Find concepts by parameters
        (GET "/:concept-type" {:keys [params request-context]}
          (find-concepts request-context params)))

      ;; saves a concept
      (POST "/" {:keys [request-context params body]}
        (save-concept request-context params body))
      ;; mark a concept as deleted (add a tombstone) specifying the revision the tombstone should have
      (DELETE "/:concept-id/:revision-id" {{:keys [concept-id revision-id] :as params} :params
                                           request-context :request-context}
        (delete-concept request-context params concept-id revision-id))
      ;; mark a concept as deleted (add a tombstone)
      (DELETE "/:concept-id" {{:keys [concept-id] :as params} :params
                              request-context :request-context}
        (delete-concept request-context params concept-id nil))
      ;; remove a specific revision of a concept form the database
      (DELETE "/force-delete/:concept-id/:revision-id" {{:keys [concept-id revision-id] :as params} :params
                                                        request-context :request-context}
        (force-delete request-context params concept-id revision-id))
      ;; get a specific revision of a concept
      (GET "/:concept-id/:revision-id" {{:keys [concept-id revision-id] :as params} :params
                                        request-context :request-context}
        (get-concept request-context params concept-id revision-id))
      ;; get the latest revision of a concept
      (GET "/:concept-id" {{:keys [concept-id] :as params} :params request-context :request-context}
        (get-concept request-context params concept-id)))

    ;; get the concept id for a given concept-type, provider-id, and native-id
    (GET ["/concept-id/:concept-type/:provider-id/:native-id" :native-id #".*$"]
      {{:keys [concept-type provider-id native-id] :as params} :params request-context :request-context}
      (get-concept-id request-context params concept-type provider-id native-id))

    (context "/providers" []
      ;; create a new provider
      (POST "/" {:keys [request-context params body]}
        (save-provider request-context params (get body "provider-id")))
      ;; delete a provider
      (DELETE "/:provider-id" {{:keys [provider-id] :as params} :params request-context :request-context}
        (delete-provider request-context params provider-id))
      ;; get a list of providers
      (GET "/" {:keys [request-context params]}
        (get-providers request-context params)))

    ;; Querying cache
      (context "/caches" []
        ;; Get the list of caches
        (GET "/" {:keys [params request-context headers]}
          (let [context (acl/add-authentication-to-context request-context params headers)
                caches (map name (keys (get-in context [:system :caches])))]
            (acl/verify-ingest-management-permission context :read)
            {:status 200
             :body (json/generate-string caches)}))
        ;; Get the keys for the given cache
        (GET "/:cache-name" {{:keys [cache-name] :as params} :params
                             request-context :request-context
                             headers :headers}
          (let [context (acl/add-authentication-to-context request-context params headers)
                cache (cache/context->cache (keyword cache-name))]
            (acl/verify-ingest-management-permission context :read)
            (when cache
              (let [result (->> cache
                                :atom
                                deref
                                keys
                                (map name))]
                {:status 200
                 :body (json/generate-string result)}))))
        ;; Get the value for the given key for the given cache
        (GET "/:cache-name/:cache-key" {{:keys [cache-name cache-key] :as params} :params
                                        request-context :request-context
                                        headers :headers}
          (let [cache-key (keyword cache-key)
                context (acl/add-authentication-to-context request-context params headers)
                cache (cache/context->cache context (keyword cache-name))
                result (-> cache
                           :atom
                           deref
                           (get cache-key))]
            (acl/verify-ingest-management-permission context :read)
            (when result
              {:status 200
               :body (pr-str result)}))))

      (POST "/clear-cache" {:keys [request-context params headers]}
        (let [context (acl/add-authentication-to-context request-context params headers)]
          (acl/verify-ingest-management-permission context :update)
          (cache/reset-caches context))
        {:status 200})

    ;; delete the entire database
    (POST "/reset" {:keys [request-context params headers]}
      (let [context (acl/add-authentication-to-context request-context params headers)]
        (acl/verify-ingest-management-permission context :update)
        (reset context params)))

    (GET "/health" {request-context :request-context params :params}
      (let [{pretty? :pretty} params
            {:keys [ok? dependencies]} (hs/health request-context)]
        {:status (if ok? 200 503)
         :headers {"Content-Type" "application/json; charset=utf-8"}
         :body (json/generate-string dependencies {:pretty pretty?})}))
=======
    (context (:relative-root-url system) []
      (context "/concepts" []

        (context "/search" []
          ;; get multiple concepts by concept-id and revision-id
          (POST "/concept-revisions" {:keys [params request-context body]}
            (get-concepts request-context params body))
          (POST "/latest-concept-revisions" {:keys [params request-context body]}
            (get-latest-concepts request-context params body))
          (GET "/expired-collections" {:keys [params request-context]}
            (get-expired-collections-concept-ids request-context params))
          ;; Find concepts by parameters
          (GET "/:concept-type" {:keys [params request-context]}
            (find-concepts request-context params)))

        ;; saves a concept
        (POST "/" {:keys [request-context params body]}
          (save-concept request-context params body))
        ;; mark a concept as deleted (add a tombstone) specifying the revision the tombstone should have
        (DELETE "/:concept-id/:revision-id" {{:keys [concept-id revision-id] :as params} :params
                                             request-context :request-context}
          (delete-concept request-context params concept-id revision-id))
        ;; mark a concept as deleted (add a tombstone)
        (DELETE "/:concept-id" {{:keys [concept-id] :as params} :params
                                request-context :request-context}
          (delete-concept request-context params concept-id nil))
        ;; remove a specific revision of a concept form the database
        (DELETE "/force-delete/:concept-id/:revision-id" {{:keys [concept-id revision-id] :as params} :params
                                                          request-context :request-context}
          (force-delete request-context params concept-id revision-id))
        ;; get a specific revision of a concept
        (GET "/:concept-id/:revision-id" {{:keys [concept-id revision-id] :as params} :params
                                          request-context :request-context}
          (get-concept request-context params concept-id revision-id))
        ;; get the latest revision of a concept
        (GET "/:concept-id" {{:keys [concept-id] :as params} :params request-context :request-context}
          (get-concept request-context params concept-id)))

      ;; get the concept id for a given concept-type, provider-id, and native-id
      (GET ["/concept-id/:concept-type/:provider-id/:native-id" :native-id #".*$"]
        {{:keys [concept-type provider-id native-id] :as params} :params request-context :request-context}
        (get-concept-id request-context params concept-type provider-id native-id))

      (context "/providers" []
        ;; create a new provider
        (POST "/" {:keys [request-context params body]}
          (save-provider request-context params (get body "provider-id")))
        ;; delete a provider
        (DELETE "/:provider-id" {{:keys [provider-id] :as params} :params request-context :request-context}
          (delete-provider request-context params provider-id))
        ;; get a list of providers
        (GET "/" {:keys [request-context params]}
          (get-providers request-context params)))

      ;; delete the entire database
      (POST "/reset" {:keys [request-context params headers]}
        (let [context (acl/add-authentication-to-context request-context params headers)]
          (acl/verify-ingest-management-permission context :update)
          (reset context params)))

      (GET "/health" {request-context :request-context params :params}
        (let [{pretty? :pretty} params
              {:keys [ok? dependencies]} (hs/health request-context)]
          {:status (if ok? 200 503)
           :headers {"Content-Type" "application/json; charset=utf-8"}
           :body (json/generate-string dependencies {:pretty pretty?})})))
>>>>>>> 68644a85

    (route/not-found "Not Found")))


(defn make-api [system]
  (-> (build-routes system)
      (http-trace/build-request-context-handler system)
      errors/exception-handler
      handler/site
      ring-json/wrap-json-body
      ring-json/wrap-json-response))




<|MERGE_RESOLUTION|>--- conflicted
+++ resolved
@@ -158,61 +158,61 @@
 
 (defn- build-routes [system]
   (routes
-<<<<<<< HEAD
-    (context "/concepts" []
-
-      (context "/search" []
-        ;; get multiple concepts by concept-id and revision-id
-        (POST "/concept-revisions" {:keys [params request-context body]}
-          (get-concepts request-context params body))
-        (POST "/latest-concept-revisions" {:keys [params request-context body]}
-          (get-latest-concepts request-context params body))
-        (GET "/expired-collections" {:keys [params request-context]}
-          (get-expired-collections-concept-ids request-context params))
-        ;; Find concepts by parameters
-        (GET "/:concept-type" {:keys [params request-context]}
-          (find-concepts request-context params)))
-
-      ;; saves a concept
-      (POST "/" {:keys [request-context params body]}
-        (save-concept request-context params body))
-      ;; mark a concept as deleted (add a tombstone) specifying the revision the tombstone should have
-      (DELETE "/:concept-id/:revision-id" {{:keys [concept-id revision-id] :as params} :params
-                                           request-context :request-context}
-        (delete-concept request-context params concept-id revision-id))
-      ;; mark a concept as deleted (add a tombstone)
-      (DELETE "/:concept-id" {{:keys [concept-id] :as params} :params
-                              request-context :request-context}
-        (delete-concept request-context params concept-id nil))
-      ;; remove a specific revision of a concept form the database
-      (DELETE "/force-delete/:concept-id/:revision-id" {{:keys [concept-id revision-id] :as params} :params
-                                                        request-context :request-context}
-        (force-delete request-context params concept-id revision-id))
-      ;; get a specific revision of a concept
-      (GET "/:concept-id/:revision-id" {{:keys [concept-id revision-id] :as params} :params
-                                        request-context :request-context}
-        (get-concept request-context params concept-id revision-id))
-      ;; get the latest revision of a concept
-      (GET "/:concept-id" {{:keys [concept-id] :as params} :params request-context :request-context}
-        (get-concept request-context params concept-id)))
-
-    ;; get the concept id for a given concept-type, provider-id, and native-id
-    (GET ["/concept-id/:concept-type/:provider-id/:native-id" :native-id #".*$"]
-      {{:keys [concept-type provider-id native-id] :as params} :params request-context :request-context}
-      (get-concept-id request-context params concept-type provider-id native-id))
-
-    (context "/providers" []
-      ;; create a new provider
-      (POST "/" {:keys [request-context params body]}
-        (save-provider request-context params (get body "provider-id")))
-      ;; delete a provider
-      (DELETE "/:provider-id" {{:keys [provider-id] :as params} :params request-context :request-context}
-        (delete-provider request-context params provider-id))
-      ;; get a list of providers
-      (GET "/" {:keys [request-context params]}
-        (get-providers request-context params)))
-
-    ;; Querying cache
+    (context (:relative-root-url system) []
+      (context "/concepts" []
+
+        (context "/search" []
+          ;; get multiple concepts by concept-id and revision-id
+          (POST "/concept-revisions" {:keys [params request-context body]}
+            (get-concepts request-context params body))
+          (POST "/latest-concept-revisions" {:keys [params request-context body]}
+            (get-latest-concepts request-context params body))
+          (GET "/expired-collections" {:keys [params request-context]}
+            (get-expired-collections-concept-ids request-context params))
+          ;; Find concepts by parameters
+          (GET "/:concept-type" {:keys [params request-context]}
+            (find-concepts request-context params)))
+
+        ;; saves a concept
+        (POST "/" {:keys [request-context params body]}
+          (save-concept request-context params body))
+        ;; mark a concept as deleted (add a tombstone) specifying the revision the tombstone should have
+        (DELETE "/:concept-id/:revision-id" {{:keys [concept-id revision-id] :as params} :params
+                                             request-context :request-context}
+          (delete-concept request-context params concept-id revision-id))
+        ;; mark a concept as deleted (add a tombstone)
+        (DELETE "/:concept-id" {{:keys [concept-id] :as params} :params
+                                request-context :request-context}
+          (delete-concept request-context params concept-id nil))
+        ;; remove a specific revision of a concept form the database
+        (DELETE "/force-delete/:concept-id/:revision-id" {{:keys [concept-id revision-id] :as params} :params
+                                                          request-context :request-context}
+          (force-delete request-context params concept-id revision-id))
+        ;; get a specific revision of a concept
+        (GET "/:concept-id/:revision-id" {{:keys [concept-id revision-id] :as params} :params
+                                          request-context :request-context}
+          (get-concept request-context params concept-id revision-id))
+        ;; get the latest revision of a concept
+        (GET "/:concept-id" {{:keys [concept-id] :as params} :params request-context :request-context}
+          (get-concept request-context params concept-id)))
+
+      ;; get the concept id for a given concept-type, provider-id, and native-id
+      (GET ["/concept-id/:concept-type/:provider-id/:native-id" :native-id #".*$"]
+        {{:keys [concept-type provider-id native-id] :as params} :params request-context :request-context}
+        (get-concept-id request-context params concept-type provider-id native-id))
+
+      (context "/providers" []
+        ;; create a new provider
+        (POST "/" {:keys [request-context params body]}
+          (save-provider request-context params (get body "provider-id")))
+        ;; delete a provider
+        (DELETE "/:provider-id" {{:keys [provider-id] :as params} :params request-context :request-context}
+          (delete-provider request-context params provider-id))
+        ;; get a list of providers
+        (GET "/" {:keys [request-context params]}
+          (get-providers request-context params)))
+
+      ;; Querying cache
       (context "/caches" []
         ;; Get the list of caches
         (GET "/" {:keys [params request-context headers]}
@@ -258,73 +258,6 @@
           (cache/reset-caches context))
         {:status 200})
 
-    ;; delete the entire database
-    (POST "/reset" {:keys [request-context params headers]}
-      (let [context (acl/add-authentication-to-context request-context params headers)]
-        (acl/verify-ingest-management-permission context :update)
-        (reset context params)))
-
-    (GET "/health" {request-context :request-context params :params}
-      (let [{pretty? :pretty} params
-            {:keys [ok? dependencies]} (hs/health request-context)]
-        {:status (if ok? 200 503)
-         :headers {"Content-Type" "application/json; charset=utf-8"}
-         :body (json/generate-string dependencies {:pretty pretty?})}))
-=======
-    (context (:relative-root-url system) []
-      (context "/concepts" []
-
-        (context "/search" []
-          ;; get multiple concepts by concept-id and revision-id
-          (POST "/concept-revisions" {:keys [params request-context body]}
-            (get-concepts request-context params body))
-          (POST "/latest-concept-revisions" {:keys [params request-context body]}
-            (get-latest-concepts request-context params body))
-          (GET "/expired-collections" {:keys [params request-context]}
-            (get-expired-collections-concept-ids request-context params))
-          ;; Find concepts by parameters
-          (GET "/:concept-type" {:keys [params request-context]}
-            (find-concepts request-context params)))
-
-        ;; saves a concept
-        (POST "/" {:keys [request-context params body]}
-          (save-concept request-context params body))
-        ;; mark a concept as deleted (add a tombstone) specifying the revision the tombstone should have
-        (DELETE "/:concept-id/:revision-id" {{:keys [concept-id revision-id] :as params} :params
-                                             request-context :request-context}
-          (delete-concept request-context params concept-id revision-id))
-        ;; mark a concept as deleted (add a tombstone)
-        (DELETE "/:concept-id" {{:keys [concept-id] :as params} :params
-                                request-context :request-context}
-          (delete-concept request-context params concept-id nil))
-        ;; remove a specific revision of a concept form the database
-        (DELETE "/force-delete/:concept-id/:revision-id" {{:keys [concept-id revision-id] :as params} :params
-                                                          request-context :request-context}
-          (force-delete request-context params concept-id revision-id))
-        ;; get a specific revision of a concept
-        (GET "/:concept-id/:revision-id" {{:keys [concept-id revision-id] :as params} :params
-                                          request-context :request-context}
-          (get-concept request-context params concept-id revision-id))
-        ;; get the latest revision of a concept
-        (GET "/:concept-id" {{:keys [concept-id] :as params} :params request-context :request-context}
-          (get-concept request-context params concept-id)))
-
-      ;; get the concept id for a given concept-type, provider-id, and native-id
-      (GET ["/concept-id/:concept-type/:provider-id/:native-id" :native-id #".*$"]
-        {{:keys [concept-type provider-id native-id] :as params} :params request-context :request-context}
-        (get-concept-id request-context params concept-type provider-id native-id))
-
-      (context "/providers" []
-        ;; create a new provider
-        (POST "/" {:keys [request-context params body]}
-          (save-provider request-context params (get body "provider-id")))
-        ;; delete a provider
-        (DELETE "/:provider-id" {{:keys [provider-id] :as params} :params request-context :request-context}
-          (delete-provider request-context params provider-id))
-        ;; get a list of providers
-        (GET "/" {:keys [request-context params]}
-          (get-providers request-context params)))
-
       ;; delete the entire database
       (POST "/reset" {:keys [request-context params headers]}
         (let [context (acl/add-authentication-to-context request-context params headers)]
@@ -337,7 +270,6 @@
           {:status (if ok? 200 503)
            :headers {"Content-Type" "application/json; charset=utf-8"}
            :body (json/generate-string dependencies {:pretty pretty?})})))
->>>>>>> 68644a85
 
     (route/not-found "Not Found")))
 
