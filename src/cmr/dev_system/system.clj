(ns cmr.dev-system.system
  (:require [cmr.common.log :refer (debug info warn error)]
            [cmr.metadata-db.system :as mdb-system]
            [cmr.indexer.system :as indexer-system]
            [cmr.search.system :as search-system]
            [cmr.ingest.system :as ingest-system]
<<<<<<< HEAD
            [cmr.index-set.system :as index-set-system]))
=======
            [cmr.metadata-db.data.memory-db :as memory]
            [cmr.indexer.data.elasticsearch :as es-index]
            [cmr.search.data.elastic-search-index :as es-search]
            [cmr.common.lifecycle :as lifecycle]
            [cmr.elastic-utils.embedded-elastic-server :as elastic-server]))

>>>>>>> 5c568577

(def app-control-functions
  "A map of application name to the start function"
  {:metadata-db {:start mdb-system/start
                 :stop mdb-system/stop}
   :index-set-system {:start index-set-system/start
                      :stop index-set-system/stop}
   :indexer {:start indexer-system/start
             :stop indexer-system/stop}
   :ingest {:start ingest-system/start
            :stop ingest-system/stop}
   :search {:start search-system/start
            :stop search-system/stop}})

(def in-memory-elastic-port 9206)

(defmulti create-system
  "Returns a new instance of the whole application."
<<<<<<< HEAD
  []
  {:metadata-db (mdb-system/create-system)
   :index-set-system (index-set-system/create-system)
   :indexer (indexer-system/create-system)
   :ingest (ingest-system/create-system)
   :search (search-system/create-system)})
=======
  (fn [type]
    type))

(defmethod create-system :in-memory
  [type]

  ;; Memory DB configured to run in memory
  {:apps {:metadata-db (assoc (mdb-system/create-system)
                              :db (memory/create-db))


          ;; Indexer will use embedded elastic server
          :indexer (assoc (indexer-system/create-system)
                          :db (es-index/create-elasticsearch-store
                                {:host "localhost"
                                 :port in-memory-elastic-port
                                 :admin-token "none"}))

          :ingest (ingest-system/create-system)

          ;; Search will use the embedded elastic server
          :search (assoc (search-system/create-system)
                         :search-index
                         (es-search/create-elastic-search-index
                           "localhost" in-memory-elastic-port))}
   :components {:elastic-server (elastic-server/create-server
                                  in-memory-elastic-port
                                  (+ in-memory-elastic-port 10))}})

(defmethod create-system :external-dbs
  [type]
  {:apps {:metadata-db (mdb-system/create-system)
          :indexer (indexer-system/create-system)
          :ingest (ingest-system/create-system)
          :search (search-system/create-system)}
   :components {}})

(defn- start-components
  [system]
  (reduce (fn [system component]
            (update-in system [:components component]
                       #(lifecycle/start % system)))
          system
          (keys (:components system))))

(defn- start-apps
  [system]
  (reduce (fn [system [app {start-fn :start}]]
            (update-in system [:apps app] start-fn))
          system
          app-control-functions))

(defn- stop-components
  [system]
  (reduce (fn [system component]
            (update-in system [:components component]
                       #(lifecycle/stop % system)))
          system
          (keys (:components system))))

(defn- stop-apps
  [system]
  (reduce (fn [system [app {stop-fn :stop}]]
            (update-in system [:apps app] stop-fn))
          system
          app-control-functions))

>>>>>>> 5c568577

(defn start
  "Performs side effects to initialize the system, acquire resources,
  and start it running. Returns an updated instance of the system."
  [this]
  (info "System starting")

  (-> this
      start-components
      start-apps))


(defn stop
  "Performs side effects to shut down the system and release its
  resources. Returns an updated instance of the system."
  [this]
  (info "System shutting down")

  (-> this
      stop-apps
      stop-components))<|MERGE_RESOLUTION|>--- conflicted
+++ resolved
@@ -4,23 +4,20 @@
             [cmr.indexer.system :as indexer-system]
             [cmr.search.system :as search-system]
             [cmr.ingest.system :as ingest-system]
-<<<<<<< HEAD
-            [cmr.index-set.system :as index-set-system]))
-=======
+            [cmr.index-set.system :as index-set-system]
             [cmr.metadata-db.data.memory-db :as memory]
             [cmr.indexer.data.elasticsearch :as es-index]
             [cmr.search.data.elastic-search-index :as es-search]
             [cmr.common.lifecycle :as lifecycle]
             [cmr.elastic-utils.embedded-elastic-server :as elastic-server]))
 
->>>>>>> 5c568577
 
 (def app-control-functions
   "A map of application name to the start function"
   {:metadata-db {:start mdb-system/start
                  :stop mdb-system/stop}
-   :index-set-system {:start index-set-system/start
-                      :stop index-set-system/stop}
+   :index-set {:start index-set-system/start
+               :stop index-set-system/stop}
    :indexer {:start indexer-system/start
              :stop indexer-system/stop}
    :ingest {:start ingest-system/start
@@ -32,14 +29,6 @@
 
 (defmulti create-system
   "Returns a new instance of the whole application."
-<<<<<<< HEAD
-  []
-  {:metadata-db (mdb-system/create-system)
-   :index-set-system (index-set-system/create-system)
-   :indexer (indexer-system/create-system)
-   :ingest (ingest-system/create-system)
-   :search (search-system/create-system)})
-=======
   (fn [type]
     type))
 
@@ -57,7 +46,7 @@
                                 {:host "localhost"
                                  :port in-memory-elastic-port
                                  :admin-token "none"}))
-
+          :index-set (index-set-system/create-system)
           :ingest (ingest-system/create-system)
 
           ;; Search will use the embedded elastic server
@@ -73,6 +62,7 @@
   [type]
   {:apps {:metadata-db (mdb-system/create-system)
           :indexer (indexer-system/create-system)
+          :index-set (index-set-system/create-system)
           :ingest (ingest-system/create-system)
           :search (search-system/create-system)}
    :components {}})
@@ -107,7 +97,6 @@
           system
           app-control-functions))
 
->>>>>>> 5c568577
 
 (defn start
   "Performs side effects to initialize the system, acquire resources,
