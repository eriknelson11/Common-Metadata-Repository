--- conflicted
+++ resolved
@@ -46,39 +46,6 @@
   [xml]
   (xml-elem->Collection (x/parse-str xml)))
 
-<<<<<<< HEAD
-(defn umm->dif-xml
-  ([collection]
-   (umm->dif-xml collection false))
-  ([collection indent?]
-   (let [{{:keys [short-name long-name version-id]} :product
-          {:keys [insert-time update-time delete-time]} :data-provider-timestamps
-          :keys [entry-title temporal organizations science-keywords platforms product-specific-attributes
-                 projects related-urls spatial-coverage]} collection
-         emit-fn (if indent? x/indent-str x/emit-str)]
-     (emit-fn
-       (x/element :DIF {:xmlns "http://gcmd.gsfc.nasa.gov/Aboutus/xml/dif/"
-                        :xmlns:dif "http://gcmd.gsfc.nasa.gov/Aboutus/xml/dif/"
-                        :xmlns:xsi "http://www.w3.org/2001/XMLSchema-instance"
-                        :xsi:schemaLocation "http://gcmd.gsfc.nasa.gov/Aboutus/xml/dif/ http://gcmd.gsfc.nasa.gov/Aboutus/xml/dif/dif_v9.8.4.xsd"}
-                  (x/element :Entry_ID {} short-name)
-                  (x/element :Entry_Title {} entry-title)
-                  (when version-id
-                    (x/element :Data_Set_Citation {}
-                               (x/element :Version {} version-id)))
-                  (sk/generate-science-keywords science-keywords)
-                  (t/generate-temporal temporal)
-                  (when-not (empty? projects)
-                    (pj/generate-projects projects))
-                  (org/generate-data-center organizations)
-                  (x/element :Summary {} (x/element :Abstract {} "dummy"))
-                  (when-not (empty? related-urls)
-                    (ru/generate-related-urls related-urls))
-                  (x/element :Metadata_Name {} "dummy")
-                  (x/element :Metadata_Version {} "dummy")
-                  (sc/generate-spatial-coverage spatial-coverage)
-                  (psa/generate-product-specific-attributes product-specific-attributes))))))
-=======
 (def dif-header-attributes
   "The set of attributes that go on the dif root element"
   {:xmlns "http://gcmd.gsfc.nasa.gov/Aboutus/xml/dif/"
@@ -114,9 +81,8 @@
                       (ru/generate-related-urls related-urls))
                     (x/element :Metadata_Name {} "dummy")
                     (x/element :Metadata_Version {} "dummy")
-                    (when spatial-coverage
-                      (em/generate-extended-metadatas [(sc/SpatialCoverage->extended-metadata spatial-coverage)]))))))))
->>>>>>> 0baae6cc
+                    (sc/generate-spatial-coverage spatial-coverage)
+                    (psa/generate-product-specific-attributes product-specific-attributes)))))))
 
 (defn validate-xml
   "Validates the XML against the DIF schema."
