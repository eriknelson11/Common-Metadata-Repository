--- conflicted
+++ resolved
@@ -8,10 +8,7 @@
             [cmr.umm.echo10.collection.temporal :as t]
             [cmr.umm.echo10.collection.product-specific-attribute :as psa]
             [cmr.umm.echo10.collection.campaign :as cmpgn]
-<<<<<<< HEAD
-=======
             [cmr.umm.echo10.collection.two-d-coordinate-system :as two-d]
->>>>>>> cba69fb9
             [cmr.umm.echo10.collection.org :as org]
             [cmr.umm.echo10.core])
   (:import cmr.umm.collection.UmmCollection))
@@ -34,10 +31,7 @@
        :temporal (t/xml-elem->Temporal xml-struct)
        :product-specific-attributes (psa/xml-elem->ProductSpecificAttributes xml-struct)
        :projects (cmpgn/xml-elem->Campaigns xml-struct)
-<<<<<<< HEAD
-=======
        :two-d-coordinate-systems (two-d/xml-elem->TwoDCoordinateSystems xml-struct)
->>>>>>> cba69fb9
        :organizations (org/xml-elem->Organizations xml-struct)})))
 
 (defn parse-collection
