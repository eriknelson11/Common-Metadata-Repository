(ns cmr.umm.echo10.granule
  "Contains functions for parsing and generating the ECHO10 dialect."
  (:require [clojure.data.xml :as x]
            [clojure.java.io :as io]
            [cmr.common.xml :as cx]
            [cmr.umm.granule :as g]
            [cmr.umm.echo10.granule.temporal :as gt]
            [cmr.umm.echo10.related-url :as ru]
            [cmr.umm.echo10.granule.product-specific-attribute-ref :as psa]
            [cmr.umm.echo10.granule.orbit-calculated-spatial-domain :as ocsd]
            [cmr.umm.xml-schema-validator :as v]
            [cmr.umm.echo10.core])
  (:import cmr.umm.granule.UmmGranule))

(defn xml-elem->project-refs
  "Parses an ECHO10 Campaigns element of a Granule XML document and returns the short names."
  [granule-elem]
  (seq (cx/strings-at-path
         granule-elem
         [:Campaigns :Campaign :ShortName])))

(defn generate-project-refs
  "Generates the Campaigns element of an ECHO10 XML from a UMM Granule project-refs entry."
  [prefs]
  (when (not (empty? prefs))
    (x/element :Campaigns {}
               (for [pref prefs]
                 (x/element :Campaign {}
                            (x/element :ShortName {} pref))))))

(defn generate-data-granule
  "Generates the DataGranule element of an ECHO10 XML from a UMM Granule data-granule entry."
  [data-granule]
  (when data-granule
    (x/element :DataGranule {}
               (when-let [producer-gran-id (:producer-gran-id data-granule)]
                 (x/element :ProducerGranuleId {} producer-gran-id))
               (x/element :DayNightFlag {} (:day-night data-granule))
               (x/element :ProductionDateTime {} (str (:production-date-time data-granule))))))

(defn- xml-elem->CollectionRef
  "Returns a UMM ref element from a parsed Granule XML structure"
  [granule-content-node]
  (if-let [entry-title (cx/string-at-path granule-content-node [:Collection :DataSetId])]
    (g/collection-ref entry-title)
    (let [short-name (cx/string-at-path granule-content-node [:Collection :ShortName])
          version-id (cx/string-at-path granule-content-node [:Collection :VersionId])]
      (g/collection-ref short-name version-id))))

(defn- xml-elem->DataGranule
  "Returns a UMM data-granaule element from a parsed Granule XML structure"
  [granule-content-node]
  (let [producer-gran-id (cx/string-at-path granule-content-node [:DataGranule :ProducerGranuleId])
        day-night (cx/string-at-path granule-content-node [:DataGranule :DayNightFlag])
        production-date-time (cx/datetime-at-path granule-content-node [:DataGranule :ProductionDateTime])]
    (when (or producer-gran-id day-night production-date-time)
      (g/map->DataGranule {:producer-gran-id producer-gran-id
                           :day-night day-night
                           :production-date-time production-date-time}))))

(defn- xml-elem->Granule
  "Returns a UMM Product from a parsed Granule XML structure"
  [xml-struct]
  (let [coll-ref (xml-elem->CollectionRef xml-struct)]
    (g/map->UmmGranule {:granule-ur (cx/string-at-path xml-struct [:GranuleUR])
                        :collection-ref coll-ref
                        :data-granule (xml-elem->DataGranule xml-struct)
                        :temporal (gt/xml-elem->Temporal xml-struct)
                        :orbit-calculated-spatial-domains (ocsd/xml-elem->orbit-calculated-spatial-domains xml-struct)
                        :project-refs (xml-elem->project-refs xml-struct)
<<<<<<< HEAD
                        :product-specific-attributes (psa/xml-elem->ProductSpecificAttributeRefs xml-struct)
                        :cloud-cover (cx/double-at-path xml-struct [:CloudCover])})))
=======
                        :related-urls (ru/xml-elem->related-urls xml-struct)
                        :product-specific-attributes (psa/xml-elem->ProductSpecificAttributeRefs xml-struct)})))
>>>>>>> 051f79b4

(defn parse-granule
  "Parses ECHO10 XML into a UMM Granule record."
  [xml]
  (xml-elem->Granule (x/parse-str xml)))

(extend-protocol cmr.umm.echo10.core/UmmToEcho10Xml
  UmmGranule
  (umm->echo10-xml
    [granule]
    (let [{{:keys [entry-title short-name version-id]} :collection-ref
           granule-ur :granule-ur
           data-granule :data-granule
           temporal :temporal
           ocsds :orbit-calculated-spatial-domains
           prefs :project-refs
<<<<<<< HEAD
           psas :product-specific-attributes
           cloud-cover :cloud-cover} granule]
=======
           related-urls :related-urls
           psas :product-specific-attributes} granule]
>>>>>>> 051f79b4
      (x/emit-str
        (x/element :Granule {}
                   (x/element :GranuleUR {} granule-ur)
                   (x/element :InsertTime {} "2012-12-31T19:00:00Z")
                   (x/element :LastUpdate {} "2013-11-30T19:00:00Z")
                   (cond (not (nil? entry-title))
                         (x/element :Collection {}
                                    (x/element :DataSetId {} entry-title))
                         :else (x/element :Collection {}
                                          (x/element :ShortName {} short-name)
                                          (x/element :VersionId {} version-id)))
                   (x/element :RestrictionFlag {} "0.0")
                   (generate-data-granule data-granule)
                   (gt/generate-temporal temporal)
                   (ocsd/generate-orbit-calculated-spatial-domains ocsds)
                   (generate-project-refs prefs)
                   (psa/generate-product-specific-attribute-refs psas)
<<<<<<< HEAD
                   (x/element :Orderable {} "true")
                   (when cloud-cover
                     (x/element :CloudCover {} cloud-cover)))))))
=======
                   (ru/generate-access-urls related-urls)
                   (ru/generate-resource-urls related-urls)
                   (x/element :Orderable {} "true"))))))
>>>>>>> 051f79b4

(defn validate-xml
  "Validates the XML against the Granule ECHO10 schema."
  [xml]
  (v/validate-xml (io/resource "schema/echo10/Granule.xsd") xml))

<|MERGE_RESOLUTION|>--- conflicted
+++ resolved
@@ -68,13 +68,9 @@
                         :temporal (gt/xml-elem->Temporal xml-struct)
                         :orbit-calculated-spatial-domains (ocsd/xml-elem->orbit-calculated-spatial-domains xml-struct)
                         :project-refs (xml-elem->project-refs xml-struct)
-<<<<<<< HEAD
-                        :product-specific-attributes (psa/xml-elem->ProductSpecificAttributeRefs xml-struct)
-                        :cloud-cover (cx/double-at-path xml-struct [:CloudCover])})))
-=======
+                        :cloud-cover (cx/double-at-path xml-struct [:CloudCover])
                         :related-urls (ru/xml-elem->related-urls xml-struct)
                         :product-specific-attributes (psa/xml-elem->ProductSpecificAttributeRefs xml-struct)})))
->>>>>>> 051f79b4
 
 (defn parse-granule
   "Parses ECHO10 XML into a UMM Granule record."
@@ -91,13 +87,9 @@
            temporal :temporal
            ocsds :orbit-calculated-spatial-domains
            prefs :project-refs
-<<<<<<< HEAD
-           psas :product-specific-attributes
-           cloud-cover :cloud-cover} granule]
-=======
+           cloud-cover :cloud-cover
            related-urls :related-urls
            psas :product-specific-attributes} granule]
->>>>>>> 051f79b4
       (x/emit-str
         (x/element :Granule {}
                    (x/element :GranuleUR {} granule-ur)
@@ -115,15 +107,11 @@
                    (ocsd/generate-orbit-calculated-spatial-domains ocsds)
                    (generate-project-refs prefs)
                    (psa/generate-product-specific-attribute-refs psas)
-<<<<<<< HEAD
+                   (ru/generate-access-urls related-urls)
+                   (ru/generate-resource-urls related-urls)
                    (x/element :Orderable {} "true")
                    (when cloud-cover
                      (x/element :CloudCover {} cloud-cover)))))))
-=======
-                   (ru/generate-access-urls related-urls)
-                   (ru/generate-resource-urls related-urls)
-                   (x/element :Orderable {} "true"))))))
->>>>>>> 051f79b4
 
 (defn validate-xml
   "Validates the XML against the Granule ECHO10 schema."
