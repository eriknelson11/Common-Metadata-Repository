(ns cmr.umm.test.generators.collection
  "Provides clojure.test.check generators for use in testing other projects."
  (:require [clojure.test.check.generators :as gen]
            [cmr.common.test.test-check-ext :as ext-gen]
            [cmr.umm.collection :as c]
            [cmr.umm.test.generators.collection.temporal :as t]
            [cmr.umm.test.generators.collection.product-specific-attribute :as psa]))

(def short-names
  (ext-gen/string-alpha-numeric 1 85))

(def version-ids
  (ext-gen/string-alpha-numeric 1 80))

(def long-names
  (ext-gen/string-alpha-numeric 1 1024))

(def products
  (ext-gen/model-gen c/->Product short-names long-names version-ids))

(def entry-titles
  (ext-gen/string-alpha-numeric 1 1030))

(def campaign-short-names
  (ext-gen/string-ascii 1 40))

(def campaign-long-names
  (ext-gen/string-ascii 1 80))

(def campaigns
  (ext-gen/model-gen c/->Project campaign-short-names (ext-gen/optional campaign-long-names)))

<<<<<<< HEAD
=======
(def two-d-names
  (ext-gen/string-ascii 1 80))

(def two-d-coordinate-systems
  (ext-gen/model-gen c/->TwoDCoordinateSystem two-d-names))

>>>>>>> cba69fb9
;; For now these are the valid values
(def org-types (gen/elements ["archive-center" "processing-center"]))

;; Generate a value from above domain
(def org-type-gen
  (gen/fmap (fn [[type]] type)
            (gen/tuple org-types)))


;; Simulated values of archive center and processing center names
(def org-short-names
  (ext-gen/string-ascii 1 80))

(def organizations
  (ext-gen/model-gen c/->Organization org-type-gen org-short-names))

(defn ordered-orgs
  "Maintain processing and archive center elem order and ensure only one elem of each type is present"
  [orgs]
  (let [org-cnt (count orgs)]
    (cond (= 0 org-cnt) []
          (= 1 org-cnt) orgs
          (= 2 org-cnt) (vector (assoc-in (first  orgs) [:type] "processing-center")
                                (assoc-in (last  orgs) [:type] "archive-center")))))

(def collections
<<<<<<< HEAD
  (gen/fmap (fn [[entry-title product temporal psa campaigns orgs]]
              (let [entry-id (str (:short-name product) "_" (:version-id product))
                    adjusted-orgs (ordered-orgs orgs)]
                (c/->UmmCollection entry-id entry-title product temporal psa campaigns adjusted-orgs)))
=======
  (gen/fmap (fn [[entry-title product temporal psa campaigns two-ds orgs]]
              (let [entry-id (str (:short-name product) "_" (:version-id product))
                    adjusted-orgs (ordered-orgs orgs)]
                (c/->UmmCollection entry-id entry-title product temporal psa campaigns two-ds adjusted-orgs)))
>>>>>>> cba69fb9
            (gen/tuple
              entry-titles
              products
              t/temporals
              (ext-gen/nil-if-empty (gen/vector psa/product-specific-attributes 0 10))
              (ext-gen/nil-if-empty (gen/vector campaigns 0 4))
<<<<<<< HEAD
=======
              (ext-gen/nil-if-empty (gen/vector two-d-coordinate-systems 0 3))
>>>>>>> cba69fb9
              (ext-gen/nil-if-empty (gen/vector organizations 0 2)))))

; Generator for basic collections that only have the bare minimal fields
;; DEPRECATED - this will go away in the future. Don't use it.
(def basic-collections
  (gen/fmap (fn [[entry-title product]]
              (let [entry-id (str (:short-name product) "_" (:version-id product))]
                (c/map->UmmCollection
                  {:entry-id entry-id
                   :entry-title entry-title
                   :product product})))
            (gen/tuple entry-titles products)))


(comment
  ;;;;;;;;;;;;
  (clojure.repl/dir clojure.test.check.generators)
  (ordered-orgs (last (gen/sample  (gen/vector organizations 0 2) 1)))

  (gen/sample collections 1)
  ;;;;;;;;;;;;
  )


<|MERGE_RESOLUTION|>--- conflicted
+++ resolved
@@ -30,15 +30,13 @@
 (def campaigns
   (ext-gen/model-gen c/->Project campaign-short-names (ext-gen/optional campaign-long-names)))
 
-<<<<<<< HEAD
-=======
+
 (def two-d-names
   (ext-gen/string-ascii 1 80))
 
 (def two-d-coordinate-systems
   (ext-gen/model-gen c/->TwoDCoordinateSystem two-d-names))
 
->>>>>>> cba69fb9
 ;; For now these are the valid values
 (def org-types (gen/elements ["archive-center" "processing-center"]))
 
@@ -65,27 +63,17 @@
                                 (assoc-in (last  orgs) [:type] "archive-center")))))
 
 (def collections
-<<<<<<< HEAD
-  (gen/fmap (fn [[entry-title product temporal psa campaigns orgs]]
-              (let [entry-id (str (:short-name product) "_" (:version-id product))
-                    adjusted-orgs (ordered-orgs orgs)]
-                (c/->UmmCollection entry-id entry-title product temporal psa campaigns adjusted-orgs)))
-=======
   (gen/fmap (fn [[entry-title product temporal psa campaigns two-ds orgs]]
               (let [entry-id (str (:short-name product) "_" (:version-id product))
                     adjusted-orgs (ordered-orgs orgs)]
                 (c/->UmmCollection entry-id entry-title product temporal psa campaigns two-ds adjusted-orgs)))
->>>>>>> cba69fb9
             (gen/tuple
               entry-titles
               products
               t/temporals
               (ext-gen/nil-if-empty (gen/vector psa/product-specific-attributes 0 10))
               (ext-gen/nil-if-empty (gen/vector campaigns 0 4))
-<<<<<<< HEAD
-=======
               (ext-gen/nil-if-empty (gen/vector two-d-coordinate-systems 0 3))
->>>>>>> cba69fb9
               (ext-gen/nil-if-empty (gen/vector organizations 0 2)))))
 
 ; Generator for basic collections that only have the bare minimal fields
