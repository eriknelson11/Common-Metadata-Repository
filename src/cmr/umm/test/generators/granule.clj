--- conflicted
+++ resolved
@@ -27,8 +27,6 @@
 (def product-specific-attribute-refs
   (ext-gen/model-gen g/->ProductSpecificAttributeRef psa/names (gen/vector psa/string-values 1 3)))
 
-<<<<<<< HEAD
-=======
 (def related-url
   (ext-gen/model-gen
     g/map->RelatedURL
@@ -36,7 +34,6 @@
     (gen/hash-map :type (gen/return "GET DATA")
                   :url ext-gen/file-url-string
                   :description (ext-gen/string-ascii 1 80))))
->>>>>>> 051f79b4
 
 (def data-granules
   (ext-gen/model-gen
@@ -58,13 +55,9 @@
       :temporal gt/temporal
       :orbit-calculated-spatial-domains (ext-gen/nil-if-empty (gen/vector ocsd/orbit-calculated-spatial-domains 0 5))
       :project-refs (ext-gen/nil-if-empty proj-refs)
-<<<<<<< HEAD
-      :product-specific-attributes (ext-gen/nil-if-empty (gen/vector product-specific-attribute-refs 0 5))
-      :cloud-cover cloud-cover-values)))
-=======
+      :cloud-cover cloud-cover-values
       :related-urls (ext-gen/nil-if-empty (gen/vector related-url 0 5))
       :product-specific-attributes (ext-gen/nil-if-empty (gen/vector product-specific-attribute-refs 0 5)))))
->>>>>>> 051f79b4
 
 ;; Generator that only returns collection ref with entry-title
 ;; DEPRECATED - this will go away in the future. Don't use it.
