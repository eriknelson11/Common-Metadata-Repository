(ns cmr.umm.collection
  "Defines the UMM Collection record. See the UMM Overview document for more information on the breakdown.")

(defrecord Product
  [
   short-name
   long-name
   version-id
   ])

(defrecord RangeDateTime
  [
   beginning-date-time
   ending-date-time
   ])

(defrecord PeriodicDateTime
  [
   name
   start-date
   end-date
   duration-unit
   duration-value
   period-cycle-duration-unit
   period-cycle-duration-value
   ])

(defrecord Temporal
  [
   time-type
   date-type
   temporal-range-type
   precision-of-seconds
   ends-at-present-flag
   range-date-times
   single-date-times
   periodic-date-times
   ])

(def product-specific-attribute-types
  [:string :float :int :boolean :date :time :datetime :date-string :time-string :datetime-string])

(defrecord ProductSpecificAttribute
  [
   name
   description
   data-type
   parameter-range-begin
   parameter-range-end
   value
  ])

(defrecord Project
  [
   ;; maps to Echo10 Collection/Campaigns/Campaign/ShortName
   short-name

   ;;  maps to Echo10 Collection/Campaigns/Campaign/LongName
   long-name
   ])

<<<<<<< HEAD
=======
(defrecord TwoDCoordinateSystem
  [
   ;; maps to Echo10 Collection/TwoDCoordinateSystems/TwoDCoordinateSystem/TwoDCoordinateSystemName
   name
   ])

>>>>>>> cba69fb9
;; See CMR-202 issue description
(defrecord Organization
  [
   ;; maps to Echo10 Collection/ArchiveCenter | Collection/ProcessingCenter element names
   type

   ;; maps to Echo10 Collection/ArchiveCenter | Collection/ProcessingCenter element values
   short-name
   ])

(defrecord UmmCollection
  [
   ;; A combination of shortname and version id with an underscore.
   entry-id

   ;; The dataset-id in ECHO10
   entry-title

   product

   temporal

   product-specific-attributes

   ;; Records campaigns of ECHO10
   projects

<<<<<<< HEAD
=======
   two-d-coordinate-systems

>>>>>>> cba69fb9
   ;; Records Archive Center, Processing Center
   organizations
   ])<|MERGE_RESOLUTION|>--- conflicted
+++ resolved
@@ -59,15 +59,13 @@
    long-name
    ])
 
-<<<<<<< HEAD
-=======
+
 (defrecord TwoDCoordinateSystem
   [
    ;; maps to Echo10 Collection/TwoDCoordinateSystems/TwoDCoordinateSystem/TwoDCoordinateSystemName
    name
    ])
 
->>>>>>> cba69fb9
 ;; See CMR-202 issue description
 (defrecord Organization
   [
@@ -95,11 +93,8 @@
    ;; Records campaigns of ECHO10
    projects
 
-<<<<<<< HEAD
-=======
    two-d-coordinate-systems
 
->>>>>>> cba69fb9
    ;; Records Archive Center, Processing Center
    organizations
    ])