(ns cmr.index-set.api.routes
  "Defines the HTTP URL routes for the application."
  (:require [compojure.handler :as handler]
            [compojure.route :as route]
            [compojure.core :refer :all]
            [ring.middleware.json :as ring-json]
            [cheshire.core :as json]
            [ring.util.response :as r]
            [cmr.common.log :refer (debug info warn error)]
            [cmr.common.api.errors :as errors]
            [cmr.common.cache :as cache]
            [clojure.walk :as walk]
            [cheshire.core :as json]
            [cmr.index-set.services.index-service :as index-svc]
            [cmr.system-trace.http :as http-trace]
            [cmr.acl.core :as acl]))

(defn- build-routes [system]
  (routes
    (context (:relative-root-url system) []
      (context "/index-sets" []
        (POST "/" {body :body request-context :request-context params :params headers :headers}
          (let [index-set (walk/keywordize-keys body)
                context (acl/add-authentication-to-context request-context params headers)]
            (acl/verify-ingest-management-permission context :update)
            (r/created (index-svc/create-index-set request-context index-set))))

        ;; respond with index-sets in elastic
        (GET "/" {request-context :request-context params :params headers :headers}
          (let [context (acl/add-authentication-to-context request-context params headers)]
            (acl/verify-ingest-management-permission context :read)
            (r/response (index-svc/get-index-sets request-context))))

        (context "/:id" [id]
          (GET "/" {request-context :request-context params :params headers :headers}
            (let [context (acl/add-authentication-to-context request-context params headers)]
              (acl/verify-ingest-management-permission context :read)
              (r/response (index-svc/get-index-set request-context id))))

          (PUT "/" {request-context :request-context body :body params :params headers :headers}
            (let [index-set (walk/keywordize-keys body)
                  context (acl/add-authentication-to-context request-context params headers)]
              (acl/verify-ingest-management-permission context :update)
              (index-svc/update-index-set request-context index-set)
              {:status 200}))

<<<<<<< HEAD
    ;; Querying cache
    (context "/caches" []
      ;; Get the list of caches
      (GET "/" {:keys [params request-context headers]}
        (let [context (acl/add-authentication-to-context request-context params headers)
              caches (map name (keys (get-in context [:system :caches])))]
          (acl/verify-ingest-management-permission context :read)
          {:status 200
           :body (json/generate-string caches)}))
      ;; Get the keys for the given cache
      (GET "/:cache-name" {{:keys [cache-name] :as params} :params
                           request-context :request-context
                           headers :headers}
        (let [context (acl/add-authentication-to-context request-context params headers)
              cache (cache/context->cache (keyword cache-name))]
          (acl/verify-ingest-management-permission context :read)
          (when cache
            (let [result (->> cache
                              :atom
                              deref
                              keys
                              (map name))]
              {:status 200
               :body (json/generate-string result)}))))
      ;; Get the value for the given key for the given cache
      (GET "/:cache-name/:cache-key" {{:keys [cache-name cache-key] :as params} :params
                                      request-context :request-context
                                      headers :headers}
        (let [cache-key (keyword cache-key)
              context (acl/add-authentication-to-context request-context params headers)
              cache (cache/context->cache context (keyword cache-name))
              result (-> cache
                         :atom
                         deref
                         (get cache-key))]
          (acl/verify-ingest-management-permission context :read)
          (when result
            {:status 200
             :body (pr-str result)}))))

    (POST "/clear-cache" {:keys [request-context params headers]}
      (let [context (acl/add-authentication-to-context request-context params headers)]
        (acl/verify-ingest-management-permission context :update)
        (cache/reset-caches context))
      {:status 200})


    ;; delete all of the indices associated with index-sets and index-set docs in elastic
    (POST "/reset" {request-context :request-context params :params headers :headers}
      (let [context (acl/add-authentication-to-context request-context params headers)]
        (acl/verify-ingest-management-permission context :update)
        (index-svc/reset request-context)
        {:status 204}))
=======
          (DELETE "/" {request-context :request-context params :params headers :headers}
            (let [context (acl/add-authentication-to-context request-context params headers)]
              (acl/verify-ingest-management-permission context :update)
              (index-svc/delete-index-set request-context id)
              {:status 204}))))

      ;; delete all of the indices associated with index-sets and index-set docs in elastic
      (POST "/reset" {request-context :request-context params :params headers :headers}
        (let [context (acl/add-authentication-to-context request-context params headers)]
          (acl/verify-ingest-management-permission context :update)
          (index-svc/reset request-context)
          {:status 204}))
>>>>>>> 15d968a5

      (GET "/health" {request-context :request-context params :params}
        (let [{pretty? :pretty} params
              {:keys [ok? dependencies]} (index-svc/health request-context)]
          {:status (if ok? 200 503)
           :headers {"Content-Type" "application/json; charset=utf-8"}
           :body (json/generate-string dependencies {:pretty pretty?})})))

    (route/not-found "Not Found")))

(defn make-api [system]
  (-> (build-routes system)
      (http-trace/build-request-context-handler system)
      errors/exception-handler
      handler/site
      ring-json/wrap-json-body
      ring-json/wrap-json-response))


<|MERGE_RESOLUTION|>--- conflicted
+++ resolved
@@ -44,61 +44,52 @@
               (index-svc/update-index-set request-context index-set)
               {:status 200}))
 
-<<<<<<< HEAD
-    ;; Querying cache
-    (context "/caches" []
-      ;; Get the list of caches
-      (GET "/" {:keys [params request-context headers]}
-        (let [context (acl/add-authentication-to-context request-context params headers)
-              caches (map name (keys (get-in context [:system :caches])))]
-          (acl/verify-ingest-management-permission context :read)
-          {:status 200
-           :body (json/generate-string caches)}))
-      ;; Get the keys for the given cache
-      (GET "/:cache-name" {{:keys [cache-name] :as params} :params
-                           request-context :request-context
-                           headers :headers}
-        (let [context (acl/add-authentication-to-context request-context params headers)
-              cache (cache/context->cache (keyword cache-name))]
-          (acl/verify-ingest-management-permission context :read)
-          (when cache
-            (let [result (->> cache
-                              :atom
-                              deref
-                              keys
-                              (map name))]
-              {:status 200
-               :body (json/generate-string result)}))))
-      ;; Get the value for the given key for the given cache
-      (GET "/:cache-name/:cache-key" {{:keys [cache-name cache-key] :as params} :params
-                                      request-context :request-context
-                                      headers :headers}
-        (let [cache-key (keyword cache-key)
-              context (acl/add-authentication-to-context request-context params headers)
-              cache (cache/context->cache context (keyword cache-name))
-              result (-> cache
-                         :atom
-                         deref
-                         (get cache-key))]
-          (acl/verify-ingest-management-permission context :read)
-          (when result
-            {:status 200
-             :body (pr-str result)}))))
+          ;; Querying cache
+          (context "/caches" []
+            ;; Get the list of caches
+            (GET "/" {:keys [params request-context headers]}
+              (let [context (acl/add-authentication-to-context request-context params headers)
+                    caches (map name (keys (get-in context [:system :caches])))]
+                (acl/verify-ingest-management-permission context :read)
+                {:status 200
+                 :body (json/generate-string caches)}))
+            ;; Get the keys for the given cache
+            (GET "/:cache-name" {{:keys [cache-name] :as params} :params
+                                 request-context :request-context
+                                 headers :headers}
+              (let [context (acl/add-authentication-to-context request-context params headers)
+                    cache (cache/context->cache (keyword cache-name))]
+                (acl/verify-ingest-management-permission context :read)
+                (when cache
+                  (let [result (->> cache
+                                    :atom
+                                    deref
+                                    keys
+                                    (map name))]
+                    {:status 200
+                     :body (json/generate-string result)}))))
+            ;; Get the value for the given key for the given cache
+            (GET "/:cache-name/:cache-key" {{:keys [cache-name cache-key] :as params} :params
+                                            request-context :request-context
+                                            headers :headers}
+              (let [cache-key (keyword cache-key)
+                    context (acl/add-authentication-to-context request-context params headers)
+                    cache (cache/context->cache context (keyword cache-name))
+                    result (-> cache
+                               :atom
+                               deref
+                               (get cache-key))]
+                (acl/verify-ingest-management-permission context :read)
+                (when result
+                  {:status 200
+                   :body (pr-str result)}))))
 
-    (POST "/clear-cache" {:keys [request-context params headers]}
-      (let [context (acl/add-authentication-to-context request-context params headers)]
-        (acl/verify-ingest-management-permission context :update)
-        (cache/reset-caches context))
-      {:status 200})
+          (POST "/clear-cache" {:keys [request-context params headers]}
+            (let [context (acl/add-authentication-to-context request-context params headers)]
+              (acl/verify-ingest-management-permission context :update)
+              (cache/reset-caches context))
+            {:status 200})
 
-
-    ;; delete all of the indices associated with index-sets and index-set docs in elastic
-    (POST "/reset" {request-context :request-context params :params headers :headers}
-      (let [context (acl/add-authentication-to-context request-context params headers)]
-        (acl/verify-ingest-management-permission context :update)
-        (index-svc/reset request-context)
-        {:status 204}))
-=======
           (DELETE "/" {request-context :request-context params :params headers :headers}
             (let [context (acl/add-authentication-to-context request-context params headers)]
               (acl/verify-ingest-management-permission context :update)
@@ -111,7 +102,6 @@
           (acl/verify-ingest-management-permission context :update)
           (index-svc/reset request-context)
           {:status 204}))
->>>>>>> 15d968a5
 
       (GET "/health" {request-context :request-context params :params}
         (let [{pretty? :pretty} params
