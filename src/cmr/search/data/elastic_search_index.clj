--- conflicted
+++ resolved
@@ -60,13 +60,8 @@
 (deftracefn send-query-to-elastic
   "Created to trace only the sending of the query off to elastic search."
   [context elastic-query concept-type page-size page-num]
-<<<<<<< HEAD
-  (println "es qry: " elastic-query)
-  (let [{:keys [index-name type-name fields]} (concept-type->index-info concept-type)]
-=======
   (let [{:keys [index-name type-name fields]} (concept-type->index-info concept-type)
         conn (context->conn context)]
->>>>>>> a9661e6a
     (if (= :unlimited page-size)
       (esd/search conn
                   index-name
