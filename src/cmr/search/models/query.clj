(ns cmr.search.models.query
  "Defines various query models and conditions."
  (:require [cmr.common.services.errors :as errors]
            [clojure.string :as s]))

(def default-page-size 10)
(def default-page-num 1)

(defrecord Query
  [
   ;; The concept type that is being queried.
   concept-type

   ;; The root level condition
   condition

   ;; the desired number of results
   page-size

   ;; the desired page in the result set - starting at zero
   page-num
   ])

(defrecord ConditionGroup
  [
   ;; The operation combining the conditions i.e. :and or :or
   operation

   ;; A sequence of conditions in the group
   conditions
   ])

(defrecord StringCondition
  [
   ;; The field being searched.
   field

   ;; The value to match
   value

   ;; indicates if the search is case sensitive. Defaults to true.
   case-sensitive?

   ;; Indicates if the search contains pattern matching expressions. Defaults to false.
   pattern?
   ])

<<<<<<< HEAD
(defrecord NumericRangeCondition
  [
   ;; The field being searched.
   field

   ;; Minimum value of the search parameter
   min

   ;; Maximum value of the search parameter
   max
   ])

=======
>>>>>>> 03ca7446

;; ExistCondition represents the specified field must have value, i.e. filed is not null
(defrecord ExistCondition
  [
   ;; The field being searched.
   field
   ])

;; MissingCondition represents the specified field must not have value, i.e. filed is nil
(defrecord MissingCondition
  [
   ;; The field being searched.
   field
   ])

(defrecord DateRangeCondition
  [
   ;; The field being searched.
   field

   ;; The start-date value
   start-date

   ;; The end-date value
   end-date
   ])

(defrecord NumericValueCondition
  [
   ;; The field being searched
   field

   ;; The value to match.
   value
   ])

(defrecord NumericRangeCondition
  [
   ;; The field being searched.
   field

   ;; The minimum value (inclusive)
   min-value

   ;; Them maximum value (inclusive)
   max-value
   ])

(defrecord TemporalCondition
  [
   ;; The field being searched.
   field

   ;; The date range condition
   date-range-condition

   ;; The start-day value
   start-day

   ;; The end-day value
   end-day
   ])

(defrecord OrbitNumberValueCondition
  [
   value
   ])

(defrecord OrbitNumberRangeCondition
  [
   min-value
   max-value
   ])

(defrecord CollectionQueryCondition
  [
   ;; The condition to find collections
   condition
   ])

(defrecord MatchAllCondition
  [])

(defrecord MatchNoneCondition
  [])

(def attribute-types
  "A list of valid additional attribute search types"
  [:float :int :string :date :time :datetime])

(defrecord AttributeValueCondition
  [
   type
   name
   value
   ])

(defrecord AttributeRangeCondition
  [
   type
   name
   min-value
   max-value
   ])

(defn query
  "Constructs a query with the given type, page-size, page-num,
  and root condition. If root condition is not provided it matches everything.
  If page-size or page-num are not specified then they are given default values."
  [params]
  (let [{:keys [concept-type page-size page-num condition]} params
        page-size (or page-size default-page-size)
        page-num (or page-num default-page-num)
        condition (or condition (->MatchAllCondition))]
    (->Query concept-type condition page-size page-num)))


(defn string-condition
  "Creates a string condition."
  ([field value]
   (string-condition field value true false))
  ([field value case-sensitive? pattern?]
   (->StringCondition field value case-sensitive? pattern?)))

(defn group-conds
  "Combines the conditions together in the specified type of group."
  [type conditions]
  (cond
    (empty? conditions) (errors/internal-error! "Grouping empty list of conditions")
    (= (count conditions) 1) (first conditions)
    :else (->ConditionGroup type conditions)))

(defn and-conds
  "Combines conditions in an AND condition."
  [conditions]
  (group-conds :and conditions))

(defn or-conds
  "Combines conditions in an OR condition."
  [conditions]
  (group-conds :or conditions))

(defn numeric-range-condition
  "Creates a numeric range condition."
  [field value]
  (let [[^java.lang.String min-value ^java.lang.String max-value] (s/split value #",")
        min-value (if (and min-value (< 0 (count min-value)) (number? (read-string min-value)))
                    (Double. min-value)
                    nil)
        max-value (if (and max-value (< 0 (count max-value)) (number? (read-string max-value)))
                    (Double. max-value)
                    nil)]
    (->NumericRangeCondition field min-value max-value)))



<|MERGE_RESOLUTION|>--- conflicted
+++ resolved
@@ -44,22 +44,6 @@
    ;; Indicates if the search contains pattern matching expressions. Defaults to false.
    pattern?
    ])
-
-<<<<<<< HEAD
-(defrecord NumericRangeCondition
-  [
-   ;; The field being searched.
-   field
-
-   ;; Minimum value of the search parameter
-   min
-
-   ;; Maximum value of the search parameter
-   max
-   ])
-
-=======
->>>>>>> 03ca7446
 
 ;; ExistCondition represents the specified field must have value, i.e. filed is not null
 (defrecord ExistCondition
