--- conflicted
+++ resolved
@@ -106,7 +106,6 @@
    end-day
    ])
 
-<<<<<<< HEAD
 (defrecord UpdateDateTimeCondition
   [
    ;; The field being searched.
@@ -116,7 +115,6 @@
    date-time-value
    ])
 
-=======
 (defrecord OrbitNumberValueCondition
   [
    value
@@ -127,7 +125,6 @@
    min-value
    max-value
    ])
->>>>>>> 56a50b8d
 
 (defrecord CollectionQueryCondition
   [
