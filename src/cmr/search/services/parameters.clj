--- conflicted
+++ resolved
@@ -3,11 +3,7 @@
   (:require [clojure.set :as set]
             [cmr.common.services.errors :as errors]
             [cmr.search.models.query :as qm]
-<<<<<<< HEAD
-            [clojure.string :as s]
-=======
             [cmr.common.date-time-parser :as dt-parser]
->>>>>>> b3688208
             [cmr.common.util :as u]))
 
 (def param-aliases
