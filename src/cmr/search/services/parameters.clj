(ns cmr.search.services.parameters
  "Contains functions for parsing and converting query parameters to query conditions"
  (:require [clojure.set :as set]
            [cmr.common.services.errors :as errors]
            [cmr.search.models.query :as qm]
            [clojure.string :as s]
            [cmr.common.util :as u]))

(def param-aliases
  "A map of non UMM parameter names to their UMM fields."
  {:dataset-id :entry-title
   :dif-entry-id :entry-id
   :campaign :project
   :online-only :downloadable})

(defn replace-parameter-aliases
  "Replaces aliases of parameter names"
  [params]
  (-> params
      (set/rename-keys param-aliases)
      (update-in [:options]
                 #(when % (set/rename-keys % param-aliases)))))

(def concept-param->type
  "A mapping of param names to query condition types based on concept-type"
  {:collection {:entry-title :string
                :entry-id :string
                :provider :string
                :short-name :string
                :version :string
                :temporal :temporal
                :concept-id :string
                :platform :string
                :project :string
                :archive-center :string
                :two-d-coordinate-system-name :string}
   :granule {:granule-ur :string
             :collection-concept-id :string
             :producer-granule-id :string
             :readable-granule-name :readable-granule-name
             :provider :collection-query
             :entry-title :collection-query
             :attribute :attribute
             :short-name :collection-query
             :orbit-number :orbit-number
             :version :collection-query
             :temporal :temporal
             :project :string
<<<<<<< HEAD
             :cloud-cover :num-range
             :concept-id :string}})
=======
             :concept-id :string
             :downloadable :boolean}})
>>>>>>> 7e3e9aba

(defn- param-name->type
  "Returns the query condition type based on the given concept-type and param-name."
  [concept-type param-name]
  (get-in concept-param->type [concept-type param-name]))

(defmulti parameter->condition
  "Converts a parameter into a condition"
  (fn [concept-type param value options]
    (param-name->type concept-type param)))

(defmethod parameter->condition :string
  [concept-type param value options]
  (if (sequential? value)
    (if (= "true" (get-in options [param :and]))
      (qm/and-conds
        (map #(parameter->condition concept-type param % options) value))
      (qm/or-conds
        (map #(parameter->condition concept-type param % options) value)))
    (qm/map->StringCondition
      {:field param
       :value value
       :case-sensitive? (not= "true" (get-in options [param :ignore-case]))
       :pattern? (= "true" (get-in options [param :pattern]))})))

(defmethod parameter->condition :boolean
  [concept-type param value options]
  (if (or (= "true" value) (= "false" value))
    (qm/map->BooleanCondition {:field param
                               :value (= "true" value)})
    (errors/internal-error! (format "Boolean condition for %s has invalid value of [%s]" param value))))

(defmethod parameter->condition :readable-granule-name
  [concept-type param value options]
  (if (sequential? value)
    (if (= "true" (get-in options [param :and]))
      (qm/and-conds
        (map #(parameter->condition concept-type param % options) value))
      (qm/or-conds
        (map #(parameter->condition concept-type param % options) value)))
    (qm/or-conds
      [(qm/map->StringCondition
         {:field :granule-ur
          :value value
          :case-sensitive? (not= "true" (get-in options [param :ignore-case]))
          :pattern? (= "true" (get-in options [param :pattern]))})
       (qm/map->StringCondition
         {:field :producer-granule-id
          :value value
          :case-sensitive? (not= "true" (get-in options [param :ignore-case]))
          :pattern? (= "true" (get-in options [param :pattern]))})])))

<<<<<<< HEAD

(defmethod parameter->condition :num-range
  [concept-type param value options]
  (if (sequential? value)
    (if (= "true" (get-in options [:temporal :and]))
      (qm/and-conds
        (map #(parameter->condition concept-type param % options) value))
      (qm/or-conds
        (map #(parameter->condition concept-type param % options) value)))
    (qm/numeric-range-condition param value)))

=======
(defn parse-sort-key
  "Parses the sort key param and returns a sequence of maps with fields and order.
  Returns nil if no sort key was specified."
  [sort-key]
  (when sort-key
    (if (sequential? sort-key)
      (mapcat parse-sort-key sort-key)
      (let [[_ dir-char field] (re-find #"([\-+])?(.*)" sort-key)
            direction (case dir-char
                        "-" :desc
                        "+" :asc
                        :asc)
            field (keyword field)]
        [{:order direction
          :field (or (param-aliases field)
                     field)}]))))
>>>>>>> 7e3e9aba

(defn parameters->query
  "Converts parameters into a query model."
  [concept-type params]
  (let [options (u/map-keys->kebab-case (get params :options {}))
        page-size (Integer. (get params :page-size qm/default-page-size))
        page-num (Integer. (get params :page-num qm/default-page-num))
        sort-keys (parse-sort-key (:sort-key params))
        params (dissoc params :options :page-size :page-num :sort-key)]
    (if (empty? params)
      ;; matches everything
      (qm/query {:concept-type concept-type
                 :page-size page-size
                 :page-num page-num
                 :sort-keys sort-keys})
      ;; Convert params into conditions
      (let [conditions (map (fn [[param value]]
                              (parameter->condition concept-type param value options))
                            params)]
        (qm/query {:concept-type concept-type
                   :page-size page-size
                   :page-num page-num
                   :condition (qm/and-conds conditions)
                   :sort-keys sort-keys})))))
<|MERGE_RESOLUTION|>--- conflicted
+++ resolved
@@ -46,13 +46,10 @@
              :version :collection-query
              :temporal :temporal
              :project :string
-<<<<<<< HEAD
              :cloud-cover :num-range
-             :concept-id :string}})
-=======
              :concept-id :string
              :downloadable :boolean}})
->>>>>>> 7e3e9aba
+
 
 (defn- param-name->type
   "Returns the query condition type based on the given concept-type and param-name."
@@ -105,7 +102,6 @@
           :case-sensitive? (not= "true" (get-in options [param :ignore-case]))
           :pattern? (= "true" (get-in options [param :pattern]))})])))
 
-<<<<<<< HEAD
 
 (defmethod parameter->condition :num-range
   [concept-type param value options]
@@ -117,7 +113,6 @@
         (map #(parameter->condition concept-type param % options) value)))
     (qm/numeric-range-condition param value)))
 
-=======
 (defn parse-sort-key
   "Parses the sort key param and returns a sequence of maps with fields and order.
   Returns nil if no sort key was specified."
@@ -134,7 +129,6 @@
         [{:order direction
           :field (or (param-aliases field)
                      field)}]))))
->>>>>>> 7e3e9aba
 
 (defn parameters->query
   "Converts parameters into a query model."
