--- conflicted
+++ resolved
@@ -6,14 +6,9 @@
 
 (def param-aliases
   "A map of non UMM parameter names to their UMM fields."
-<<<<<<< HEAD
-  {:dataset_id :entry_title
+  {:dataset-id :entry-title
    :campaign :project
-   :updated_since :revision-date})
-=======
-  {:dataset-id :entry-title
-   :campaign :project})
->>>>>>> 583826e4
+   :updated-since :revision-date})
 
 (defn replace-parameter-aliases
   "Replaces aliases of parameter names"
