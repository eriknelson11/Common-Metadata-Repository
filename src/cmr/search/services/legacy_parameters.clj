--- conflicted
+++ resolved
@@ -1,16 +1,13 @@
 (ns cmr.search.services.legacy-parameters
   "Contains functions for tranforming legacy parameters to the CMR format."
-<<<<<<< HEAD
-  (:require [cmr.common.util :as cu]
-            [clojure.walk :as w]))
-=======
   (:require [clojure.set :as set]
             [clojure.string :as s]
             [ring.util.codec :as rc]
+            [cmr.common.util :as cu]
+            [clojure.walk :as w]
             [cmr.common.services.messages :as msg]
             [cmr.search.services.messages.attribute-messages :as a-msg]
             [cmr.common.services.errors :as errors]))
->>>>>>> 974f04a6
 
 (def param-aliases
   "A map of non UMM parameter names to their UMM fields."
@@ -21,36 +18,19 @@
    :echo-granule-id :concept-id
    :online-only :downloadable})
 
-<<<<<<< HEAD
 (defn merger
   "Make a sequence from supplied values."
   [v1 v2]
   (let [make-seq #(if (sequential? %) % [%])]
     (concat (make-seq v1) (make-seq v2))))
-=======
-(defn- replace-exclude-param-aliases
-  "Convert non UMM parameter names to their UMM fields iff exclude params are present"
-  [params]
-  (if (map? (:exclude params))
-    (update-in params [:exclude]
-               #(set/rename-keys % param-aliases))
-    params))
->>>>>>> 974f04a6
 
 (defn replace-parameter-aliases
   "Walk the request params tree to replace aliases of parameter names."
   [params]
-<<<<<<< HEAD
   (w/postwalk #(if (map? %)
                  (cu/rename-keys-with % param-aliases merger)
                  %)
               params))
-=======
-  (-> params
-      (set/rename-keys param-aliases)
-      (update-in [:options]
-                 #(when % (set/rename-keys % param-aliases)))
-      replace-exclude-param-aliases))
 
 (defn- psa-pre-validation
   "Check to see if the client has specified BOTH legacy format psa parameters and the current csv
@@ -131,7 +111,6 @@
     (if-not (empty? psa)
       (assoc params :attribute psa)
       params)))
->>>>>>> 974f04a6
 
 (defn- process-legacy-range-maps
   "Changes legacy map range conditions in the param[minValue]/param[maxValue] format
@@ -199,13 +178,6 @@
     (replace-parameter-aliases params)
     )
 
-
-      (rename-keys-with {:foo [1 2]
-                       :bar [3 4]
-                       :k1 [8]
-                       :k2 "d"}  {:bar :foo
-                                  :k1 :foo
-                                  :k2 :foo} merger)
   ;;;;;;;;;;;;;;;;;
   )
 
