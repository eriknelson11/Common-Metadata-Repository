(ns cmr.search.services.parameter-validation
  "Contains functions for validating query parameters"
  (:require [clojure.set :as set]
            [cmr.common.services.errors :as err]
            [clojure.string :as s]
            [clj-time.format :as f]
            [cmr.search.services.parameters :as p]
            [cmr.search.services.parameter-converters.attribute :as attrib]
            [cmr.search.services.messages.attribute-messages :as attrib-msg]
            [cmr.search.services.parameter-converters.orbit-number :as on]
            [cmr.search.services.messages.orbit-number-messages :as on-msg]
            [camel-snake-kebab :as csk]))


(defn- concept-type->valid-param-names
  "A set of the valid parameter names for the given concept-type."
  [concept-type]
  (set (concat
         (keys (get p/concept-param->type concept-type))
         (keys p/param-aliases)
         [:options])))

(defn page-size-validation
  "Validates that the page-size (if present) is a number in the valid range."
  [concept-type params]
  (if-let [page-size (:page-size params)]
    (try
      (let [page-size-i (Integer. page-size)]
        (cond
          (> 1 page-size-i)
          ["page_size must be a number between 1 and 2000"]

          (< 2000 page-size-i)
          ["page_size must be a number between 1 and 2000"]

          :else
          []))
      (catch NumberFormatException e
        ["page_size must be a number between 1 and 2000"]))
    []))


(defn page-num-validation
  "Validates that the page-num (if present) is a number in the valid range."
  [concept-type params]
  (if-let [page-num (:page-num params)]
    (try
      (let [page-num-i (Integer. page-num)]
        (if (> 1 page-num-i)
          ["page_num must be a number greater than or equal to 1"]
          []))
      (catch NumberFormatException e
        ["page_num must be a number greater than or equal to 1"]))
    []))

(defn unrecognized-params-validation
  "Validates that no invalid parameters were supplied"
  [concept-type params]
  ;; this test does not apply to page_size or page_num
  (let [params (dissoc params :page-size :page-num)]
    (map #(str "Parameter [" (csk/->snake_case_string % )"] was not recognized.")
         (set/difference (set (keys params))
                         (concept-type->valid-param-names concept-type)))))


(defn unrecognized-params-in-options-validation
  "Validates that no invalid parameters names in the options were supplied"
  [concept-type params]
  (if-let [options (:options params)]
    (map #(str "Parameter [" (csk/->snake_case_string %)"] with option was not recognized.")
         (set/difference (set (keys options))
                         (concept-type->valid-param-names concept-type)))
    []))

(defn unrecognized-params-settings-in-options-validation
  "Validates that no invalid parameters names in the options were supplied"
  [concept-type params]
  (if-let [options (:options params)]
    (apply concat
           (map
             (fn [[param settings]]
               (map #(str "Option [" (csk/->snake_case_string %)
                          "] for param [" (csk/->snake_case_string param) "] was not recognized.")
                    (set/difference (set (keys settings)) (set [:ignore-case :pattern :and :or]))))
             options))
    []))

(defn- validate-date-time
  "Validates datetime string is in the given format"
  [dt format-type]
  (try
    (when-not (s/blank? dt)
      (f/parse (f/formatters format-type) dt))
    []
    (catch IllegalArgumentException e
      [(format "temporal datetime is invalid: %s, should be in yyyy-MM-ddTHH:mm:ssZ format."
               (.getMessage e))])))

(defn- day-valid?
  "Validates if the given day in temporal is an integer between 1 and 366 inclusive"
  [day tag]
  (if-not (s/blank? day)
    (try
      (let [num (Integer/parseInt day)]
        (when (or (< num 1) (> num 366))
          [(format "%s [%s] must be an integer between 1 and 366" tag day)]))
      (catch NumberFormatException e
        [(format "%s [%s] must be an integer between 1 and 366" tag day)]))
    []))

(defn temporal-format-validation
  "Validates that temporal datetime parameter conforms to the :date-time-no-ms format,
  start-day and end-day are integer between 1 and 366"
  [concept-type params]
  (if-let [temporal (:temporal params)]
    (apply concat
           (map
             (fn [value]
               (let [[start-date end-date start-day end-day] (map s/trim (s/split value #","))]
                 (concat
                   (validate-date-time start-date :date-time-no-ms)
                   (validate-date-time end-date :date-time-no-ms)
                   (day-valid? start-day "temporal_start_day")
                   (day-valid? end-day "temporal_end_day"))))
             temporal))
    []))

(defn date-time-mark-validation
  "Validates a given datetime parameter conforms to the :date-time-no-ms format"
  [concept-type params]
  (if-let [updated-since (first (:updated-since params))]
    (validate-date-time updated-since :date-time-no-ms)
    []))

(defn attribute-validation
  [concept-type params]
  (if-let [attributes (:attribute params)]
    (if (sequential? attributes)
      (mapcat #(-> % attrib/parse-value :errors) attributes)
      [(attrib-msg/attributes-must-be-sequence-msg)])
    []))

(defn orbit-number-validation
  "Validates that the orbital number is either a single number or a range in the format
  start,stop where start <= stop."
  [concept-type params]
  (if-let [orbit-number (:orbit-number params)]
    (try
      (let [{:keys [orbit-number
                    start-orbit-number
                    stop-orbit-number]} (on/orbit-number-str->orbit-number-map orbit-number)]
        (if (and start-orbit-number (> start-orbit-number stop-orbit-number))
          [(on-msg/invalid-orbit-number-msg)]
          []))
      (catch NumberFormatException e
        [(on-msg/invalid-orbit-number-msg)]))
    []))


(def parameter-validations
  "A list of the functions that can validate parameters. They all accept parameters as an argument
  and return a list of errors."
  [page-size-validation
   page-num-validation
   unrecognized-params-validation
   unrecognized-params-in-options-validation
   unrecognized-params-settings-in-options-validation
   temporal-format-validation
<<<<<<< HEAD
   date-time-mark-validation
=======
   orbit-number-validation
>>>>>>> 56a50b8d
   attribute-validation])

(defn validate-parameters
  "Validates parameters. Throws exceptions to send to the user. Returns parameters if validation
  was successful so it can be chained with other calls."
  [concept-type params]
  (let [errors (mapcat #(% concept-type params) parameter-validations)]
    (when-not (empty? errors)
      (err/throw-service-errors :invalid-data errors)))
  params)<|MERGE_RESOLUTION|>--- conflicted
+++ resolved
@@ -166,11 +166,8 @@
    unrecognized-params-in-options-validation
    unrecognized-params-settings-in-options-validation
    temporal-format-validation
-<<<<<<< HEAD
    date-time-mark-validation
-=======
    orbit-number-validation
->>>>>>> 56a50b8d
    attribute-validation])
 
 (defn validate-parameters
