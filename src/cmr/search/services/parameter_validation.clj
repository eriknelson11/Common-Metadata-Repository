(ns cmr.search.services.parameter-validation
  "Contains functions for validating query parameters"
  (:require [clojure.set :as set]
            [cmr.common.services.errors :as err]
            [cmr.common.parameter-parser :as parser]
            [clojure.string :as s]
            [cmr.common.date-time-parser :as dt-parser]
            [cmr.search.services.parameters :as p]
            [cmr.search.services.parameter-converters.attribute :as attrib]
            [cmr.search.services.messages.attribute-messages :as attrib-msg]
            [cmr.search.services.parameter-converters.orbit-number :as on]
            [cmr.search.services.messages.orbit-number-messages :as on-msg]
            [cmr.search.services.messages.common-messages :as msg]
            [cmr.common.util :as cutil]
            [camel-snake-kebab :as csk])
  (:import clojure.lang.ExceptionInfo))


(defn- concept-type->valid-param-names
  "A set of the valid parameter names for the given concept-type."
  [concept-type]
  (set (concat
         (keys (get p/concept-param->type concept-type))
         (keys p/param-aliases)
         [:options])))

(defn page-size-validation
  "Validates that the page-size (if present) is a number in the valid range."
  [concept-type params]
  (if-let [page-size (:page-size params)]
    (try
      (let [page-size-i (Integer. page-size)]
        (cond
          (> 1 page-size-i)
          ["page_size must be a number between 1 and 2000"]

          (< 2000 page-size-i)
          ["page_size must be a number between 1 and 2000"]

          :else
          []))
      (catch NumberFormatException e
        ["page_size must be a number between 1 and 2000"]))
    []))

(defn page-num-validation
  "Validates that the page-num (if present) is a number in the valid range."
  [concept-type params]
  (if-let [page-num (:page-num params)]
    (try
      (let [page-num-i (Integer. page-num)]
        (if (> 1 page-num-i)
          ["page_num must be a number greater than or equal to 1"]
          []))
      (catch NumberFormatException e
        ["page_num must be a number greater than or equal to 1"]))
    []))

(def concept-type->valid-sort-keys
  "A map of concept type to sets of valid sort keys"
  {:collection #{:entry-title :dataset-id :start-date :end-date}
   ;; TODO add more for granules
   :granule #{}})

(defn sort-key-validation
  "Validates the sort-key parameter if present"
  [concept-type params]
  (if-let [sort-key (:sort-key params)]
    (let [sort-keys (if (sequential? sort-key) sort-key [sort-key])]
      (mapcat (fn [sort-key]
                (let [[_ field] (re-find #"[\-+]?(.*)" sort-key)
                      valid-params (concept-type->valid-sort-keys concept-type)]
                  (when-not (valid-params (keyword field))
                    [(msg/invalid-sort-key field concept-type)])))
              sort-keys))
    []))


(defn unrecognized-params-validation
  "Validates that no invalid parameters were supplied"
  [concept-type params]
  ;; this test does not apply to page_size or page_num
  (let [params (dissoc params :page-size :page-num :sort-key)]
    (map #(str "Parameter [" (csk/->snake_case_string % )"] was not recognized.")
         (set/difference (set (keys params))
                         (concept-type->valid-param-names concept-type)))))

(defn unrecognized-params-in-options-validation
  "Validates that no invalid parameters names in the options were supplied"
  [concept-type params]
  (if-let [options (:options params)]
    (map #(str "Parameter [" (csk/->snake_case_string %)"] with option was not recognized.")
         (set/difference (set (keys options))
                         (concept-type->valid-param-names concept-type)))
    []))

(defn unrecognized-params-settings-in-options-validation
  "Validates that no invalid parameters names in the options were supplied"
  [concept-type params]
  (if-let [options (:options params)]
    (apply concat
           (map
             (fn [[param settings]]
               (map #(str "Option [" (csk/->snake_case_string %)
                          "] for param [" (csk/->snake_case_string param) "] was not recognized.")
                    (set/difference (set (keys settings)) (set [:ignore-case :pattern :and :or]))))
             options))
    []))

(defn- validate-date-time
  "Validates datetime string is in the given format"
  [dt]
  (try
    (when-not (s/blank? dt)
      (dt-parser/parse-datetime dt))
    []
    (catch ExceptionInfo e
      [(format "temporal datetime is invalid: %s." (first (:errors (ex-data e))))])))

(defn- day-valid?
  "Validates if the given day in temporal is an integer between 1 and 366 inclusive"
  [day tag]
  (if-not (s/blank? day)
    (try
      (let [num (Integer/parseInt day)]
        (when (or (< num 1) (> num 366))
          [(format "%s [%s] must be an integer between 1 and 366" tag day)]))
      (catch NumberFormatException e
        [(format "%s [%s] must be an integer between 1 and 366" tag day)]))
    []))

(defn temporal-format-validation
  "Validates that temporal datetime parameter conforms to the :date-time-no-ms format,
  start-day and end-day are integer between 1 and 366"
  [concept-type params]
  (if-let [temporal (:temporal params)]
    (apply concat
           (map
             (fn [value]
               (let [[start-date end-date start-day end-day] (map s/trim (s/split value #","))]
                 (concat
                   (validate-date-time start-date)
                   (validate-date-time end-date)
                   (day-valid? start-day "temporal_start_day")
                   (day-valid? end-day "temporal_end_day"))))
             temporal))
    []))

<<<<<<< HEAD

(defn cloud-cover-validation
  "Validates cloud cover values are numeric and min value less than equal to max value"
  [concept-type params]
  (if-let [cloud-cover (:cloud-cover params)]
    (let [[^java.lang.String min-value ^java.lang.String max-value] (s/split cloud-cover #",")]
      (cond
        (false? (cutil/numeric-val? min-value))
        ["cloud_cover min value must be a number"]
        (false? (cutil/numeric-val? max-value))
        ["cloud_cover max value must be a number"]
        (and (true? (cutil/numeric-val? min-value))
             (true? (cutil/numeric-val? max-value))
             (> (read-string min-value) (read-string max-value)))
        ["cloud_cover max value must greater than cloud_cover min value"]
        (and (nil? (cutil/numeric-val? min-value))
             (nil? (cutil/numeric-val? max-value)))
        ["missing cloud_cover values - need to supply [min | max | min and max] value(s)"]
        :else
        []))
    []))


=======
(defn updated-since-validation
  "Validates updated-since parameter conforms to formats in data-time-parser NS"
  [concept-type params]
  (if-let [param-value (:updated-since params)]
    (if (and (sequential? (:updated-since params)) (> (count (:updated-since params)) 1))
      [(format "search not allowed with multiple updated_since values s%: " (:updated-since params))]
      (let [updated-since-val (if (sequential? param-value) (first param-value) param-value)]
        (validate-date-time updated-since-val)))
    []))

>>>>>>> b3688208
(defn attribute-validation
  [concept-type params]
  (if-let [attributes (:attribute params)]
    (if (sequential? attributes)
      (mapcat #(-> % attrib/parse-value :errors) attributes)
      [(attrib-msg/attributes-must-be-sequence-msg)])
    []))

(defn- validate-orbit-number-map
  "Validates an oribt-number parameter in the form of a map."
  [orbit-number-map]
  (let [{:keys [value min-value max-value]} orbit-number-map]
    (try
      (when value
        (Double. value))
      (when min-value
        (Double. min-value))
      (when max-value
        (Double. max-value))
      (if (or value min-value max-value)
        []
        [(on-msg/invalid-orbit-number-msg)])
      (catch NumberFormatException e
        [(on-msg/invalid-orbit-number-msg)]))))

(defn- validate-orbit-number-string
  "Validates an oribt-number parameter in the form orbit_number=value or
  orbit_number=min,max."
  [orbit-number-param]
  (let [errors (parser/numeric-range-string-validator orbit-number-param)]
    (if-not (empty? errors)
      (concat [(on-msg/invalid-orbit-number-msg)] errors)
      [])))

(defn orbit-number-validation
  "Validates that the orbital number is either a single number or a range in the format
  start,stop, or in the catlog-rest style orbit_number[value], orbit_number[minValue],
  orbit_number[maxValue]."
  [concept-type params]
  (if-let [orbit-number-param (:orbit-number params)]
    (if (string? orbit-number-param)
      (validate-orbit-number-string orbit-number-param)
      (validate-orbit-number-map orbit-number-param))
    []))

(defn boolean-value-validation
  [concept-type params]
  (let [bool-params (select-keys params [:downloadable])]
    (mapcat
      (fn [[key value]]
        (if (or (= "true" value) (= "false" value))
          []
          [(format "Parameter %s must take value of true of false, but was %s" key value)]))
      bool-params)))

(def parameter-validations
  "A list of the functions that can validate parameters. They all accept parameters as an argument
  and return a list of errors."
  [page-size-validation
   page-num-validation
   sort-key-validation
   unrecognized-params-validation
   unrecognized-params-in-options-validation
   unrecognized-params-settings-in-options-validation
   temporal-format-validation
   updated-since-validation
   orbit-number-validation
   cloud-cover-validation
   attribute-validation
   boolean-value-validation])


(defn validate-parameters
  "Validates parameters. Throws exceptions to send to the user. Returns parameters if validation
  was successful so it can be chained with other calls."
  [concept-type params]
  (let [errors (mapcat #(% concept-type params) parameter-validations)]
    (when-not (empty? errors)
      (err/throw-service-errors :invalid-data errors)))
  params)<|MERGE_RESOLUTION|>--- conflicted
+++ resolved
@@ -146,7 +146,6 @@
              temporal))
     []))
 
-<<<<<<< HEAD
 
 (defn cloud-cover-validation
   "Validates cloud cover values are numeric and min value less than equal to max value"
@@ -169,8 +168,6 @@
         []))
     []))
 
-
-=======
 (defn updated-since-validation
   "Validates updated-since parameter conforms to formats in data-time-parser NS"
   [concept-type params]
@@ -181,7 +178,6 @@
         (validate-date-time updated-since-val)))
     []))
 
->>>>>>> b3688208
 (defn attribute-validation
   [concept-type params]
   (if-let [attributes (:attribute params)]
