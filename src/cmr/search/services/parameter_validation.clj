(ns cmr.search.services.parameter-validation
  "Contains functions for validating query parameters"
  (:require [clojure.set :as set]
            [cmr.common.services.errors :as err]
            [cmr.common.parameter-parser :as parser]
            [clojure.string :as s]
            [cmr.common.date-time-parser :as dt-parser]
            [cmr.search.services.parameters :as p]
            [cmr.search.services.parameter-converters.attribute :as attrib]
            [cmr.search.services.messages.attribute-messages :as attrib-msg]
            [cmr.search.services.parameter-converters.orbit-number :as on]
            [cmr.search.services.messages.orbit-number-messages :as on-msg]
            [cmr.search.services.messages.common-messages :as msg]
            [camel-snake-kebab :as csk])
  (:import clojure.lang.ExceptionInfo))


(defn- concept-type->valid-param-names
  "A set of the valid parameter names for the given concept-type."
  [concept-type]
  (set (concat
         (keys (get p/concept-param->type concept-type))
         (keys p/param-aliases)
         [:options])))

(defn page-size-validation
  "Validates that the page-size (if present) is a number in the valid range."
  [concept-type params]
  (if-let [page-size (:page-size params)]
    (try
      (let [page-size-i (Integer. page-size)]
        (cond
          (> 1 page-size-i)
          ["page_size must be a number between 1 and 2000"]

          (< 2000 page-size-i)
          ["page_size must be a number between 1 and 2000"]

          :else
          []))
      (catch NumberFormatException e
        ["page_size must be a number between 1 and 2000"]))
    []))

(defn page-num-validation
  "Validates that the page-num (if present) is a number in the valid range."
  [concept-type params]
  (if-let [page-num (:page-num params)]
    (try
      (let [page-num-i (Integer. page-num)]
        (if (> 1 page-num-i)
          ["page_num must be a number greater than or equal to 1"]
          []))
      (catch NumberFormatException e
        ["page_num must be a number greater than or equal to 1"]))
    []))

(defn sort-key-validation
  "Validates the sort-key parameter if present"
  [concept-type params]
  (if-let [sort-key (:sort-key params)]
    (let [sort-keys (if (sequential? sort-key) sort-key [sort-key])]
      (mapcat (fn [sort-key]
                (let [[_ field] (re-find #"[\-+]?(.*)" sort-key)
                      valid-params (concept-type->valid-param-names concept-type)]
                  (when-not (valid-params (keyword field))
                    [(msg/invalid-sort-key field concept-type)])))
              sort-keys))
    []))


(defn unrecognized-params-validation
  "Validates that no invalid parameters were supplied"
  [concept-type params]
  ;; this test does not apply to page_size or page_num
  (let [params (dissoc params :page-size :page-num :sort-key)]
    (map #(str "Parameter [" (csk/->snake_case_string % )"] was not recognized.")
         (set/difference (set (keys params))
                         (concept-type->valid-param-names concept-type)))))

(defn unrecognized-params-in-options-validation
  "Validates that no invalid parameters names in the options were supplied"
  [concept-type params]
  (if-let [options (:options params)]
    (map #(str "Parameter [" (csk/->snake_case_string %)"] with option was not recognized.")
         (set/difference (set (keys options))
                         (concept-type->valid-param-names concept-type)))
    []))

(defn unrecognized-params-settings-in-options-validation
  "Validates that no invalid parameters names in the options were supplied"
  [concept-type params]
  (if-let [options (:options params)]
    (apply concat
           (map
             (fn [[param settings]]
               (map #(str "Option [" (csk/->snake_case_string %)
                          "] for param [" (csk/->snake_case_string param) "] was not recognized.")
                    (set/difference (set (keys settings)) (set [:ignore-case :pattern :and :or]))))
             options))
    []))

(defn- validate-date-time
  "Validates datetime string is in the given format"
  [dt]
  (try
    (when-not (s/blank? dt)
      (dt-parser/parse-datetime dt))
    []
    (catch ExceptionInfo e
      [(format "temporal datetime is invalid: %s." (first (:errors (ex-data e))))])))

(defn- day-valid?
  "Validates if the given day in temporal is an integer between 1 and 366 inclusive"
  [day tag]
  (if-not (s/blank? day)
    (try
      (let [num (Integer/parseInt day)]
        (when (or (< num 1) (> num 366))
          [(format "%s [%s] must be an integer between 1 and 366" tag day)]))
      (catch NumberFormatException e
        [(format "%s [%s] must be an integer between 1 and 366" tag day)]))
    []))

(defn temporal-format-validation
  "Validates that temporal datetime parameter conforms to the :date-time-no-ms format,
  start-day and end-day are integer between 1 and 366"
  [concept-type params]
  (if-let [temporal (:temporal params)]
    (apply concat
           (map
             (fn [value]
               (let [[start-date end-date start-day end-day] (map s/trim (s/split value #","))]
                 (concat
                   (validate-date-time start-date)
                   (validate-date-time end-date)
                   (day-valid? start-day "temporal_start_day")
                   (day-valid? end-day "temporal_end_day"))))
             temporal))
    []))

<<<<<<< HEAD
(defn updated-since-validation
  "Validates updated-since parameter conforms to formats in data-time-parser NS"
  [concept-type params]
  (if-let [param-value (:updated-since params)]
    (if (and (sequential? (:updated-since params)) (> (count (:updated-since params)) 1))
      [(format "search not allowed with multiple updated_since values s%: " (:updated-since params))]
      (let [updated-since-val (if (sequential? param-value) (first param-value) param-value)]
        (validate-date-time updated-since-val)))
    []))
=======
(some #{:a :b} {:a "A" :c "C"})
>>>>>>> 2b18d42b

(defn attribute-validation
  [concept-type params]
  (if-let [attributes (:attribute params)]
    (if (sequential? attributes)
      (mapcat #(-> % attrib/parse-value :errors) attributes)
      [(attrib-msg/attributes-must-be-sequence-msg)])
    []))

(defn- validate-orbit-number-map
  "Validates an oribt-number parameter in the form of a map."
  [orbit-number-map]
  (let [{:keys [value min-value max-value]} orbit-number-map]
    (try
      (when value
        (Double. value))
      (when min-value
        (Double. min-value))
      (when max-value
        (Double. max-value))
      (if (or value min-value max-value)
        []
        [(on-msg/invalid-orbit-number-msg)])
      (catch NumberFormatException e
        [(on-msg/invalid-orbit-number-msg)]))))

(defn- validate-orbit-number-string
  "Validates an oribt-number parameter in the form orbit_number=value or
  orbit_number=min,max."
  [orbit-number-param]
  (let [errors (parser/numeric-range-string-validator orbit-number-param)]
    (if-not (empty? errors)
      (concat [(on-msg/invalid-orbit-number-msg)] errors)
      [])))

(defn orbit-number-validation
  "Validates that the orbital number is either a single number or a range in the format
  start,stop, or in the catlog-rest style orbit_number[value], orbit_number[minValue],
  orbit_number[maxValue]."
  [concept-type params]
  (if-let [orbit-number-param (:orbit-number params)]
    (if (string? orbit-number-param)
      (validate-orbit-number-string orbit-number-param)
      (validate-orbit-number-map orbit-number-param))
    []))

(defn boolean-value-validation
  [concept-type params]
  (let [bool-params (select-keys params [:downloadable])]
    (mapcat
      (fn [[key value]]
        (if (or (= "true" value) (= "false" value))
          []
          [(format "Parameter %s must take value of true of false, but was %s" key value)]))
      bool-params)))

(def parameter-validations
  "A list of the functions that can validate parameters. They all accept parameters as an argument
  and return a list of errors."
  [page-size-validation
   page-num-validation
   sort-key-validation
   unrecognized-params-validation
   unrecognized-params-in-options-validation
   unrecognized-params-settings-in-options-validation
   temporal-format-validation
   updated-since-validation
   orbit-number-validation
   attribute-validation
   boolean-value-validation])

(defn validate-parameters
  "Validates parameters. Throws exceptions to send to the user. Returns parameters if validation
  was successful so it can be chained with other calls."
  [concept-type params]
  (let [errors (mapcat #(% concept-type params) parameter-validations)]
    (when-not (empty? errors)
      (err/throw-service-errors :invalid-data errors)))
  params)<|MERGE_RESOLUTION|>--- conflicted
+++ resolved
@@ -139,7 +139,6 @@
              temporal))
     []))
 
-<<<<<<< HEAD
 (defn updated-since-validation
   "Validates updated-since parameter conforms to formats in data-time-parser NS"
   [concept-type params]
@@ -149,9 +148,6 @@
       (let [updated-since-val (if (sequential? param-value) (first param-value) param-value)]
         (validate-date-time updated-since-val)))
     []))
-=======
-(some #{:a :b} {:a "A" :c "C"})
->>>>>>> 2b18d42b
 
 (defn attribute-validation
   [concept-type params]
