--- conflicted
+++ resolved
@@ -11,15 +11,9 @@
             [cmr.common.mime-types :as mt]
             [cmr.search.services.query-service :as query-svc]
             [cmr.system-trace.http :as http-trace]
-<<<<<<< HEAD
-            [cmr.search.services.search-results :as sr]
-            [cmr.search.services.parameters.legacy-parameters :as lp]))
-=======
-            [cmr.search.api.search-results :as sr]
             [cmr.search.api.atom-search-results]
             [cmr.search.services.parameters.legacy-parameters :as lp]
             [cmr.search.services.url-helper :as url]))
->>>>>>> dda03493
 
 (def extension->mime-type
   "A map of URL file extensions to the mime type they represent."
@@ -63,17 +57,10 @@
         result-format (get-search-results-format ext-mime-type headers)
         params (assoc params :result-format result-format)
         _ (info (format "Searching for %ss in format %s with params %s." (name concept-type) result-format (pr-str params)))
-<<<<<<< HEAD
+        context (assoc context :concept-type-w-extension concept-type-w-extension
+                       :atom-request-url (url/atom-request-url context concept-type-w-extension query-string))
         search-params (lp/process-legacy-psa params query-string)
         results (query-svc/find-concepts-by-parameters context concept-type search-params)]
-=======
-        search-params (lp/process-legacy-psa (dissoc params :pretty) query-string)
-        context (assoc context :concept-type-w-extension concept-type-w-extension
-                       :atom-request-url (url/atom-request-url context concept-type-w-extension query-string))
-        results (measure-query-time #(query-svc/find-concepts-by-parameters context concept-type search-params))]
-    (info (format "Found %d %ss in %d ms in format %s with params %s."
-                  (:hits results) (name concept-type) (:took results) result-format (pr-str params)))
->>>>>>> dda03493
     {:status 200
      :headers {"Content-Type" (str (mt/format->mime-type result-format) "; charset=utf-8")}
      :body results}))
