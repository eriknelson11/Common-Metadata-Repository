--- conflicted
+++ resolved
@@ -17,12 +17,7 @@
             [cmr.indexer.system :as idx-system]
             [cmr.indexer.data.concepts.granule :as g]
             [cmr.common.cache :as cache]
-<<<<<<< HEAD
-            [cmr.common.config :as config]))
-=======
-            [cmr.common.config :as cfg]
-            [clojure.core.cache :as cc]))
->>>>>>> d8195429
+            [cmr.common.config :as cfg]))
 
 (def db-batch-size (cfg/config-value-fn :db-batch-size 100 #(Long. %)))
 
