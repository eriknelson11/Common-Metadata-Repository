--- conflicted
+++ resolved
@@ -19,17 +19,14 @@
 
 (defn create-system
   "Returns a new instance of the whole application."
-<<<<<<< HEAD
   [log config web]
   {:log log
    :config config
    :web web
-=======
   []
   {:log (log/create-logger)
    :config default-config
    :web (web/create-web-server 3002 routes/make-api)
->>>>>>> ff639e6a
    :zipkin (context/zipkin-config "Ingest" false)})
 
 (defn start
