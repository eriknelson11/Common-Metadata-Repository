(ns cmr.system-int-test.data2.core
  "Contains helper functions for data generation and ingest for example based testing in system
  integration tests."
  (:require [clojure.test :refer [is]]
            [cmr.umm.core :as umm]
            [cmr.common.mime-types :as mime-types]
            [cmr.system-int-test.utils.ingest-util :as ingest]
            [cmr.system-int-test.utils.url-helper :as url]
            [clj-time.core :as t]
            [clj-time.format :as f]
            [cheshire.core :as json])
  (:import cmr.umm.collection.UmmCollection
           cmr.umm.granule.UmmGranule))

(defmulti item->native-id
  "Returns the native id of an item"
  (fn [item]
    (type item)))

(defmethod item->native-id UmmCollection
  [item]
  (:entry-title item))

(defmethod item->native-id UmmGranule
  [item]
  (:granule-ur item))

(defmulti item->concept-type
  "Returns the path to ingest the item"
  (fn [item]
    (type item)))

(defmethod item->concept-type UmmCollection
  [item]
  :collection)

(defmethod item->concept-type UmmGranule
  [item]
  :granule)

(defn item->concept
  "Converts an UMM item to a concept map. Expects provider-id to be in the item"
  [item format-key]
  (let [format (mime-types/format->mime-type format-key)]
    (merge {:concept-type (item->concept-type item)
            :provider-id (:provider-id item)
            :native-id (item->native-id item)
            :metadata (umm/umm->xml item format-key)
            :format format}
           (when (:concept-id item)
             {:concept-id (:concept-id item)})
           (when (:revision-id item)
             {:revision-id (:revision-id item)}))))

(defn ingest
  "Ingests the catalog item. Returns it with concept-id, revision-id, and provider-id set on it."
  ([provider-id item]
   (ingest provider-id item :echo10))
  ([provider-id item format-key]
   (let [response (ingest/ingest-concept
                    (item->concept (assoc item :provider-id provider-id) format-key))]
     (is (= 200 (:status response))
         (pr-str response))
     (assoc item
            :provider-id provider-id
            :concept-id (:concept-id response)
            :revision-id (:revision-id response)))))

(defn item->ref
  "Converts an item into the expected reference"
  [item]
  (let [{:keys [concept-id revision-id]} item]
    {:name (item->native-id item)
     :id concept-id
     :location (str (url/location-root) (:concept-id item))
     :revision-id revision-id}))

(defn item->metadata-result
  "Converts an item into the expected metadata result"
  [format-key item]
  (let [{:keys [concept-id revision-id collection-concept-id]} item]
    {:concept-id concept-id
     :revision-id revision-id
     :format format-key
     :collection-concept-id collection-concept-id
     :metadata (umm/umm->xml item format-key)}))

(defn metadata-results-match?
  "Returns true if the metadata results match the expected items"
  [format-key items search-result]
  (= (set (map (partial item->metadata-result format-key) items))
     (set search-result)))

(defn assert-metadata-results-match
  "Returns true if the metadata results match the expected items"
  [format-key items search-result]
  (is (= (set (map (partial item->metadata-result format-key) items))
         (set search-result))))

(defn refs-match?
  "Returns true if the references match the expected items"
  [items search-result]
  (let [result (= (set (map item->ref items))
                  ;; need to remove score because it won't be available in collections
                  ;; to which we are comparing
                  (set (map #(dissoc % :score) (:refs search-result))))]
    (when (:status search-result)
      (println (pr-str search-result)))
    result))

(defn refs-match-order?
  "Returns true if the references match the expected items in the order specified"
  [items search-result]
<<<<<<< HEAD
  (= (map item->ref items)
     ;; need to remove score because it won't be available in collections
     ;; to which we are comparing
     (map #(dissoc % :score) (:refs search-result))))
=======
  (let [result (= (map item->ref items)
                  (:refs search-result))]
    (when (:status search-result)
      (println (pr-str search-result)))
    result))
>>>>>>> 425547e6

(defmacro record-fields
  "Returns the set of fields in a record type as keywords. The record type passed in must be a java
  class. Uses the getBasis function on record classes which returns a list of symbols of the fields of
  the record."
  [record-type]
  `(map keyword  ( ~(symbol (str record-type "/getBasis")))))

(def unique-num-atom
  (atom 0))

(defn reset-uniques
  "Resets the unique num value"
  []
  (reset! unique-num-atom 0))

(defn unique-num
  "Creates a unique number and returns it"
  []
  (swap! unique-num-atom inc))

(defn unique-str
  "Creates a unique string and returns it"
  ([]
   (unique-str "string"))
  ([prefix]
   (str prefix (unique-num))))

(defn make-datetime
  "Creates a datetime from a number added onto a base datetime"
  ([n]
   (make-datetime n true))
  ([n to-string?]
   (when n
     (let [date (t/plus (t/date-time 2012 1 1 0 0 0)
                        (t/days n)
                        (t/hours n))]
       (if to-string?
         (f/unparse (f/formatters :date-time) date)
         date)))))

(defn make-time
  "Creates a time from a number added onto a base datetime"
  ([n]
   (make-time n true))
  ([n to-string?]
   (when n
     (let [date (t/plus (t/date-time 1970 1 1 0 0 0)
                        (t/minutes n)
                        (t/seconds n))]
       (if to-string?
         (f/unparse (f/formatters :hour-minute-second) date)
         date)))))

(defn make-date
  "Creates a date from a number added onto a base datetime"
  ([n]
   (make-date n true))
  ([n to-string?]
   (when n
     (let [date (t/plus (t/date-time 2012 1 1 0 0 0)
                        (t/days n))]
       (if to-string?
         (f/unparse (f/formatters :date) date)
         date)))))<|MERGE_RESOLUTION|>--- conflicted
+++ resolved
@@ -111,18 +111,11 @@
 (defn refs-match-order?
   "Returns true if the references match the expected items in the order specified"
   [items search-result]
-<<<<<<< HEAD
-  (= (map item->ref items)
-     ;; need to remove score because it won't be available in collections
-     ;; to which we are comparing
-     (map #(dissoc % :score) (:refs search-result))))
-=======
   (let [result (= (map item->ref items)
-                  (:refs search-result))]
+                  (map #(dissoc % :score) (:refs search-result)))]
     (when (:status search-result)
       (println (pr-str search-result)))
     result))
->>>>>>> 425547e6
 
 (defmacro record-fields
   "Returns the set of fields in a record type as keywords. The record type passed in must be a java
