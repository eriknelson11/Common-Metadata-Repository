(ns cmr.umm.test.validation.granule
  "This has tests for UMM validations."
  (:require [clojure.test :refer :all]
            [cmr.umm.validation.core :as v]
            [cmr.umm.collection :as c]
            [cmr.umm.granule :as g]
            [cmr.spatial.mbr :as m]
            [cmr.spatial.point :as p]
            [cmr.common.date-time-parser :as dtp]
            [cmr.common.services.errors :as e]))

(defn assert-valid-gran
  "Asserts that the given granule is valid."
  [collection granule]
  (is (empty? (v/validate-granule collection granule))))

(defn assert-invalid-gran
  "Asserts that the given umm model is invalid and has the expected error messages.
  field-path is the path within the metadata to the error. expected-errors is a list of string error
  messages."
  [collection granule field-path expected-errors]
  (is (= [(e/map->PathErrors {:path field-path
                              :errors expected-errors})]
         (v/validate-granule collection granule))))

(defn assert-multiple-invalid-gran
  "Asserts there are multiple errors at different paths invalid with the UMM. Expected errors
  should be a list of maps with path and errors."
  [collection granule expected-errors]
  (is (= (set (map e/map->PathErrors expected-errors))
         (set (v/validate-granule collection granule)))))

(defn make-collection
  "Creates a valid collection with the given attributes"
  [attribs]
  (merge (c/map->UmmCollection {:entry-title "et"})
         attribs))

(defn make-granule
  "Creates a valid granule with the given attributes"
  [attribs]
  (merge
    (g/map->UmmGranule {:collection-ref (g/map->CollectionRef {:entry-title "et"})})
     attribs))

(defn gran-with-geometries
  [geometries]
  (make-granule {:spatial-coverage (c/map->SpatialCoverage {:geometries geometries})}))

;; This is built on top of the existing spatial validation. It just ensures that the spatial
;; validation is being called
(deftest granule-spatial-coverage
  (let [collection (make-collection {:spatial-coverage {:granule-spatial-representation :geodetic}})
        valid-point p/north-pole
        valid-mbr (m/mbr 0 0 0 0)
        invalid-point (p/point -181 0)
        invalid-mbr (m/mbr -180 45 180 46)]
    (testing "Valid spatial areas"
      (assert-valid-gran collection (gran-with-geometries [valid-point]))
      (assert-valid-gran collection (gran-with-geometries [valid-point valid-mbr])))
    (testing "Invalid single geometry"
      (assert-invalid-gran
        collection
        (gran-with-geometries [invalid-point])
        [:spatial-coverage :geometries 0]
        ["Spatial validation error: Point longitude [-181] must be within -180.0 and 180.0"]))
    (testing "Invalid multiple geometry"
      (let [expected-errors [{:path [:spatial-coverage :geometries 1]
                              :errors ["Spatial validation error: Point longitude [-181] must be within -180.0 and 180.0"]}
                             {:path [:spatial-coverage :geometries 2]
                              :errors ["Spatial validation error: The bounding rectangle north value [45] was less than the south value [46]"]}]]
        (assert-multiple-invalid-gran
          collection
          (gran-with-geometries [valid-point invalid-point invalid-mbr])
          expected-errors)))))

(deftest granule-project-refs
  (let [c1 (c/map->Project {:short-name "C1"})
        c2 (c/map->Project {:short-name "C2"})
        c3 (c/map->Project {:short-name "C3"})
        collection (make-collection {:projects [c1 c2 c3]})]
    (testing "Valid project-refs"
      (assert-valid-gran collection (make-granule {}))
      (assert-valid-gran collection (make-granule {:project-refs ["C1"]}))
      (assert-valid-gran collection (make-granule {:project-refs ["C1" "C2" "C3"]})))
    (testing "Invalid project-refs"
      (assert-invalid-gran
        collection
        (make-granule {:project-refs ["C4"]})
        [:project-refs]
        ["Project References have [C4] which do not reference any projects in parent collection."])
      (assert-invalid-gran
        collection
        (make-granule {:project-refs ["C1" "C2" "C3" "C4" "C5"]})
        [:project-refs]
        ["Project References have [C5, C4] which do not reference any projects in parent collection."]))
    (testing "Invalid project-refs unique name"
      (assert-invalid-gran
        collection
        (make-granule {:project-refs ["C1" "C2" "C3" "C1"]})
        [:project-refs]
        ["Project References must be unique. This contains duplicates named [C1]."]))))

(deftest granule-platform-refs
  (let [s1 (c/map->Sensor {:short-name "S1"})
        s2 (c/map->Sensor {:short-name "S2"})
        i1 (c/map->Instrument {:short-name "I1"
                               :sensors [s1 s2]})
        i2 (c/map->Instrument {:short-name "I2"
                               :sensors [s1 s2]})
        p1 (c/map->Platform {:short-name "p1"
                             :instruments [i1 i2]})
        p2 (c/map->Platform {:short-name "p2"
                             :instruments [i1 i2]})
        p3 (c/map->Platform {:short-name "p3"})
        p4 (c/map->Platform {:short-name "P3"})
<<<<<<< HEAD
        pg1 (g/map->PlatformRef {:short-name "p1" :instrument-refs {}})
        pg2 (g/map->PlatformRef {:short-name "p2" :instrument-refs {}})
        pg3 (g/map->PlatformRef {:short-name "p3" :instrument-refs {}})
        pg4 (g/map->PlatformRef {:short-name "p4" :instrument-refs {}})
        pg5 (g/map->PlatformRef {:short-name "p5" :instrument-refs {}})
        pg6 (g/map->PlatformRef {:short-name "P3" :instrument-refs {}})
        collection (make-collection {:platforms [p1 p2 p3 p4]})]
=======
        sg1 (g/map->SensorRef {:short-name "S1"})
        sg2 (g/map->SensorRef {:short-name "S2"})
        ig1 (g/map->InstrumentRef {:short-name "I1" :sensor-refs [sg1 sg2]})
        ig2 (g/map->InstrumentRef {:short-name "I2" :sensor-refs [sg1 sg2]})
        ig3 (g/map->InstrumentRef {:short-name "I2" :sensor-refs [sg1 sg1 sg2]})
        ig4 (g/map->InstrumentRef {:short-name "I2" :sensor-refs [sg1 sg1 sg2 sg2]})
        pg1 (g/map->PlatformRef {:short-name "p1" :instrument-refs [ig1 ig2]})
        pg2 (g/map->PlatformRef {:short-name "p2" :instrument-refs [ig1 ig2]})
        pg3 (g/map->PlatformRef {:short-name "p3" :instrument-refs [ig1]})
        pg4 (g/map->PlatformRef {:short-name "p4" :instrument-refs []})
        pg5 (g/map->PlatformRef {:short-name "p5" :instrument-refs []})
        pg6 (g/map->PlatformRef {:short-name "P3" :instrument-refs []})
        pg7 (g/map->PlatformRef {:short-name "p2" :instrument-refs [ig3]})
        pg8 (g/map->PlatformRef {:short-name "p2" :instrument-refs [ig1 ig4]})
        collection (c/map->UmmCollection {:platforms [p1 p2 p3 p4]})]
>>>>>>> 164ae079
    (testing "Valid platform-refs"
      (assert-valid-gran collection (make-granule {}))
      (assert-valid-gran collection (make-granule {:platform-refs [pg1]}))
      (assert-valid-gran collection (make-granule {:platform-refs [pg1 pg2 pg3]}))
      (assert-valid-gran collection (make-granule {:platform-refs [pg3 pg6]})))
    (testing "Invalid platform-refs"
<<<<<<< HEAD
      (assert-invalid-gran
        collection
        (make-granule {:platform-refs [pg4]})
        [:platform-refs]
        ["The following list of Platform short names did not exist in the referenced parent collection: [p4]."])
      (assert-invalid-gran
        collection
        (make-granule {:platform-refs [pg1 pg2 pg3 pg4 pg5]})
        [:platform-refs]
        ["The following list of Platform short names did not exist in the referenced parent collection: [p4, p5]."])
      (assert-invalid-gran
        collection
        (make-granule {:platform-refs [pg1 pg1 pg2]})
        [:platform-refs]
        ["Platform References must be unique. This contains duplicates named [p1]."])
      (assert-invalid-gran
        collection
        (make-granule {:platform-refs [pg1 pg1 pg2 pg2]})
        [:platform-refs]
        ["Platform References must be unique. This contains duplicates named [p1, p2]."])
      (assert-invalid-gran
        collection
        (make-granule {:platform-refs [pg1 pg1 pg3 pg4 pg5]})
        [:platform-refs]
        ["Platform References must be unique. This contains duplicates named [p1]."
         "The following list of Platform short names did not exist in the referenced parent collection: [p4, p5]."]))))
=======
      (testing "granule platform references parent"
        (assert-invalid-gran
          collection
          (g/map->UmmGranule {:platform-refs [pg4]})
          [:platform-refs]
          ["The following list of Platform short names did not exist in the referenced parent collection: [p4]."])
        (assert-invalid-gran
          collection
          (g/map->UmmGranule {:platform-refs [pg1 pg2 pg3 pg4 pg5]})
          [:platform-refs]
          ["The following list of Platform short names did not exist in the referenced parent collection: [p4, p5]."]))
      (testing "granule unique platform short-names"
        (assert-invalid-gran
          collection
          (g/map->UmmGranule {:platform-refs [pg1 pg1 pg2]})
          [:platform-refs]
          ["Platform References must be unique. This contains duplicates named [p1]."])
        (assert-invalid-gran
          collection
          (g/map->UmmGranule {:platform-refs [pg1 pg1 pg2 pg2]})
          [:platform-refs]
          ["Platform References must be unique. This contains duplicates named [p1, p2]."]))
      (testing "granule unique instrument short-names"
        (assert-invalid-gran
          collection
          (g/map->UmmGranule
            {:platform-refs [(g/map->PlatformRef {:short-name "p2" :instrument-refs [ig1 ig2 ig1]})]})
          [:platform-refs 0 :instrument-refs]
          ["Instrument References must be unique. This contains duplicates named [I1]."])
        (assert-invalid-gran
          collection
          (g/map->UmmGranule
            {:platform-refs
             [pg1 (g/map->PlatformRef {:short-name "p2" :instrument-refs [ig1 ig1 ig2 ig2]})]})
          [:platform-refs 1 :instrument-refs]
          ["Instrument References must be unique. This contains duplicates named [I1, I2]."]))
      (testing "granule unique sensor short-names"
        (assert-invalid-gran
          collection
          (g/map->UmmGranule {:platform-refs [pg7]})
          [:platform-refs 0 :instrument-refs 0 :sensor-refs]
          ["Sensor References must be unique. This contains duplicates named [S1]."])
        (assert-invalid-gran
          collection
          (g/map->UmmGranule {:platform-refs [pg1 pg8]})
          [:platform-refs 1 :instrument-refs 1 :sensor-refs]
          ["Sensor References must be unique. This contains duplicates named [S1, S2]."]))
      (testing "multiple granule platform validation errors"
        (assert-invalid-gran
          collection
          (g/map->UmmGranule {:platform-refs [pg1 pg1 pg3 pg4 pg5]})
          [:platform-refs]
          ["Platform References must be unique. This contains duplicates named [p1]."
           "The following list of Platform short names did not exist in the referenced parent collection: [p4, p5]."])))))
>>>>>>> 164ae079

(deftest granule-product-specific-attributes
  (let [p1 (c/map->ProductSpecificAttribute {:name "AA1"
                                             :description "something string"
                                             :data-type :string
                                             :parameter-range-begin "alpha"
                                             :parameter-range-end "bravo"
                                             :value "alpha1"})
        p2 (c/map->ProductSpecificAttribute {:name "AA2"
                                             :description "something float"
                                             :data-type :float
                                             :parameter-range-begin 0.1
                                             :parameter-range-end 100.43})
        pg1 (g/map->ProductSpecificAttributeRef {:name "AA1"
                                                 :values ["alpha" "alpha1"]})
        pg2 (g/map->ProductSpecificAttributeRef {:name "AA2"
                                                 :values [12.3 15.0]})
        pg3 (g/map->ProductSpecificAttributeRef {:name "AA3"
                                                 :values ["alpha" "alpha1"]})
        pg4 (g/map->ProductSpecificAttributeRef {:name "AA4"
                                                 :values [1.0]})
        collection (make-collection {:product-specific-attributes [p1 p2]})]
    (testing "Valid product-specific-attributes"
      (assert-valid-gran collection (make-granule {}))
      (assert-valid-gran collection (make-granule {:product-specific-attributes [pg1]}))
      (assert-valid-gran collection (make-granule {:product-specific-attributes [pg1 pg2]})))
    (testing "Invalid product-specific-attributes"
      (assert-invalid-gran
        collection
        (make-granule {:product-specific-attributes [pg3]})
        [:product-specific-attributes]
        ["The following list of Product Specific Attributes did not exist in the referenced parent collection: [AA3]."])
      (assert-invalid-gran
        collection
        (make-granule {:product-specific-attributes [pg1 pg2 pg3 pg4]})
        [:product-specific-attributes]
        ["The following list of Product Specific Attributes did not exist in the referenced parent collection: [AA3, AA4]."]))))

(deftest granule-online-access-urls-validation
  (let [url "http://example.com/url2"
        r1 (c/map->RelatedURL {:type "GET DATA"
                               :url "http://example.com/url1"})
        r2 (c/map->RelatedURL {:type "GET DATA"
                               :url url})
        r3 (c/map->RelatedURL {:type "GET RELATED VISUALIZATION"
                               :url url})
        collection (make-collection {})]
    (testing "valid online access urls"
      (assert-valid-gran collection (make-granule {:related-urls [r1 r2 r3]})))

    (testing "invalid online access urls with duplicate names"
      (assert-invalid-gran
        collection
        (make-granule {:related-urls [r1 r2 r2]})
        [:related-urls]
        [(format "Related Urls must be unique. This contains duplicates named [%s]." url)]))))<|MERGE_RESOLUTION|>--- conflicted
+++ resolved
@@ -114,15 +114,6 @@
                              :instruments [i1 i2]})
         p3 (c/map->Platform {:short-name "p3"})
         p4 (c/map->Platform {:short-name "P3"})
-<<<<<<< HEAD
-        pg1 (g/map->PlatformRef {:short-name "p1" :instrument-refs {}})
-        pg2 (g/map->PlatformRef {:short-name "p2" :instrument-refs {}})
-        pg3 (g/map->PlatformRef {:short-name "p3" :instrument-refs {}})
-        pg4 (g/map->PlatformRef {:short-name "p4" :instrument-refs {}})
-        pg5 (g/map->PlatformRef {:short-name "p5" :instrument-refs {}})
-        pg6 (g/map->PlatformRef {:short-name "P3" :instrument-refs {}})
-        collection (make-collection {:platforms [p1 p2 p3 p4]})]
-=======
         sg1 (g/map->SensorRef {:short-name "S1"})
         sg2 (g/map->SensorRef {:short-name "S2"})
         ig1 (g/map->InstrumentRef {:short-name "I1" :sensor-refs [sg1 sg2]})
@@ -137,16 +128,14 @@
         pg6 (g/map->PlatformRef {:short-name "P3" :instrument-refs []})
         pg7 (g/map->PlatformRef {:short-name "p2" :instrument-refs [ig3]})
         pg8 (g/map->PlatformRef {:short-name "p2" :instrument-refs [ig1 ig4]})
-        collection (c/map->UmmCollection {:platforms [p1 p2 p3 p4]})]
->>>>>>> 164ae079
+        collection (make-collection {:platforms [p1 p2 p3 p4]})]
     (testing "Valid platform-refs"
       (assert-valid-gran collection (make-granule {}))
       (assert-valid-gran collection (make-granule {:platform-refs [pg1]}))
       (assert-valid-gran collection (make-granule {:platform-refs [pg1 pg2 pg3]}))
       (assert-valid-gran collection (make-granule {:platform-refs [pg3 pg6]})))
     (testing "Invalid platform-refs"
-<<<<<<< HEAD
-      (assert-invalid-gran
+       (assert-invalid-gran
         collection
         (make-granule {:platform-refs [pg4]})
         [:platform-refs]
@@ -172,7 +161,6 @@
         [:platform-refs]
         ["Platform References must be unique. This contains duplicates named [p1]."
          "The following list of Platform short names did not exist in the referenced parent collection: [p4, p5]."]))))
-=======
       (testing "granule platform references parent"
         (assert-invalid-gran
           collection
@@ -227,7 +215,6 @@
           [:platform-refs]
           ["Platform References must be unique. This contains duplicates named [p1]."
            "The following list of Platform short names did not exist in the referenced parent collection: [p4, p5]."])))))
->>>>>>> 164ae079
 
 (deftest granule-product-specific-attributes
   (let [p1 (c/map->ProductSpecificAttribute {:name "AA1"
