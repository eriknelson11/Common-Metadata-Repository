--- conflicted
+++ resolved
@@ -111,7 +111,6 @@
   (when product-level-id
     (product-levels (str/replace product-level-id #"Level " ""))))
 
-<<<<<<< HEAD
 (defn- generate-dataset-citations
   "Generates a dataset citation given a umm-collection map"
   [collection]
@@ -121,8 +120,6 @@
     (x/element :Dataset_Citation {}
                (x/element :Other_Citation_Details {} other-reference-details))))
 
-=======
->>>>>>> e424c31c
 (extend-protocol dif10-core/UmmToDif10Xml
   UmmCollection
   (umm->dif10-xml
@@ -134,7 +131,6 @@
                    temporal-keywords personnel collection-associations quality use-constraints
                    publication-references temporal access-value]} collection]
        (x/emit-str
-<<<<<<< HEAD
          (x/element :DIF dif10-header-attributes
                     (x/element :Entry_ID {}
                                (x/element :Short_Name {} short-name)
@@ -170,6 +166,10 @@
                                (x/element :Data_Creation {} "1970-01-01T00:00:00")
                                (x/element :Data_Last_Revision {} "1970-01-01T00:00:00"))
                     (psa/generate-product-specific-attributes product-specific-attributes)
+                    (let [processing-level-id
+                          (dif10-product-level-id (-> collection :product :processing-level-id))]
+                      (when-not (empty? processing-level-id)
+                        (x/element :Product_Level_Id {} processing-level-id)))
                     (when collection-data-type
                       (x/element :Collection_Data_Type {} collection-data-type))
                     (when access-value
@@ -177,53 +177,6 @@
                                  (em/generate-metadata-elements
                                    [{:name em/restriction_flag_external_meta_name
                                      :value access-value}])))))))))
-=======
-        (x/element :DIF dif10-header-attributes
-                   (x/element :Entry_ID {}
-                              (x/element :Short_Name {} short-name)
-                              (x/element :Version {} version-id))
-                   (x/element :Entry_Title {} entry-title)
-                   (personnel/generate-personnel personnel)
-                   (sk/generate-science-keywords science-keywords)
-                   (platform/generate-platforms platforms)
-                   (t/generate-temporal temporal)
-                   (progress/generate collection)
-                   (s/generate-spatial-coverage spatial-coverage)
-                   (pj/generate-projects projects)
-                   (x/element :Quality {} quality)
-                   (x/element :Use_Constraints {} use-constraints)
-                   (org/generate-organizations organizations)
-                   (ref/generate-references publication-references)
-                   (x/element :Summary {}
-                              (x/element :Abstract {} summary)
-                              (x/element :Purpose {} purpose))
-                   (ru/generate-related-urls related-urls)
-                   (ma/generate-metadata-associations collection-associations)
-                   (x/element :Metadata_Name {} "CEOS IDN DIF")
-                   (x/element :Metadata_Version {} "VERSION 10.2")
-                   (x/element :Metadata_Dates {}
-                              (x/element :Metadata_Creation {} (str insert-time))
-                              (x/element :Metadata_Last_Revision {} (str update-time))
-                              (when delete-time
-                                (x/element :Metadata_Delete {} (str delete-time)))
-                              ;; No equivalent UMM fields exist for the next two elements which are
-                              ;; required elements in DIF 10.1. Currently adding a dummy date. This
-                              ;; needs to be reviewed as and when DIF 10 is updated.CMRIN-79
-                              (x/element :Data_Creation {} "1970-01-01T00:00:00")
-                              (x/element :Data_Last_Revision {} "1970-01-01T00:00:00"))
-                   (psa/generate-product-specific-attributes product-specific-attributes)
-                   (let [processing-level-id
-                         (dif10-product-level-id (-> collection :product :processing-level-id))]
-                     (when-not (empty? processing-level-id)
-                       (x/element :Product_Level_Id {} processing-level-id)))
-                   (when collection-data-type
-                     (x/element :Collection_Data_Type {} collection-data-type))
-                   (when access-value
-                     (x/element :Extended_Metadata {}
-                                (em/generate-metadata-elements
-                                 [{:name em/restriction_flag_external_meta_name
-                                   :value access-value}])))))))))
->>>>>>> e424c31c
 
 (defn validate-xml
   "Validates the XML against the DIF schema."
