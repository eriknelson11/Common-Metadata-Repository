--- conflicted
+++ resolved
@@ -183,16 +183,6 @@
         ;; Oracle only allows 1000 values in an 'in' clause, so we partition here
         ;; to prevent exceeding that. This should probably be done in the db namespace,
         ;; but I want to avoid making changes beyond bootstrap-app for this functionality.
-<<<<<<< HEAD
-        concept-id-batches (partition 1000 1000 [] concept-ids)
-        batches (apply concat (for [batch concept-id-batches]
-                                (db/find-concepts-in-batches db-conn 
-                                                            provider 
-                                                            {:concept-type concept-type :concept-id batch} 
-                                                            (:db-batch-size system))))
-        total (index/bulk-index {:system (helper/get-indexer system)} batches)]
-    (index/bulk-index {:system (helper/get-indexer system)} batches {:all-revisions-index? true})
-=======
         concept-id-batches (partition-all 1000 concept-ids)
         concept-batches (for [batch concept-id-batches
                               concept-batch (db/find-concepts-in-batches db-conn
@@ -202,7 +192,6 @@
                           concept-batch)
         total (index/bulk-index {:system (helper/get-indexer system)} concept-batches)]
     (index/bulk-index {:system (helper/get-indexer system)} concept-batches {:all-revisions-index? true})
->>>>>>> 711ca837
     (info "Indexed " total " concepts.")
     total))
 
