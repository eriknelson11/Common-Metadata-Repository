--- conflicted
+++ resolved
@@ -282,8 +282,6 @@
           (debug "map-missing-items-to-concepts completed"))))
     concepts-chan))
 
-<<<<<<< HEAD
-=======
 (defn- save-and-index-concept
   "Saves the concept to the Metadata DB and indexes it using the indexer"
   [system concept]
@@ -311,7 +309,6 @@
         (error e (format "Error saving or indexing concept %s with revision %s. Message: %s"
                          concept-id revision-id (.getMessage e)))))))
 
->>>>>>> 5366c339
 (defn- process-missing-concepts
   "Starts a series of threads that read concepts one at a time off the channel, save, and index them.
   Returns when all concepts have been processed or an error has occured."
