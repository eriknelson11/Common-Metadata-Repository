--- conflicted
+++ resolved
@@ -28,12 +28,7 @@
   "Returns true if the params contains the :synchronous key and it's
   value converted to lower case equals the string 'true'."
   [params]
-<<<<<<< HEAD
-  (= "true" (when (:synchronous params)
-              (str/lower-case (:synchronous params)))))
-=======
   (= "true" (when (:synchronous params) (str/lower-case (:synchronous params)))))
->>>>>>> 55e5e408
 
 (defn- migrate-collection
   "Copy collections data from catalog-rest to metadata db (including granules)"
