(ns cmr.bootstrap.services.bootstrap-service
  "Provides methods to insert migration requets on the approriate channels."
  (:require
    [clojure.core.async :as async :refer [go >!]]
    [cmr.bootstrap.config :as cfg]
    [cmr.bootstrap.data.bulk-index :as bulk]
    [cmr.bootstrap.data.bulk-migration :as bm]
    [cmr.bootstrap.data.rebalance-util :as rebalance-util]
    [cmr.bootstrap.data.virtual-products :as vp]
    [cmr.common.cache :as cache]
    [cmr.common.concepts :as concepts]
    [cmr.common.log :refer (debug info warn error)]
    [cmr.common.services.errors :as errors]
    [cmr.indexer.data.index-set :as indexer-index-set]
    [cmr.indexer.system :as indexer-system]
    [cmr.transmit.index-set :as index-set]))


(defn migrate-provider
  "Copy all the data for a provider (including collections and graunules) from catalog rest
  to the metadata db without blocking."
  [context provider-id synchronous]
  (if synchronous
    (bm/copy-provider (:system context) provider-id)
    (let [channel (get-in context [:system :provider-db-channel])]
      (info "Adding provider" provider-id "to provider channel")
      (go (>! channel provider-id)))))

(defn migrate-collection
  "Copy all the data for a given collection (including graunules) from catalog rest
  to the metadata db without blocking."
  [context provider-id collection-id synchronous]
  (if synchronous
    (bm/copy-single-collection (:system context) provider-id collection-id)
    (let [channel (get-in context [:system :collection-db-channel])]
      (info "Adding collection"  collection-id "for provider" provider-id "to collection channel")
      (go (>! channel {:collection-id collection-id :provider-id provider-id})))))

(defn- get-provider
  "Returns the metadata db provider that matches the given provider id. Throws exception if
  no matching provider is found."
  [context provider-id]
  (if-let [provider (bulk/get-provider-by-id context provider-id)]
    provider
    (errors/throw-service-errors :bad-request
                              [(format "Provider: [%s] does not exist in the system" provider-id)])))

(defn validate-collection
  "Validates to be bulk_indexed collection exists in cmr else an exception is thrown."
  [context provider-id collection-id]
  (let [provider (get-provider context provider-id)]
    (when-not (bulk/get-collection context provider collection-id)
      (errors/throw-service-errors :bad-request
                                [(format "Collection [%s] does not exist." collection-id)]))))

(defn index-provider
  "Bulk index all the collections and granules for a provider."
  [context provider-id synchronous start-index]
  (get-provider context provider-id)
  (if synchronous
    (bulk/index-provider (:system context) provider-id start-index)
    (let [channel (get-in context [:system :provider-index-channel])]
      (info "Adding provider" provider-id "to provider index channel")
      (go (>! channel {:provider-id provider-id
                       :start-index start-index})))))

(defn index-data-later-than-date-time
  "Bulk index all the concepts with a revision date later than the given date-time."
  [context date-time synchronous]
  (if synchronous
    (bulk/index-data-later-than-date-time (:system context) date-time)
    (let [channel (get-in context [:system :data-index-channel])]
      (info "Adding date-time" date-time "to data index channel.")
      (go (>! channel {:date-time date-time})))))

(defn index-collection
  "Bulk index all the granules in a collection"
  ([context provider-id collection-id synchronous]
   (index-collection context provider-id collection-id synchronous nil))
  ([context provider-id collection-id synchronous options]
   (validate-collection context provider-id collection-id)
   (if synchronous
     (bulk/index-granules-for-collection (:system context) provider-id collection-id options)
     (let [channel (get-in context [:system :collection-index-channel])]
       (info "Adding collection" collection-id "to collection index channel")
       (go (>! channel (merge options
                              {:provider-id provider-id
                               :collection-id collection-id})))))))

(defn index-system-concepts
  "Bulk index all the tags, acls, and access-groups."
  [context synchronous start-index]
  (if synchronous
    (bulk/index-system-concepts (:system context) start-index)
    (let [channel (get-in context [:system :system-concept-channel])]
      (info "Adding bulk index request to system concepts channel.")
      (go (>! channel {:start-index start-index})))))

(defn index-concepts-by-id
  "Bulk index the concepts given by the concept-ids"
  [context synchronous provider-id concept-type concept-ids]
  (if synchronous
    (bulk/index-concepts-by-id (:system context) provider-id concept-type concept-ids)
<<<<<<< HEAD
    (let [channel (get-in context [:sytem :system-concept-channel])]
        (info "Adding bulk index request to system concepts channel.")
=======
    (let [channel (get-in context [:system :concept-id-channel])]
        (info "Adding bulk index request to concept-id channel.")
>>>>>>> 711ca837
      (go (>! channel {:provider-id provider-id :concept-type concept-type :concept-ids concept-ids})))))


(defn bootstrap-virtual-products
  "Initializes virtual products."
  [context synchronous provider-id entry-title]
  (if synchronous
    (vp/bootstrap-virtual-products (:system context) provider-id entry-title)
    (go
      (info "Adding message to virtual products channel.")
      (-> context :system (get vp/channel-name) (>! {:provider-id provider-id
                                                     :entry-title entry-title})))))

(defn- wait-until-index-set-hash-cache-times-out
  "Waits until the indexer's index set cache hash codes times out so that all of the indexer's will
   be using the same cached data."
  []
  ;; Wait 3 seconds beyond the time that the indexer set cache consistency setting.
  (let [sleep-secs (+ 3 (indexer-system/index-set-cache-consistent-timeout-seconds))]
    (info "Waiting" sleep-secs "seconds so indexer index set hashes will timeout.")
    (Thread/sleep (* 1000 sleep-secs))))

(defn start-rebalance-collection
  "Kicks off collection rebalancing. Will run synchronously if synchronous is true. Throws exceptions
  from failures to change the index set."
  [context concept-id synchronous]
  (validate-collection context (:provider-id (concepts/parse-concept-id concept-id)) concept-id)
  ;; This will throw an exception if the collection is already rebalancing
  (index-set/add-rebalancing-collection context indexer-index-set/index-set-id concept-id)

  ;; Clear the cache so that the newest index set data will be used.
  ;; This clears embedded caches so the indexer cache in this bootstrap app will be cleared.
  (cache/reset-caches context)

  ;; We must wait here so that any new granules coming in will start to pick up the new index set
  ;; and be indexed into both the old and the new. Then we can safely reindex everything and know
  ;; we haven't missed a granule. There would be a race condition otherwise where a new granule
  ;; came in and was indexed only to the old collection but after we started reindexing the collection.
  (wait-until-index-set-hash-cache-times-out)

  (let [provider-id (:provider-id (concepts/parse-concept-id concept-id))]
    ;; queue the collection for reindexing into the new index
    (index-collection
     context provider-id concept-id synchronous
     {:target-index-key (keyword concept-id)
      :completion-message (format "Completed reindex of [%s] for rebalancing granule indexes." concept-id)})))

(defn finalize-rebalance-collection
  "Finalizes collection rebalancing."
  [context concept-id]
  (validate-collection context (:provider-id (concepts/parse-concept-id concept-id)) concept-id)
  ;; This will throw an exception if the collection is not rebalancing
  (index-set/finalize-rebalancing-collection context indexer-index-set/index-set-id concept-id)
  ;; Clear the cache so that the newest index set data will be used.
  ;; This clears embedded caches so the indexer cache in this bootstrap app will be cleared.
  (cache/reset-caches context)

  ;; There is a race condition as noted here: https://wiki.earthdata.nasa.gov/display/CMR/Rebalancing+Collection+Indexes+Approach
  ;; "There's a period of time during which the different indexer applications may be processing
  ;; granules for this very collection and may have already decided which index its going to. It's
  ;; possible that the indexer will index a granule into small collections after the bootstrap has
  ;; issued the delete. The next step to verify should identify if the race conditions has occurred. "
  ;; The sleep here decreases the probability of the race condition giving time for
  ;; indexer to finish indexing any granule currently being processed.
  ;; This doesn't remove the race condition. We still have steps in the overall process to detect it
  ;; and resolve it. (manual fixes if necessary)
  (wait-until-index-set-hash-cache-times-out)

  ;; Remove all granules from small collections for this collection.
  (rebalance-util/delete-collection-granules-from-small-collections context concept-id))



(defn rebalance-status
  "Returns a map of counts of granules in the collection in metadata db, the small collections index,
   and in the separate collection index if it exists."
  [context concept-id]
  (rebalance-util/rebalancing-collection-counts context concept-id))<|MERGE_RESOLUTION|>--- conflicted
+++ resolved
@@ -101,13 +101,8 @@
   [context synchronous provider-id concept-type concept-ids]
   (if synchronous
     (bulk/index-concepts-by-id (:system context) provider-id concept-type concept-ids)
-<<<<<<< HEAD
-    (let [channel (get-in context [:sytem :system-concept-channel])]
-        (info "Adding bulk index request to system concepts channel.")
-=======
     (let [channel (get-in context [:system :concept-id-channel])]
         (info "Adding bulk index request to concept-id channel.")
->>>>>>> 711ca837
       (go (>! channel {:provider-id provider-id :concept-type concept-type :concept-ids concept-ids})))))
 
 
