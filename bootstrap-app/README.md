--- conflicted
+++ resolved
@@ -69,15 +69,13 @@
 
   	curl -v -XPOST  -H "Content-Type: application/json" -d '{"provider_id": "FIX_PROV1"}' http://localhost:3006/bulk_index/providers
 
-<<<<<<< HEAD
+NOTE from CMR-1908 that when reindexing a provider the collections are not reindexed in the all revisions index. The workaround here is to use the indexer endpoint for reindexing collections.
+
 ### Initialize Virtual Products
 
 Virtual collections contain granules derived from a source collection. Only granules specified in the source collections in the virtual product app configuration will be considered. Virtual granules will only be created in the configured destination virtual collections if they already exist. To initialize virtual granules from existing source granules, use the following command:
 
     curl -v -XPOST http://localhost:3006/virtual_products/
-=======
-NOTE from CMR-1908 that when reindexing a provider the collections are not reindexed in the all revisions index. The workaround here is to use the indexer endpoint for reindexing collections.
->>>>>>> 5366c339
 
 ### Synchronize Catalog REST and CMR
 
