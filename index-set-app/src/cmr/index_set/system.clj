(ns cmr.index-set.system
  "Defines functions for creating, starting, and stopping the application. Applications are
  represented as a map of components. Design based on
  http://stuartsierra.com/2013/09/15/lifecycle-composition and related posts."
<<<<<<< HEAD
  (:require [cmr.common.lifecycle :as lifecycle]
            [cmr.common.log :as log :refer (debug info warn error)]
            [cmr.common.nrepl :as nrepl]
            [cmr.index-set.api.routes :as routes]
            [cmr.common.api.web-server :as web]
            [cmr.index-set.data.elasticsearch :as es]
            [cmr.elastic-utils.config :as es-config]
            [cmr.elastic-utils.embedded-elastic-server :as elastic-server]
            [cmr.transmit.config :as transmit-config]
            [cmr.common.config :as cfg :refer [defconfig]]
            [cmr.acl.core :as acl]
            [cmr.common.system :as common-sys]))
=======
  (:require
   [cmr.acl.core :as acl]
   [cmr.common-app.api.health :as common-health]
   [cmr.common.api.web-server :as web]
   [cmr.common.config :as cfg :refer [defconfig]]
   [cmr.common.lifecycle :as lifecycle]
   [cmr.common.log :as log :refer [debug info warn error]]
   [cmr.common.nrepl :as nrepl]
   [cmr.common.system :as common-sys]
   [cmr.elastic-utils.config :as es-config]
   [cmr.index-set.api.routes :as routes]
   [cmr.index-set.data.elasticsearch :as es]
   [cmr.transmit.config :as transmit-config]))
>>>>>>> a31be1cc

(defconfig index-set-nrepl-port
  "Port to listen for nREPL connections"
  {:default nil
   :parser cfg/maybe-long})

(def ^:private component-order
  "Defines the order to start the components."
  [:log :caches :index :web :nrepl])

(defn create-elastic
  []
  (let [http-port (es-config/elastic-port)]
    (elastic-server/create-server http-port
                                  (+ http-port 10)
                                  "es_data/dev_system")))

(defn create-system
  "Returns a new instance of the whole application."
  []
  (let [sys {:log (log/create-logger)
            ;  :elastic-server (create-elastic)
             :index (es/create-elasticsearch-store (es-config/elastic-config))
             :web (web/create-web-server (transmit-config/index-set-port) routes/make-api)
             :nrepl (nrepl/create-nrepl-if-configured (index-set-nrepl-port))
             :caches {acl/token-imp-cache-key (acl/create-token-imp-cache)
                      common-health/health-cache-key (common-health/create-health-cache)}
             :relative-root-url (transmit-config/index-set-relative-root-url)}]
    (transmit-config/system-with-connections sys [:echo-rest])))

(def start
  "Performs side effects to initialize the system, acquire resources,
  and start it running. Returns an updated instance of the system."
  (common-sys/start-fn "index-set" component-order))

(def stop
  "Performs side effects to shut down the system and release its
  resources. Returns an updated instance of the system."
  (common-sys/stop-fn "index-set" component-order))<|MERGE_RESOLUTION|>--- conflicted
+++ resolved
@@ -2,20 +2,6 @@
   "Defines functions for creating, starting, and stopping the application. Applications are
   represented as a map of components. Design based on
   http://stuartsierra.com/2013/09/15/lifecycle-composition and related posts."
-<<<<<<< HEAD
-  (:require [cmr.common.lifecycle :as lifecycle]
-            [cmr.common.log :as log :refer (debug info warn error)]
-            [cmr.common.nrepl :as nrepl]
-            [cmr.index-set.api.routes :as routes]
-            [cmr.common.api.web-server :as web]
-            [cmr.index-set.data.elasticsearch :as es]
-            [cmr.elastic-utils.config :as es-config]
-            [cmr.elastic-utils.embedded-elastic-server :as elastic-server]
-            [cmr.transmit.config :as transmit-config]
-            [cmr.common.config :as cfg :refer [defconfig]]
-            [cmr.acl.core :as acl]
-            [cmr.common.system :as common-sys]))
-=======
   (:require
    [cmr.acl.core :as acl]
    [cmr.common-app.api.health :as common-health]
@@ -29,7 +15,6 @@
    [cmr.index-set.api.routes :as routes]
    [cmr.index-set.data.elasticsearch :as es]
    [cmr.transmit.config :as transmit-config]))
->>>>>>> a31be1cc
 
 (defconfig index-set-nrepl-port
   "Port to listen for nREPL connections"
@@ -40,18 +25,10 @@
   "Defines the order to start the components."
   [:log :caches :index :web :nrepl])
 
-(defn create-elastic
-  []
-  (let [http-port (es-config/elastic-port)]
-    (elastic-server/create-server http-port
-                                  (+ http-port 10)
-                                  "es_data/dev_system")))
-
 (defn create-system
   "Returns a new instance of the whole application."
   []
   (let [sys {:log (log/create-logger)
-            ;  :elastic-server (create-elastic)
              :index (es/create-elasticsearch-store (es-config/elastic-config))
              :web (web/create-web-server (transmit-config/index-set-port) routes/make-api)
              :nrepl (nrepl/create-nrepl-if-configured (index-set-nrepl-port))
